--- conflicted
+++ resolved
@@ -113,86 +113,6 @@
       });
   </script>
 
-<<<<<<< HEAD
-% if timer_expiration_duration:
-  <script type="text/javascript">
-    var timer = {
-      timer_inst : null,
-      end_time : null,
-      get_remaining_secs : function(endTime) {
-        var currentTime = new Date();
-        var remaining_secs = Math.floor((endTime - currentTime)/1000);
-        return remaining_secs;
-      },
-      get_time_string : function() {
-        function pretty_time_string(num) {
-          return ( num < 10 ? "0" : "" ) + num;
-        }
-        // count down in terms of hours, minutes, and seconds:
-        var hours = pretty_time_string(Math.floor(remaining_secs / 3600));
-        remaining_secs = remaining_secs % 3600;
-        var minutes = pretty_time_string(Math.floor(remaining_secs / 60));
-        remaining_secs = remaining_secs % 60;
-        var seconds = pretty_time_string(Math.floor(remaining_secs));
-
-        var remainingTimeString = hours + ":" + minutes + ":" + seconds;
-        return remainingTimeString;
-      },
-      update_time : function(self) {
-        remaining_secs = self.get_remaining_secs(self.end_time);
-        if (remaining_secs <= 0) {
-          self.end(self);
-        }
-        $('#exam_timer').text(self.get_time_string(remaining_secs));
-      },
-      start : function() { var that = this;
-        // set the end time when the template is rendered.
-        // This value should be UTC time as number of milliseconds since epoch.
-        this.end_time = new Date((new Date()).getTime() + ${timer_expiration_duration});
-        this.timer_inst = setInterval(function(){ that.update_time(that); }, 1000);
-      },
-      end : function(self) {
-        clearInterval(self.timer_inst);
-        // redirect to specified URL:
-        window.location = "${time_expired_redirect_url}";
-      }
-    }
-    // start timer right away:
-    timer.start();
-  </script>
-% endif
-
-% if show_chat:
-  <script type="text/javascript" src="${static.url('js/vendor/candy_libs/libs.min.js')}"></script>
-  <script type="text/javascript" src="${static.url('js/vendor/candy.min.js')}"></script>
-
-  <script type="text/javascript">
-    $(function() {
-      // show/hide the chat widget
-      $('#chat-toggle').click(function() {
-        var toggle = $(this);
-        if (toggle.hasClass('closed')) {
-          $('#chat-block').show().animate({height: '400px'}, 'slow', function() {
-            $('#chat-open').hide();
-            $('#chat-close').show();
-          });
-        } else {
-          $('#chat-block').animate({height: '0px'}, 'slow', function() {
-            $('#chat-open').show();
-            $('#chat-close').hide();
-            $(this).hide(); // do this at the very end
-          });
-        }
-        toggle.toggleClass('closed');
-      });
-
-      // TODO: add pop-in/pop-out functionality here
-    });
-  </script>
-% endif
-
-=======
->>>>>>> 3bd9f95a
 ${fragment.foot_html()}
 
 </%block>
