--- conflicted
+++ resolved
@@ -251,21 +251,8 @@
           % if static.get_value('course_about_show_social_links', True):
           <div class="social-sharing">
             <div class="sharing-message">${_("Share with friends and family!")}</div>
-<<<<<<< HEAD
             % if self.course_about_social_sharing_file:
               <%include file="${self.course_about_social_sharing_file}" />
-=======
-            ## TODO: this should probably be an overrideable block,
-            ##       or something allowing themes to do whatever they
-            ##       want here (and on this whole page, really).
-            % if self.stanford_theme_enabled():
-              <a href="http://twitter.com/intent/tweet?text=I+just+enrolled+in+${course.number}+${course.display_name_with_default_escaped}!+(http://class.stanford.edu)" class="share">
-                <i class="icon fa fa-twitter"></i><span class="sr">${_("Tweet that you've enrolled in this course")}</span>
-              </a>
-              <a href="mailto:?subject=Take%20a%20course%20at%20Stanford%20online!&body=I%20just%20enrolled%20in%20${course.number}%20${course.display_name_with_default_escaped}+(http://class.stanford.edu)" class="share">
-                <i class="icon fa fa-envelope"></i><span class="sr">${_("Email someone to say you've enrolled in this course")}</span>
-              </a>
->>>>>>> a27c7025
             % else:
               <%
                 site_domain = static.get_value('site_domain', settings.SITE_NAME)
