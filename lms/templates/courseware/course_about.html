<%namespace name='static' file='../static_content.html'/>
<%!
from microsite_configuration import microsite
from django.utils.translation import ugettext as _
from django.core.urlresolvers import reverse
from courseware.courses import course_image_url, get_course_about_section
from django.conf import settings
from edxmako.shortcuts import marketing_link
%>

<%inherit file="../main.html" />
<%block name="headextra">

  <%
    if self.theme_enabled():
      google_analytics_file = u'../{ga}'.format(
        ga=microsite.get_value('google_analytics_file', 'theme-google-analytics.html')
      )
    else:
      google_analytics_file = '../google_analytics.html'
  %>

  <%include file="${google_analytics_file}" />

  ## OG (Open Graph) title and description added below to give social media info to display
  ## (https://developers.facebook.com/docs/opengraph/howtos/maximizing-distribution-media-content#tags)
  <meta property="og:title" content="${get_course_about_section(course, 'title')}" />
  <meta property="og:description" content="${get_course_about_section(course, 'short_description')}" />
</%block>

<%block name="js_extra">

  <script type="text/javascript">
  (function() {
    $(".register").click(function(event) {
      $("#class_enroll_form").submit();
      event.preventDefault();
    });

    sneakpeek_handler = function(jqXHR) {
      if (jqXHR.status == 200) {
        location.href = "${course_target}";
      }
      else {
        $("#register_error")
        .html("${_('An error occurred. Please try again later.')}")
        .css("display", "block");
      }
    };

    $(".course_sneakpeek").click(function(event) {
      $.ajax({
        url: "${reverse('course_sneakpeek', args=[course.id.to_deprecated_string()])}",
        type: "POST",
        complete: sneakpeek_handler
      });
      event.preventDefault();
    });

    % if can_add_course_to_cart:
      add_course_complete_handler = function(jqXHR, textStatus) {
        if (jqXHR.status == 200) {
          location.href = "${cart_link}";
        }
        if (jqXHR.status == 400) {
          $("#register_error")
            .html(jqXHR.responseText ? jqXHR.responseText : "${_("An error occurred. Please try again later.")}")
            .css("display", "block");
        }
        else if (jqXHR.status == 403) {
            location.href = "${reg_then_add_to_cart_link}";
        }
      };
      $("#add_to_cart_post").click(function(event){
        $.ajax({
          url: "${reverse('add_course_to_cart', args=[course.id.to_deprecated_string()])}",
          type: "POST",
          /* Rant: HAD TO USE COMPLETE B/C PROMISE.DONE FOR SOME REASON DOES NOT WORK ON THIS PAGE. */
          complete: add_course_complete_handler
        })
        event.preventDefault();
      });
    % endif

    ## making the conditional around this entire JS block for sanity
    %if settings.FEATURES.get('RESTRICT_ENROLL_BY_REG_METHOD') and course.enrollment_domain:
      <%
        perms_error = _('The currently logged-in user account does not have permission to enroll in this course. '
                        'You may need to {start_logout_tag}log out{end_tag} then try the enroll button again. '
                        'Please visit the {start_help_tag}help page{end_tag} for a possible solution.').format(
                          start_help_tag="<a href='{url}'>".format(url=marketing_link('FAQ')), end_tag='</a>',
                          start_logout_tag="<a href='{url}'>".format(url=reverse('logout'))
                          )
      %>
    $('#class_enroll_form').on('ajax:complete', function(event, xhr) {
      if(xhr.status == 200) {
        location.href = "${reverse('dashboard')}";
      } else if (xhr.status == 403) {
        location.href = "${reverse('course-specific-register', args=[course.id.to_deprecated_string()])}?course_id=${course.id | u}&enrollment_action=enroll";
      } else if (xhr.status == 400) { //This means the user did not have permission
        $('#register_error').html("${perms_error}").css("display", "block");
      } else {
        $('#register_error').html(
            (xhr.responseText ? xhr.responseText : "${_("An error occurred. Please try again later.")}")
        ).css("display", "block");
      }
    });

    %else:

    $('#class_enroll_form').on('ajax:complete', function(event, xhr) {
      if(xhr.status == 200) {
        if (xhr.responseText == "") {
          location.href = "${reverse('dashboard')}";
        }
        else {
          location.href = xhr.responseText;
        }
      } else if (xhr.status == 403) {
          location.href = "${reverse('register_user')}?course_id=${course.id | u}&enrollment_action=enroll";
      } else {
        $('#register_error').html(
            (xhr.responseText ? xhr.responseText : "${_("An error occurred. Please try again later.")}")
        ).css("display", "block");
      }
    });

    %endif

  })(this)
  </script>

  <script src="${static.url('js/course_info.js')}"></script>
</%block>

<%block name="pagetitle">${get_course_about_section(course, "title")}</%block>

<section class="course-info">
  <header class="course-profile">
    <div class="intro-inner-wrapper">
      <div class="table">
      <section class="intro">
        <hgroup>
          <h1>
            ${get_course_about_section(course, "title")}
            % if not self.theme_enabled():
              <a href="#">${get_course_about_section(course, "university")}</a>
            % endif
          </h1>
        </hgroup>

        <div class="main-cta">
        %if regularly_registered:
          %if show_courseware_link:
            <a href="${course_target}">
          %endif

          <span class="register disabled">${_("You are enrolled in this course")}</span>

          %if show_courseware_link:
            <strong>${_("View Courseware")}</strong>
            </a>
          %endif

        %elif in_cart:
          <span class="add-to-cart">
            ${_('This course is in your <a href="{cart_link}">cart</a>.').format(cart_link=cart_link)}
          </span>
        % elif is_course_full:
          <span class="register disabled">
            ${_("Course is full")}
          </span>
        % elif invitation_only and not can_enroll:
          <span class="register disabled">${_("Enrollment in this course is by invitation only")}</span>
        ## Shib courses need the enrollment button to be displayed even when can_enroll is False,
        ## because AnonymousUsers cause can_enroll for shib courses to be False, but we need them to be able to click
        ## so that they can register and become a real user that can enroll.
        % elif not is_shib_course and not can_enroll:
          <span class="register disabled">${_("Enrollment is Closed")}</span>
        %elif can_add_course_to_cart:
          <%
          if user.is_authenticated():
            reg_href = "#"
            reg_element_id = "add_to_cart_post"
          else:
            reg_href = reg_then_add_to_cart_link
            reg_element_id = "reg_then_add_to_cart"
          %>
          <a href="${reg_href}" class="add-to-cart" id="${reg_element_id}">
            ${_("Add {course_name} to Cart <span>({price} USD)</span>")\
              .format(course_name=course.display_number_with_default, price=course_price)}

          </a>
          <div id="register_error"></div>
        %else:
          <a href="#" class="register">
            ${_("Enroll in {course_name}").format(course_name=course.display_number_with_default) | h}
          </a>
          % if sneakpeek_allowed and not regularly_registered:
            <a href="#" class="course_sneakpeek"</a>
              <span class="sneakpeek" title="${_("By exploring the course, you are agreeing to our Terms of Service. Please read them carefully.")}">${_("Explore Course")} *</span>
            </a>
          % endif
          <div id="register_error"></div>
        %endif
        </div>

      </section>
      % if get_course_about_section(course, "video"):
      <a href="#video-modal" class="media" rel="leanModal">
        <div class="hero">
          <img src="${course_image_url(course)}" alt="" />
          <div class="play-intro"></div>
        </div>
      </a>
      %else:
      <div class="media">
        <div class="hero">
          <img src="${course_image_url(course)}" alt="" />
        </div>
      </div>
      % endif
    </div>
      </div>
  </header>

  <section class="container">
      <section class="details">
      % if staff_access and studio_url is not None:
        <div class="wrap-instructor-info studio-view">
          <a class="instructor-info-action" href="${studio_url}">${_("View About Page in studio")}</a>
        </div>
      % endif

      <nav aria-label="${_('Course About')}">
        <a href="#" class="active">${_("Overview")}</a>
      ##  <a href="#">${_("FAQ")}</a>
      ##  <a href="#">${_("Requirements")}</a>
      ##  <a href="#">${_("Text-book")}</a>
      ##  <a href="#">${_("Syllabus")}</a>
      ##  <a href="#">${_("Reviews")}</a>
      </nav>

      <div class="inner-wrapper">
        ${get_course_about_section(course, "overview")}
      </div>
      % if sneakpeek_allowed and not regularly_registered:
        <section class="unauth-tos" id="unauth-tos">
          <p>
            * ${_("By exploring the course, you are agreeing to our {tos_link_start}Terms of Service{link_end} and {privacy_link_start}Privacy Policy{link_end}. Please read them carefully.").format(
              tos_link_start='<a href="https://lagunita.stanford.edu/tos">',
              privacy_link_start='<a href="https://lagunita.stanford.edu/tos#privacy">',
              link_end='</a>'
            )}
          </p>
        </section>
      % endif
    </section>

    <section class="course-sidebar">
      <section class="course-summary">
        <header>
          % if microsite.get_value('course_about_show_social_links', True):
          <div class="social-sharing">
            <div class="sharing-message">${_("Share with friends and family!")}</div>
<<<<<<< HEAD
            % if self.course_about_social_sharing_file:
              <%include file="${self.course_about_social_sharing_file}" />
=======
            ## TODO: this should probably be an overrideable block,
            ##       or something allowing themes to do whatever they
            ##       want here (and on this whole page, really).
            % if self.stanford_theme_enabled():
              <a href="http://twitter.com/intent/tweet?text=I+just+enrolled+in+${course.number}+${get_course_about_section(course, 'title')}!+(http://class.stanford.edu)" class="share">
                <i class="icon fa fa-twitter"></i><span class="sr">${_("Tweet that you've enrolled in this course")}</span>
              </a>
              <a href="mailto:?subject=Take%20a%20course%20at%20Stanford%20online!&body=I%20just%20enrolled%20in%20${course.number}%20${get_course_about_section(course, 'title')}+(http://class.stanford.edu)" class="share">
                <i class="icon fa fa-envelope"></i><span class="sr">${_("Email someone to say you've enrolled in this course")}</span>
              </a>
>>>>>>> 3bd9f95a
            % else:
              <%
                site_domain = microsite.get_value('site_domain', settings.SITE_NAME)
                platform_name = microsite.get_value('platform_name', settings.PLATFORM_NAME)

                ## Translators: This text will be automatically posted to the student's
                ## Twitter account. {url} should appear at the end of the text.
                tweet_text = _("I just enrolled in {number} {title} through {account}: {url}").format(
                    number=course.number,
                    title=get_course_about_section(course, 'title'),
                    account=microsite.get_value('course_about_twitter_account', settings.PLATFORM_TWITTER_ACCOUNT),
                    url=u"http://{domain}{path}".format(
                        domain=site_domain,
                        path=reverse('about_course', args=[course.id.to_deprecated_string()])
                    )
                ).replace(u" ", u"+")
                tweet_action = u"http://twitter.com/intent/tweet?text={tweet_text}".format(tweet_text=tweet_text)

                facebook_link = microsite.get_value('course_about_facebook_link', settings.PLATFORM_FACEBOOK_ACCOUNT)

                email_subject = u"mailto:?subject={subject}&body={body}".format(
                    subject=_("Take a course with {platform} online").format(platform=platform_name),
                    body=_("I just enrolled in {number} {title} through {platform} {url}").format(
                        number=course.number,
                        title=get_course_about_section(course, 'title'),
                        platform=platform_name,
                        url=u"http://{domain}{path}".format(
                            domain=site_domain,
                            path=reverse('about_course', args=[course.id.to_deprecated_string()]),
                        )
                    )
                ).replace(u" ", u"%20")
              %>
              <a href="${tweet_action}" class="share">
                <i class="icon fa fa-twitter"></i><span class="sr">${_("Tweet that you've enrolled in this course")}</span>
              </a>
              <a href="${facebook_link}" class="share">
                <i class="icon fa fa-thumbs-up"></i><span class="sr">${_("Post a Facebook message to say you've enrolled in this course")}</span>
              </a>
              <a href="${email_subject}" class="share">
                <i class="icon fa fa-envelope"></i><span class="sr">${_("Email someone to say you've enrolled in this course")}</span>
              </a>
            % endif
          </div>
          % endif
        </header>

        <ol class="important-dates">
          <li class="important-dates-item"><i class="icon fa fa-info-circle"></i><p class="important-dates-item-title">${_("Course Number")}</p><span class="important-dates-item-text course-number">${course.display_number_with_default | h}</span></li>
          % if not course.start_date_is_still_default:
            <li class="important-dates-item"><i class="icon fa fa-calendar"></i><p class="important-dates-item-title">${_("Classes Start")}</p><span class="important-dates-item-text start-date">${course.start_datetime_text()}</span></li>
          % endif
            ## We plan to ditch end_date (which is not stored in course metadata),
            ## but for backwards compatibility, show about/end_date blob if it exists.
            % if get_course_about_section(course, "end_date") or course.end:
            <li class="important-dates-item">
                <i class="icon fa fa-calendar"></i>
                <p class="important-dates-item-title">${_("Classes End")}</p>
                <span class="important-dates-item-text final-date">
                    % if get_course_about_section(course, "end_date"):
                        ${get_course_about_section(course, "end_date")}
                    % else:
                        ${course.end_datetime_text()}
                    % endif
                </span>
            </li>
            % endif

          % if get_course_about_section(course, "effort"):
            <li class="important-dates-item"><i class="icon fa fa-pencil"></i><p class="important-dates-item-title">${_("Estimated Effort")}</p><span class="important-dates-item-text effort">${get_course_about_section(course, "effort")}</span></li>
          % endif

          ##<li class="important-dates-item"><i class="icon fa fa-clock-o"></i><p class="important-dates-item-title">${_('Course Length')}</p><span class="important-dates-item-text course-length">${_('{number} weeks').format(number=15)}</span></li>

          %if course_price and (can_add_course_to_cart or is_cosmetic_price_enabled):
            <li class="important-dates-item">
              <i class="icon fa fa-money"></i>
              <p class="important-dates-item-title">${_("Price")}</p>
              <span class="important-dates-item-text">${course_price}</span>
            </li>
          %endif

          % if pre_requisite_courses:
          <% prc_target = reverse('about_course', args=[unicode(pre_requisite_courses[0]['key'])]) %>
          <li class="prerequisite-course important-dates-item">
            <i class="icon fa fa-list-ul"></i>
            <p class="important-dates-item-title">${_("Prerequisites")}</p>
            ## Multiple pre-requisite courses are not supported on frontend that's why we are pulling first element
            <span class="important-dates-item-text pre-requisite"><a href="${prc_target}">${pre_requisite_courses[0]['display']}</a></span>
            <p class="tip">
            ${_("You must successfully complete {link_start}{prc_display}{link_end} before you begin this course.").format(
              link_start='<a href="{}">'.format(prc_target),
              link_end='</a>',
              prc_display=pre_requisite_courses[0]['display'],
            )}
            </p>
          </li>
          % endif
          % if get_course_about_section(course, "prerequisites"):
            <li class="important-dates-item"><i class="icon fa fa-book"></i><p class="important-dates-item-title">${_("Requirements")}</p><span class="important-dates-item-text prerequisites">${get_course_about_section(course, "prerequisites")}</span></li>
          % endif
        </ol>
      % if self.course_about_sidebar_extra_file:
          <%include file="${self.course_about_sidebar_extra_file}" />
      % endif
      </section>
  
  
        ## For now, ocw links are the only thing that goes in additional resources
        % if get_course_about_section(course, "ocw_links"):
          <section class="additional-resources">
            <header>
              <h1>${_("Additional Resources")}</h1>
            </header>
        
            <section>
              ## "MITOpenCourseware" should *not* be translated
              <h2 class="opencourseware">MITOpenCourseware</h2>
                 ${get_course_about_section(course, "ocw_links")}
            </section>
          </section>
        %endif
        
        % if get_course_about_section(course, "about_sidebar_html"):
            <section class="about-sidebar-html">
                ${get_course_about_section(course, "about_sidebar_html")}
            </section>
        %endif
    </section>
  </section>
</section>

## Need to put this hidden form on the page so that the registration button works.
## Since it's no harm to display a hidden form, we display it with the most permissive conditional
## which is when the student is not registered.
%if active_reg_button or is_shib_course:
  <div style="display: none;">
    <form id="class_enroll_form" method="post" data-remote="true" action="${reverse('change_enrollment')}">
      <fieldset class="enroll_fieldset">
        <legend class="sr">${_("Enroll")}</legend>
        <input name="course_id" type="hidden" value="${course.id | h}">
        <input name="enrollment_action" type="hidden" value="enroll">
      </fieldset>
      <div class="submit">
        <input name="submit" type="submit" value="${_('enroll')}">
      </div>
    </form>
  </div>
%endif

<%include file="../video_modal.html" /><|MERGE_RESOLUTION|>--- conflicted
+++ resolved
@@ -197,7 +197,7 @@
             ${_("Enroll in {course_name}").format(course_name=course.display_number_with_default) | h}
           </a>
           % if sneakpeek_allowed and not regularly_registered:
-            <a href="#" class="course_sneakpeek"</a>
+            <a href="#" class="course_sneakpeek"></a>
               <span class="sneakpeek" title="${_("By exploring the course, you are agreeing to our Terms of Service. Please read them carefully.")}">${_("Explore Course")} *</span>
             </a>
           % endif
@@ -263,10 +263,9 @@
           % if microsite.get_value('course_about_show_social_links', True):
           <div class="social-sharing">
             <div class="sharing-message">${_("Share with friends and family!")}</div>
-<<<<<<< HEAD
             % if self.course_about_social_sharing_file:
               <%include file="${self.course_about_social_sharing_file}" />
-=======
+            % endif
             ## TODO: this should probably be an overrideable block,
             ##       or something allowing themes to do whatever they
             ##       want here (and on this whole page, really).
@@ -277,7 +276,6 @@
               <a href="mailto:?subject=Take%20a%20course%20at%20Stanford%20online!&body=I%20just%20enrolled%20in%20${course.number}%20${get_course_about_section(course, 'title')}+(http://class.stanford.edu)" class="share">
                 <i class="icon fa fa-envelope"></i><span class="sr">${_("Email someone to say you've enrolled in this course")}</span>
               </a>
->>>>>>> 3bd9f95a
             % else:
               <%
                 site_domain = microsite.get_value('site_domain', settings.SITE_NAME)
