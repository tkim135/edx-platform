<%namespace name='static' file='../static_content.html'/>
<%!
<<<<<<< HEAD
  from django.core.urlresolvers import reverse
  from courseware.courses import course_image_url, get_course_about_section
  from django.conf import settings
  from student.models import UserProfile
  from edxmako.shortcuts import marketing_link
=======
from microsite_configuration import microsite
from django.utils.translation import ugettext as _
from django.core.urlresolvers import reverse
from courseware.courses import course_image_url, get_course_about_section
from django.conf import settings
from edxmako.shortcuts import marketing_link
>>>>>>> 00b75f01
%>

<%inherit file="../main.html" />
<%block name="headextra">

  <%
    if self.theme_enabled():
      google_analytics_file = u'../{ga}'.format(
        ga=microsite.get_value('google_analytics_file', 'theme-google-analytics.html')
      )
    else:
      google_analytics_file = '../google_analytics.html'
  %>

  <%include file="${google_analytics_file}" />

  ## OG (Open Graph) title and description added below to give social media info to display
  ## (https://developers.facebook.com/docs/opengraph/howtos/maximizing-distribution-media-content#tags)
  <meta property="og:title" content="${get_course_about_section(course, 'title')}" />
  <meta property="og:description" content="${get_course_about_section(course, 'short_description')}" />
</%block>

<%block name="js_extra">

  <script type="text/javascript">
  (function() {
    $(".register").click(function(event) {
      $("#class_enroll_form").submit();
      event.preventDefault();
    });

<<<<<<< HEAD
    sneakpeek_handler = function(jqXHR) {
      if (jqXHR.status == 200) {
        location.href = "${course_target}";
      }
      else {
        $("#register_error")
        .html("${_('An error occurred. Please try again later.')}")
        .css("display", "block");
      }
    };

    $(".course_sneakpeek").click(function(event) {
      $.ajax({
        url: "${reverse('course_sneakpeek', args=[course.id.to_deprecated_string()])}",
        type: "POST",
        complete: sneakpeek_handler
      });
      event.preventDefault();
    });

    % if is_shopping_cart_enabled:
=======
    % if can_add_course_to_cart:
>>>>>>> 00b75f01
      add_course_complete_handler = function(jqXHR, textStatus) {
        if (jqXHR.status == 200) {
          location.href = "${cart_link}";
        }
        if (jqXHR.status == 400) {
          $("#register_error")
            .html(jqXHR.responseText ? jqXHR.responseText : "${_("An error occurred. Please try again later.")}")
            .css("display", "block");
        }
        else if (jqXHR.status == 403) {
            location.href = "${reg_then_add_to_cart_link}";
        }
      };
      $("#add_to_cart_post").click(function(event){
        $.ajax({
          url: "${reverse('add_course_to_cart', args=[course.id.to_deprecated_string()])}",
          type: "POST",
          /* Rant: HAD TO USE COMPLETE B/C PROMISE.DONE FOR SOME REASON DOES NOT WORK ON THIS PAGE. */
          complete: add_course_complete_handler
        })
        event.preventDefault();
      });
    % endif

    ## making the conditional around this entire JS block for sanity
    %if settings.FEATURES.get('RESTRICT_ENROLL_BY_REG_METHOD') and course.enrollment_domain:
      <%
        perms_error = _('The currently logged-in user account does not have permission to enroll in this course. '
                        'You may need to {start_logout_tag}log out{end_tag} then try the register button again. '
                        'Please visit the {start_help_tag}help page{end_tag} for a possible solution.').format(
                          start_help_tag="<a href='{url}'>".format(url=marketing_link('FAQ')), end_tag='</a>',
                          start_logout_tag="<a href='{url}'>".format(url=reverse('logout'))
                          )
      %>
    $('#class_enroll_form').on('ajax:complete', function(event, xhr) {
      if(xhr.status == 200) {
        location.href = "${reverse('dashboard')}";
      } else if (xhr.status == 403) {
        location.href = "${reverse('course-specific-register', args=[course.id.to_deprecated_string()])}?course_id=${course.id | u}&enrollment_action=enroll";
      } else if (xhr.status == 400) { //This means the user did not have permission
        $('#register_error').html("${perms_error}").css("display", "block");
      } else {
        $('#register_error').html(
            (xhr.responseText ? xhr.responseText : "${_("An error occurred. Please try again later.")}")
        ).css("display", "block");
      }
    });

    %else:

    $('#class_enroll_form').on('ajax:complete', function(event, xhr) {
      if(xhr.status == 200) {
        if (xhr.responseText == "") {
          location.href = "${reverse('dashboard')}";
        }
        else {
          location.href = xhr.responseText;
        }
      } else if (xhr.status == 403) {
          location.href = "${reverse('register_user')}?course_id=${course.id | u}&enrollment_action=enroll";
      } else {
        $('#register_error').html(
            (xhr.responseText ? xhr.responseText : "${_("An error occurred. Please try again later.")}")
        ).css("display", "block");
      }
    });

    %endif

  })(this)
  </script>

  <script src="${static.url('js/course_info.js')}"></script>
</%block>

<%block name="pagetitle">${get_course_about_section(course, "title")}</%block>

<section class="course-info">
  <header class="course-profile">
    <div class="intro-inner-wrapper">
      <div class="table">
      <section class="intro">
        <hgroup>
          <h1>
            ${get_course_about_section(course, "title")}
            % if not self.theme_enabled():
              <a href="#">${get_course_about_section(course, "university")}</a>
            % endif
          </h1>
        </hgroup>

        <div class="main-cta">
        %if regularly_registered:
          %if show_courseware_link:
            <a href="${course_target}">
          %endif

          <span class="register disabled">${_("You are registered for this course")}</span>

          %if show_courseware_link:
            <strong>${_("View Courseware")}</strong>
            </a>
          %endif

        %elif in_cart:
          <span class="add-to-cart">
            ${_('This course is in your <a href="{cart_link}">cart</a>.').format(cart_link=cart_link)}
          </span>
        % elif is_course_full:
          <span class="register disabled">
            ${_("Course is full")}
          </span>
        % elif invitation_only and not can_enroll:
          <span class="register disabled">${_("Enrollment in this course is by invitation only")}</span>
        ## Shib courses need the enrollment button to be displayed even when can_enroll is False,
        ## because AnonymousUsers cause can_enroll for shib courses to be False, but we need them to be able to click
        ## so that they can register and become a real user that can enroll.
        % elif not is_shib_course and not can_enroll:
          <span class="register disabled">${_("Enrollment is Closed")}</span>
        %elif can_add_course_to_cart:
          <%
          if user.is_authenticated():
            reg_href = "#"
            reg_element_id = "add_to_cart_post"
          else:
            reg_href = reg_then_add_to_cart_link
            reg_element_id = "reg_then_add_to_cart"
          %>
          <a href="${reg_href}" class="add-to-cart" id="${reg_element_id}">
            ${_("Add {course_name} to Cart ({price})")\
              .format(course_name=course.display_number_with_default, price=course_price)}
          </a>
          <div id="register_error"></div>
        %else:
          <a href="#" class="register">
            ${_("Register for {course_name}").format(course_name=course.display_number_with_default) | h}
          </a>
          % if sneakpeek_allowed and not regularly_registered:
            <a href="#" class="course_sneakpeek"</a>
              <span class="sneakpeek" title="${_("By exploring the course, you are agreeing to our Terms of Service. Please read them carefully.")}">${_("Explore Course")} *</span>
            </a>
          % endif
          <div id="register_error"></div>
        %endif
        </div>

      </section>
      % if get_course_about_section(course, "video"):
      <a href="#video-modal" class="media" rel="leanModal">
        <div class="hero">
          <img src="${course_image_url(course)}" alt="" />
          <div class="play-intro"></div>
        </div>
      </a>
      %else:
      <div class="media">
        <div class="hero">
          <img src="${course_image_url(course)}" alt="" />
        </div>
      </div>
      % endif
    </div>
      </div>
  </header>

  <section class="container">
      <section class="details">
      % if staff_access and studio_url is not None:
        <div class="wrap-instructor-info studio-view">
          <a class="instructor-info-action" href="${studio_url}">${_("View About Page in studio")}</a>
        </div>
      % endif

      <nav aria-label="${_('Course About')}">
        <a href="#" class="active">${_("Overview")}</a>
      ##  <a href="#">${_("FAQ")}</a>
      ##  <a href="#">${_("Requirements")}</a>
      ##  <a href="#">${_("Text-book")}</a>
      ##  <a href="#">${_("Syllabus")}</a>
      ##  <a href="#">${_("Reviews")}</a>
      </nav>

      <div class="inner-wrapper">
        ${get_course_about_section(course, "overview")}
      </div>
      % if sneakpeek_allowed and not regularly_registered:
        <section class="unauth-tos" id="unauth-tos">
          <p>
            * ${_("By exploring the course, you are agreeing to our")}
            <a href="${marketing_link('TOS')}">${_("Terms of Service")}</a> and <a href="${marketing_link('TOS')}#privacy">${_("Privacy Policy")}</a>.
            ${_("Please read them carefully.")}
          </p>
        </section>
      % endif
    </section>

    <section class="course-sidebar">
      <section class="course-summary">
        <header>
          % if microsite.get_value('course_about_show_social_links', True):
          <div class="social-sharing">
            <div class="sharing-message">${_("Share with friends and family!")}</div>
<<<<<<< HEAD
            % if self.course_about_social_sharing_file:
              <%include file="${self.course_about_social_sharing_file}" />
=======
            ## TODO: this should probably be an overrideable block,
            ##       or something allowing themes to do whatever they
            ##       want here (and on this whole page, really).
            % if self.stanford_theme_enabled():
              <a href="http://twitter.com/intent/tweet?text=I+just+registered+for+${course.number}+${get_course_about_section(course, 'title')}!+(http://class.stanford.edu)" class="share">
                <i class="icon fa fa-twitter"></i><span class="sr">${_("Tweet that you've registered for this course")}</span>
              </a>
              <a href="mailto:?subject=Take%20a%20course%20at%20Stanford%20online!&body=I%20just%20registered%20for%20${course.number}%20${get_course_about_section(course, 'title')}+(http://class.stanford.edu)" class="share">
                <i class="icon fa fa-envelope"></i><span class="sr">${_("Email someone to say you've registered for this course")}</span>
              </a>
>>>>>>> 00b75f01
            % else:
              <%
                site_domain = microsite.get_value('site_domain', settings.SITE_NAME)
                platform_name = microsite.get_value('platform_name', settings.PLATFORM_NAME)

                # Translators: This text will be automatically posted to the student's
                # Twitter account. {url} should appear at the end of the text.
                tweet_text = _("I just registered for {number} {title} through {account}: {url}").format(
                    number=course.number,
                    title=get_course_about_section(course, 'title'),
                    account=microsite.get_value('course_about_twitter_account', settings.PLATFORM_TWITTER_ACCOUNT),
                    url=u"http://{domain}{path}".format(
                        domain=site_domain,
                        path=reverse('about_course', args=[course.id.to_deprecated_string()])
                    )
                ).replace(u" ", u"+")
                tweet_action = u"http://twitter.com/intent/tweet?text={tweet_text}".format(tweet_text=tweet_text)

                facebook_link = microsite.get_value('course_about_facebook_link', settings.PLATFORM_FACEBOOK_ACCOUNT)

                email_subject = u"mailto:?subject={subject}&body={body}".format(
                    subject=_("Take a course with {platform} online").format(platform=platform_name),
                    body=_("I just registered for {number} {title} through {platform} {url}").format(
                        number=course.number,
                        title=get_course_about_section(course, 'title'),
                        platform=platform_name,
                        url=u"http://{domain}{path}".format(
                            domain=site_domain,
                            path=reverse('about_course', args=[course.id.to_deprecated_string()]),
                        )
                    )
                ).replace(u" ", u"%20")
              %>
              <a href="${tweet_action}" class="share">
                <i class="icon fa fa-twitter"></i><span class="sr">${_("Tweet that you've registered for this course")}</span>
              </a>
              <a href="${facebook_link}" class="share">
                <i class="icon fa fa-thumbs-up"></i><span class="sr">${_("Post a Facebook message to say you've registered for this course")}</span>
              </a>
              <a href="${email_subject}" class="share">
                <i class="icon fa fa-envelope"></i><span class="sr">${_("Email someone to say you've registered for this course")}</span>
              </a>
            % endif
          </div>
          % endif
        </header>

        <ol class="important-dates">
          <li class="important-dates-item"><i class="icon fa fa-info-sign"></i><p class="important-dates-item-title">${_("Course Number")}</p><span class="important-dates-item-text course-number">${course.display_number_with_default | h}</span></li>
          % if not course.start_date_is_still_default:
            <li class="important-dates-item"><i class="icon fa fa-calendar"></i><p class="important-dates-item-title">${_("Classes Start")}</p><span class="important-dates-item-text start-date">${course.start_datetime_text()}</span></li>
          % endif
            ## We plan to ditch end_date (which is not stored in course metadata),
            ## but for backwards compatibility, show about/end_date blob if it exists.
            % if get_course_about_section(course, "end_date") or course.end:
            <li class="important-dates-item">
                <i class="icon fa fa-calendar"></i>
                <p class="important-dates-item-title">${_("Classes End")}</p>
                <span class="important-dates-item-text final-date">
                    % if get_course_about_section(course, "end_date"):
                        ${get_course_about_section(course, "end_date")}
                    % else:
                        ${course.end_datetime_text()}
                    % endif
                </span>
            </li>
            % endif

          % if get_course_about_section(course, "effort"):
            <li class="important-dates-item"><i class="icon fa fa-pencil"></i><p class="important-dates-item-title">${_("Estimated Effort")}</p><span class="important-dates-item-text effort">${get_course_about_section(course, "effort")}</span></li>
          % endif

          ##<li class="important-dates-item"><i class="icon fa fa-clock-o"></i><p class="important-dates-item-title">${_('Course Length')}</p><span class="important-dates-item-text course-length">${_('{number} weeks').format(number=15)}</span></li>

<<<<<<< HEAD
          <li>
              <i class="icon icon-money"></i>
              <p>${_("Price")}</p>
              <span>${course_display_price}</span>
          </li>

=======
          %if course_price and (can_add_course_to_cart or is_cosmetic_price_enabled):
            <li class="important-dates-item">
              <i class="icon fa fa-money"></i>
              <p class="important-dates-item-title">${_("Price")}</p>
              <span class="important-dates-item-text">${course_price}</span>
            </li>
          %endif

          % if pre_requisite_courses:
          <% prc_target = reverse('about_course', args=[unicode(pre_requisite_courses[0]['key'])]) %>
          <li class="prerequisite-course important-dates-item">
            <i class="icon fa fa-list-ul"></i>
            <p class="important-dates-item-title">${_("Prerequisites")}</p>
            ## Multiple pre-requisite courses are not supported on frontend that's why we are pulling first element
            <span class="important-dates-item-text pre-requisite"><a href="${prc_target}">${pre_requisite_courses[0]['display']}</a></span>
            <p class="tip">
            ${_("You must successfully complete {link_start}{prc_display}{link_end} before you begin this course.").format(
              link_start='<a href="{}">'.format(prc_target),
              link_end='</a>',
              prc_display=pre_requisite_courses[0]['display'],
            )}
            </p>
          </li>
          % endif
>>>>>>> 00b75f01
          % if get_course_about_section(course, "prerequisites"):
            <li class="important-dates-item"><i class="icon fa fa-book"></i><p class="important-dates-item-title">${_("Requirements")}</p><span class="important-dates-item-text prerequisites">${get_course_about_section(course, "prerequisites")}</span></li>
          % endif
        </ol>
      % if self.course_about_sidebar_extra_file:
          <%include file="${self.course_about_sidebar_extra_file}" />
      % endif
      </section>
  
  
        ## For now, ocw links are the only thing that goes in additional resources
        % if get_course_about_section(course, "ocw_links"):
          <section class="additional-resources">
            <header>
              <h1>${_("Additional Resources")}</h1>
            </header>
        
            <section>
              ## "MITOpenCourseware" should *not* be translated
              <h2 class="opencourseware">MITOpenCourseware</h2>
                 ${get_course_about_section(course, "ocw_links")}
            </section>
          </section>
        %endif
        
        % if get_course_about_section(course, "about_sidebar_html"):
            <section class="about-sidebar-html">
                ${get_course_about_section(course, "about_sidebar_html")}
            </section>
        %endif
    </section>
  </section>
</section>

## Need to put this hidden form on the page so that the registration button works.
## Since it's no harm to display a hidden form, we display it with the most permissive conditional
## which is when the student is not registered.
%if active_reg_button or is_shib_course:
  <div style="display: none;">
    <form id="class_enroll_form" method="post" data-remote="true" action="${reverse('change_enrollment')}">
      <fieldset class="enroll_fieldset">
        <legend class="sr">${_("Enroll")}</legend>
        <input name="course_id" type="hidden" value="${course.id | h}">
        <input name="enrollment_action" type="hidden" value="enroll">
      </fieldset>
      <div class="submit">
        <input name="submit" type="submit" value="${_('enroll')}">
      </div>
    </form>
  </div>
%endif

<%include file="../video_modal.html" /><|MERGE_RESOLUTION|>--- conflicted
+++ resolved
@@ -1,19 +1,11 @@
 <%namespace name='static' file='../static_content.html'/>
 <%!
-<<<<<<< HEAD
-  from django.core.urlresolvers import reverse
-  from courseware.courses import course_image_url, get_course_about_section
-  from django.conf import settings
-  from student.models import UserProfile
-  from edxmako.shortcuts import marketing_link
-=======
 from microsite_configuration import microsite
 from django.utils.translation import ugettext as _
 from django.core.urlresolvers import reverse
 from courseware.courses import course_image_url, get_course_about_section
 from django.conf import settings
 from edxmako.shortcuts import marketing_link
->>>>>>> 00b75f01
 %>
 
 <%inherit file="../main.html" />
@@ -45,7 +37,6 @@
       event.preventDefault();
     });
 
-<<<<<<< HEAD
     sneakpeek_handler = function(jqXHR) {
       if (jqXHR.status == 200) {
         location.href = "${course_target}";
@@ -66,10 +57,7 @@
       event.preventDefault();
     });
 
-    % if is_shopping_cart_enabled:
-=======
     % if can_add_course_to_cart:
->>>>>>> 00b75f01
       add_course_complete_handler = function(jqXHR, textStatus) {
         if (jqXHR.status == 200) {
           location.href = "${cart_link}";
@@ -272,21 +260,8 @@
           % if microsite.get_value('course_about_show_social_links', True):
           <div class="social-sharing">
             <div class="sharing-message">${_("Share with friends and family!")}</div>
-<<<<<<< HEAD
             % if self.course_about_social_sharing_file:
               <%include file="${self.course_about_social_sharing_file}" />
-=======
-            ## TODO: this should probably be an overrideable block,
-            ##       or something allowing themes to do whatever they
-            ##       want here (and on this whole page, really).
-            % if self.stanford_theme_enabled():
-              <a href="http://twitter.com/intent/tweet?text=I+just+registered+for+${course.number}+${get_course_about_section(course, 'title')}!+(http://class.stanford.edu)" class="share">
-                <i class="icon fa fa-twitter"></i><span class="sr">${_("Tweet that you've registered for this course")}</span>
-              </a>
-              <a href="mailto:?subject=Take%20a%20course%20at%20Stanford%20online!&body=I%20just%20registered%20for%20${course.number}%20${get_course_about_section(course, 'title')}+(http://class.stanford.edu)" class="share">
-                <i class="icon fa fa-envelope"></i><span class="sr">${_("Email someone to say you've registered for this course")}</span>
-              </a>
->>>>>>> 00b75f01
             % else:
               <%
                 site_domain = microsite.get_value('site_domain', settings.SITE_NAME)
@@ -361,14 +336,6 @@
 
           ##<li class="important-dates-item"><i class="icon fa fa-clock-o"></i><p class="important-dates-item-title">${_('Course Length')}</p><span class="important-dates-item-text course-length">${_('{number} weeks').format(number=15)}</span></li>
 
-<<<<<<< HEAD
-          <li>
-              <i class="icon icon-money"></i>
-              <p>${_("Price")}</p>
-              <span>${course_display_price}</span>
-          </li>
-
-=======
           %if course_price and (can_add_course_to_cart or is_cosmetic_price_enabled):
             <li class="important-dates-item">
               <i class="icon fa fa-money"></i>
@@ -393,7 +360,6 @@
             </p>
           </li>
           % endif
->>>>>>> 00b75f01
           % if get_course_about_section(course, "prerequisites"):
             <li class="important-dates-item"><i class="icon fa fa-book"></i><p class="important-dates-item-title">${_("Requirements")}</p><span class="important-dates-item-text prerequisites">${get_course_about_section(course, "prerequisites")}</span></li>
           % endif
