<%page args="course, enrollment, show_courseware_link, cert_status, show_email_settings, course_mode_info, show_refund_option, is_paid_course, is_course_blocked, verification_status, course_requirements, dashboard_index, share_settings" />

<%!
import urllib

from django.utils.translation import ugettext as _
from django.utils.translation import ungettext
from django.core.urlresolvers import reverse
from markupsafe import escape
from courseware.courses import course_image_url, get_course_about_section
from course_modes.models import CourseMode
from student.helpers import (
  VERIFY_STATUS_NEED_TO_VERIFY,
  VERIFY_STATUS_SUBMITTED,
  VERIFY_STATUS_APPROVED,
  VERIFY_STATUS_MISSED_DEADLINE,
  VERIFY_STATUS_NEED_TO_REVERIFY
)
%>

<%
  cert_name_short = course.cert_name_short
  if cert_name_short == "":
    cert_name_short = settings.CERT_NAME_SHORT

  cert_name_long = course.cert_name_long
  if cert_name_long == "":
    cert_name_long = settings.CERT_NAME_LONG
  billing_email = settings.PAYMENT_SUPPORT_EMAIL
%>

<%namespace name='static' file='../static_content.html'/>

<li class="course-item">
  % if settings.FEATURES.get('ENABLE_VERIFIED_CERTIFICATES'):
    <% course_verified_certs = CourseMode.enrollment_mode_display(enrollment.mode, verification_status.get('status')) %>
    <%
        mode_class = course_verified_certs.get('display_mode', '')
        if mode_class != '':
            mode_class = ' ' + mode_class ;
    %>
  % else:
    <% mode_class = '' %>
  % endif

<article class="course${mode_class}">
  <% course_target = reverse('info', args=[unicode(course.id)]) %>
  <section class="details">
    <div class="wrapper-course-image" aria-hidden="true">
      % if show_courseware_link:
        % if not is_course_blocked:
            <a href="${course_target}" class="cover">
              <img src="${course_image_url(course)}" class="course-image" alt="${_('{course_number} {course_name} Home Page').format(course_number=course.number, course_name=course.display_name_with_default) |h}" />
            </a>
        % else:
            <a class="fade-cover">
              <img src="${course_image_url(course)}" class="course-image" alt="${_('{course_number} {course_name} Cover Image').format(course_number=course.number, course_name=course.display_name_with_default) |h}" />
            </a>
        % endif
      % else:
        <a class="cover">
          <img src="${course_image_url(course)}" class="course-image" alt="${_('{course_number} {course_name} Cover Image').format(course_number=course.number, course_name=course.display_name_with_default) | h}" />
        </a>
      % endif
      % if settings.FEATURES.get('ENABLE_VERIFIED_CERTIFICATES'):
        <span class="sts-enrollment" title="${course_verified_certs.get('enrollment_title')}">
          <span class="label">${_("Enrolled as: ")}</span>
          % if course_verified_certs.get('show_image'):
              <img class="deco-graphic" src="${static.url('images/verified-ribbon.png')}" alt="${course_verified_certs.get('image_alt')}" />
          % endif
          <div class="sts-enrollment-value">${course_verified_certs.get('enrollment_value')}</div>
        </span>
      % endif
    </div>
      <div class="wrapper-course-details">
        <h3 class="course-title">
          % if show_courseware_link:
            % if not is_course_blocked:
              <a href="${course_target}">${course.display_name_with_default}</a>
            % else:
              <a class="disable-look">${course.display_name_with_default}</a>
            % endif
          % else:
            <span>${course.display_name_with_default}</span>
          % endif
        </h3>
        <div class="course-info">
          <span class="info-university">${get_course_about_section(course, 'university')} - </span>
          <span class="info-course-id">${course.display_number_with_default | h}</span>
          <span class="info-date-block" data-tooltip="Hi">
          % if course.has_ended():
            ${_("Ended - {end_date}").format(end_date=course.end_datetime_text("SHORT_DATE"))}
          % elif course.has_started():
            ${_("Started - {start_date}").format(start_date=course.start_datetime_text("SHORT_DATE"))}
          % elif course.start_date_is_still_default: # Course start date TBD
            ${_("Coming Soon")}
          % else:   # hasn't started yet
            ${_("Starts - {start_date}").format(start_date=course.start_datetime_text("SHORT_DATE"))}
          % endif
          </span>
        </div>
        <div class="wrapper-course-actions">
          <div class="course-actions">
            % if show_courseware_link:
              % if course.has_ended():
                % if not is_course_blocked:
                  <a href="${course_target}" class="enter-course archived">${_('View Archived Course')}<span class="sr">&nbsp;${course.display_name_with_default}</span></a>
                % else:
                  <a class="enter-course-blocked archived">${_('View Archived Course')}<span class="sr">&nbsp;${course.display_name_with_default}</span></a>
                % endif
              % else:
                % if not is_course_blocked:
                  <a href="${course_target}" class="enter-course">${_('View Course')}<span class="sr">&nbsp;${course.display_name_with_default}</span></a>
                % else:
                  <a class="enter-course-blocked">${_('View Course')}<span class="sr">&nbsp;${course.display_name_with_default}</span></a>
                % endif
              % endif

<<<<<<< HEAD
      % if (course.may_certify() and cert_status and (cert_status['status'] != 'processing')) or (course.has_ended() and cert_status and (not enrollment.mode == 'audit')):
        <%include file='_dashboard_certificate_information.html' args='cert_status=cert_status, course=course, enrollment=enrollment'/>
      % endif
=======
              % if share_settings:
                <%
                  if share_settings.get("CUSTOM_COURSE_URLS", False):
                    if course.social_sharing_url:
                      share_url = urllib.quote_plus(course.social_sharing_url)
                    else:
                      share_url = ''
                  else:
                    share_url = urllib.quote_plus(request.build_absolute_uri(reverse('about_course', args=[unicode(course.id)])))
                  share_window_name = 'shareWindow'
                  share_window_config = 'toolbar=no, location=no, status=no, menubar=no, scrollbars=yes, resizable=yes, width=640, height=480'
                %>
                % if share_url and share_settings.get('FACEBOOK_SHARING', False):
                  <% facebook_url = 'https://www.facebook.com/sharer/sharer.php?u=' + share_url %>
                    <a
                      data-tooltip="${_('Share on Facebook')}"
                      class="action action-facebook"
                      aria-haspopup="true"
                      aria-expanded="false"
                      href="${facebook_url}"
                      target="_blank"
                      title="${_('Share on Facebook')}"
                      onclick="window.open('${facebook_url}', '${share_window_name}', '${share_window_config}'); return false;">
                      <span class="sr">${_('Facebook')}</span>
                      <i class="fa fa-facebook" aria-hidden="true"></i>
                    </a>
                % endif
                % if share_url and share_settings.get('TWITTER_SHARING', False):
                  <% share_text_default = _("I'm learning on {platform_name}:").format(platform_name=settings.PLATFORM_NAME) %>
                  <% share_text = urllib.quote_plus(share_settings.get('TWITTER_SHARING_TEXT', share_text_default)) %>
                  <% twitter_url = 'https://twitter.com/intent/tweet?text=' + share_text + '%20' + share_url %>
                    <a
                      data-tooltip="${_('Share on Twitter')}"
                      class="action action-twitter"
                      aria-haspopup="true"
                      aria-expanded="false"
                      href="${twitter_url}"
                      target="_blank"
                      title="${_('Share on Twitter')}"
                      onclick="window.open('${twitter_url}', '${share_window_name}', '${share_window_config}'); return false;">
                      <span class="sr">${_('Twitter')}</span>
                      <i class="fa fa-twitter" aria-hidden="true"></i>
                    </a>
                % endif
              % endif
            % endif
            <div class="wrapper-action-more">
              <a href="#actions-dropdown-${dashboard_index}" class="action action-more" id="actions-dropdown-link-${dashboard_index}" aria-haspopup="true" aria-expanded="false" data-course-number="${course.number | h}" data-dashboard-index="${dashboard_index}">
                <span class="sr">${_('Course options dropdown')}</span>
                <i class="fa fa-cog" aria-hidden="true"></i>
              </a>
              <div class="actions-dropdown" id="actions-dropdown-${dashboard_index}" aria-label="${_('Additional Actions Menu')}">
                <ul class="actions-dropdown-list" id="actions-dropdown-list-${dashboard_index}" aria-label="${_('Available Actions')}" role="menu">
                  <li class="actions-item" id="actions-item-unenroll-${dashboard_index}">
                    % if is_paid_course and show_refund_option:
                      ## Translators: The course name will be added to the end of this sentence.
                      % if not is_course_blocked:
                      <a href="#unenroll-modal" class="action action-unenroll" rel="leanModal" data-course-id="${course.id | h}" data-course-number="${course.number | h}" data-dashboard-index="${dashboard_index}"
                         onclick="set_unenroll_message('${_("Are you sure you want to unenroll from the purchased course %(course_number)s?")}', '${_("You will be refunded the amount you paid.")}')">
                        ${_('Unenroll')}
                      </a>
                      % else:
                      <a class="action action-unenroll is-disabled" data-course-id="${course.id | h}" data-course-number="${course.number | h}" data-dashboard-index="${dashboard_index}"
                         onclick="set_unenroll_message('${_("Are you sure you want to unenroll from the purchased course %(course_number)s?")}', '${_("You will be refunded the amount you paid.")}')">
                        ${_('Unenroll')}
                      </a>
                      % endif
                    % elif is_paid_course and not show_refund_option:
                      ## Translators: The course's name will be added to the end of this sentence.
                      % if not is_course_blocked:
                      <a href="#unenroll-modal" class="action action-unenroll" rel="leanModal" data-course-id="${course.id | h}" data-course-number="${course.number | h}" data-dashboard-index="${dashboard_index}"
                         onclick="set_unenroll_message('${_("Are you sure you want to unenroll from the purchased course %(course_number)s?")}', '${_("You will not be refunded the amount you paid.")}')">
                        ${_('Unenroll')}
                      </a>
                      % else:
                      <a class="action action-unenroll is-disabled" data-course-id="${course.id | h}" data-course-number="${course.number | h}" data-dashboard-index="${dashboard_index}"
                         onclick="set_unenroll_message('${_("Are you sure you want to unenroll from the purchased course %(course_number)s?")}', '${_("You will not be refunded the amount you paid.")}')">
                        ${_('Unenroll')}
                      </a>
                      % endif
                    % elif enrollment.mode != "verified":
                      ## Translators: The course's name will be added to the end of this sentence.
                      % if not is_course_blocked:
                      <a href="#unenroll-modal" class="action action-unenroll" rel="leanModal" data-course-id="${course.id | h}" data-course-number="${course.number | h}" data-dashboard-index="${dashboard_index}"
                         onclick="set_unenroll_message('${_("Are you sure you want to unenroll from %(course_number)s?")}', '')">
                        ${_('Unenroll')}
                      </a>
                      % else:
                      <a class="action action-unenroll is-disabled" data-course-id="${course.id | h}" data-course-number="${course.number | h}" data-dashboard-index="${dashboard_index}"
                         onclick="set_unenroll_message('${_("Are you sure you want to unenroll from %(course_number)s?")}', '')">
                        ${_('Unenroll')}
                      </a>
                      % endif
                    % elif show_refund_option:
                      ## Translators: The course's name will be added to the end of this sentence.
                      % if not is_course_blocked:
                      <a href="#unenroll-modal" class="action action-unenroll" rel="leanModal" data-course-id="${course.id | h}" data-course-number="${course.number | h}" data-dashboard-index="${dashboard_index}"
                         onclick="set_unenroll_message(
                                      '${_("Are you sure you want to unenroll from the verified {cert_name_long} track of %(course_number)s?").format(cert_name_long=cert_name_long)}',
                                      '${_("You will be refunded the amount you paid.")}'
                                  )"
                      >
                        ${_('Unenroll')}
                      </a>
                      % else:
                      <a class="action action-unenroll is-disabled" data-course-id="${course.id | h}" data-course-number="${course.number | h}" data-dashboard-index="${dashboard_index}"
                         onclick="set_unenroll_message(
                                      '${_("Are you sure you want to unenroll from the verified {cert_name_long} track of %(course_number)s?").format(cert_name_long=cert_name_long)}',
                                      '${_("You will be refunded the amount you paid.")}'
                                  )"
                      >
                        ${_('Unenroll')}
                      </a>
                      % endif
                    % else:
                      ## Translators: The course's name will be added to the end of this sentence.
                      % if not is_course_blocked:
                      <a href="#unenroll-modal" class="action action-unenroll" rel="leanModal" data-course-id="${course.id | h}" data-course-number="${course.number | h}" data-dashboard-index="${dashboard_index}"
                         onclick="set_unenroll_message(
                                      '${_("Are you sure you want to unenroll from the verified {cert_name_long} track of %(course_number)s?").format(cert_name_long=cert_name_long)}',
                                      '${_("The refund deadline for this course has passed, so you will not receive a refund.")}'
                                  )"
                      >
                        ${_('Unenroll')}
                      </a>
                      % else:
                      <a class="action action-unenroll is-disabled" data-course-id="${course.id | h}" data-course-number="${course.number | h}" data-dashboard-index="${dashboard_index}"
                         onclick="set_unenroll_message(
                                      '${_("Are you sure you want to unenroll from the verified {cert_name_long} track of %(course_number)s?").format(cert_name_long=cert_name_long)}',
                                      '${_("The refund deadline for this course has passed, so you will not receive a refund.")}'
                                  )"
                      >
                        ${_('Unenroll')}
                      </a>
                      % endif
                    % endif
                  </li>
                  <li class="actions-item" id="actions-item-email-settings-${dashboard_index}">
                    % if show_email_settings:
                      % if not is_course_blocked:
                        <a href="#email-settings-modal" class="action action-email-settings" rel="leanModal" data-course-id="${course.id | h}" data-course-number="${course.number | h}" data-dashboard-index="${dashboard_index}" data-optout="${unicode(course.id) in course_optouts}">${_('Email Settings')}</a>
                      % else:
                        <a class="action action-email-settings is-disabled" data-course-id="${course.id| h}" data-course-number="${course.number | h}" data-dashboard-index="${dashboard_index}" data-optout="${unicode(course.id) in course_optouts}">${_('Email Settings')}</a>
                      % endif
                    % endif
                  </li>
                </ul>
              </div>
            </div>
          </div>
        </div>
      </div>
  </section>
  <footer class="wrapper-messages-primary">
    <ul class="messages-list">
      % if course.may_certify() and cert_status:
        <%include file='_dashboard_certificate_information.html' args='cert_status=cert_status,course=course, enrollment=enrollment'/>
        % endif
>>>>>>> 00b75f01

        % if verification_status.get('status') in [VERIFY_STATUS_NEED_TO_VERIFY, VERIFY_STATUS_SUBMITTED, VERIFY_STATUS_APPROVED, VERIFY_STATUS_NEED_TO_REVERIFY] and not is_course_blocked:
        <div class="message message-status wrapper-message-primary is-shown">
          % if verification_status['status'] == VERIFY_STATUS_NEED_TO_VERIFY:
            <div class="verification-reminder">
              % if verification_status['days_until_deadline'] is not None:
                <h4 class="message-title">${_('Verification not yet complete.')}</h4>
                <p class="message-copy">${ungettext(
                  'You only have {days} day left to verify for this course.',
                  'You only have {days} days left to verify for this course.',
                  verification_status['days_until_deadline']
                ).format(days=verification_status['days_until_deadline'])}</p>
              % else:
                <h4 class="message-title">${_('Almost there!')}</h4>
                <p class="message-copy">${_('You still need to verify for this course.')}</p>
              % endif
            </div>
            <div class="verification-cta">
              <a href="${reverse('verify_student_verify_later', kwargs={'course_id': unicode(course.id)})}" class="cta" data-course-id="${course.id | h}">${_('Verify Now')}</a>
            </div>
          % elif verification_status['status'] == VERIFY_STATUS_SUBMITTED:
            <h4 class="message-title">${_('You have already verified your ID!')}</h4>
            <p class="message-copy">${_('Thanks for your patience as we process your request.')}</p>
          % elif verification_status['status'] == VERIFY_STATUS_APPROVED:
            <h4 class="message-title">${_('You have already verified your ID!')}</h4>
            % if verification_status.get('verification_good_until') is not None:
              <p class="message-copy">${_('Your verification status is good until {date}.').format(date=verification_status['verification_good_until'])}
            % endif
          % elif verification_status['status'] == VERIFY_STATUS_NEED_TO_REVERIFY:
            <h4 class="message-title">${_('Your verification will expire soon!')}</h4>
            ## Translators: start_link and end_link will be replaced with HTML tags;
            ## please do not translate these.
            <p class="message-copy">${_('Your current verification will expire before the verification deadline for this course. {start_link}Re-verify your identity now{end_link} using a webcam and a government-issued ID.').format(start_link='<a href="{href}">'.format(href=reverse('verify_student_reverify')), end_link='</a>')}</p>
          % endif
        </div>
        % endif

        % if course_mode_info['show_upsell'] and not is_course_blocked:
          <div class="message message-upsell has-actions is-expandable is-shown">
            <div class="wrapper-tip">
              <h4 class="message-title">
                <i class="icon fa fa-caret-right ui-toggle-expansion"></i>
                  <span class="value">${_("Challenge Yourself!")}</span>
              </h4>
              <p class="message-copy">${_("Take this course as an ID-verified student.")}</p>
            </div>

            <div class="wrapper-extended">
                <p class="message-copy">${_("You can still sign up for an ID verified {cert_name_long} for this course. If you plan to complete the whole course, it is a great way to recognize your achievement. {link_start}Learn more about the verified {cert_name_long}{link_end}.").format(link_start='<a href="{}">'.format(marketing_link('WHAT_IS_VERIFIED_CERT')), link_end="</a>", cert_name_long=cert_name_long)}</p>

              <ul class="actions message-actions">
                <li class="action-item">
                  <a class="action action-upgrade" href="${reverse('verify_student_upgrade_and_verify', kwargs={'course_id': unicode(course.id)})}" data-course-id="${course.id | h}" data-user="${user.username | h}">
                    <img class="deco-graphic" src="${static.url('images/vcert-ribbon-s.png')}" alt="${_("ID Verified Ribbon/Badge")}">
                    <span class="wrapper-copy">
                      <span class="copy" id="upgrade-to-verified">${_("Upgrade to Verified Track")}</span>
                    </span>
                  </a>
                </li>
              </ul>
            </div>
          </div>
        %endif

        % if is_course_blocked:
          <p id="block-course-msg" class="course-block">
            ${_("You can no longer access this course because payment has not yet been received. "
                "You can {contact_link_start}contact the account holder{contact_link_end} "
                "to request payment, or you can "
                "{unenroll_link_start}unenroll{unenroll_link_end} "
                "from this course").format(
              contact_link_start='<a href="#">',
              contact_link_end='</a>',
              unenroll_link_start=(
                '<a id="unregister_block_course" rel="leanModal" '
                'data-course-id="{course_id}" data-course-number="{course_number}" '
                'href="#unenroll-modal">'.format(
                  course_id=escape(course.id),
                  course_number=escape(course.number),
                )
              ),
              unenroll_link_end="</a>",
            )}
          </p>
        %endif


        % if course_requirements:
        ## Multiple pre-requisite courses are not supported on frontend that's why we are pulling first element
        <% prc_target = reverse('about_course', args=[unicode(course_requirements['courses'][0]['key'])]) %>
        <li class="prerequisites">
          <p class="tip">
            ${_("You must successfully complete {link_start}{prc_display}{link_end} before you begin this course.").format(
                link_start='<a href="{}">'.format(prc_target),
                link_end='</a>',
                prc_display=course_requirements['courses'][0]['display'],
              )}
          </p>
        </li>
        % endif
    </ul>
  </footer>
</article>
</li>
<script>
           $( document ).ready(function() {

               if("${is_course_blocked}" == "True"){
                   $( "#unregister_block_course" ).click(function() {
                       $('.disable-look-unregister').click();
                   });
               }
           });

           function set_unenroll_message(track_info, refund_info) {
               document.getElementById('track-info').innerHTML = interpolate(track_info, {course_number: "<span id='unenroll_course_number'></span>"}, true);
               document.getElementById('refund-info').innerHTML = refund_info;
           }
</script><|MERGE_RESOLUTION|>--- conflicted
+++ resolved
@@ -116,11 +116,6 @@
                 % endif
               % endif
 
-<<<<<<< HEAD
-      % if (course.may_certify() and cert_status and (cert_status['status'] != 'processing')) or (course.has_ended() and cert_status and (not enrollment.mode == 'audit')):
-        <%include file='_dashboard_certificate_information.html' args='cert_status=cert_status, course=course, enrollment=enrollment'/>
-      % endif
-=======
               % if share_settings:
                 <%
                   if share_settings.get("CUSTOM_COURSE_URLS", False):
@@ -276,10 +271,10 @@
   </section>
   <footer class="wrapper-messages-primary">
     <ul class="messages-list">
-      % if course.may_certify() and cert_status:
+      ## % if course.may_certify() and cert_status:
+      % if (course.may_certify() and cert_status and (cert_status['status'] != 'processing')) or (course.has_ended() and cert_status and (not enrollment.mode == 'audit')):
         <%include file='_dashboard_certificate_information.html' args='cert_status=cert_status,course=course, enrollment=enrollment'/>
         % endif
->>>>>>> 00b75f01
 
         % if verification_status.get('status') in [VERIFY_STATUS_NEED_TO_VERIFY, VERIFY_STATUS_SUBMITTED, VERIFY_STATUS_APPROVED, VERIFY_STATUS_NEED_TO_REVERIFY] and not is_course_blocked:
         <div class="message message-status wrapper-message-primary is-shown">
