<%page args="course_overview, enrollment, show_courseware_link, cert_status, credit_status, show_email_settings, course_mode_info, show_refund_option, is_paid_course, is_course_blocked, verification_status, course_requirements, dashboard_index, share_settings" />

<%!
import urllib

from django.utils.translation import ugettext as _
from django.utils.translation import ungettext
from django.core.urlresolvers import reverse
from markupsafe import escape
from courseware.courses import get_course_university_about_section
from course_modes.models import CourseMode
from student.helpers import (
  VERIFY_STATUS_NEED_TO_VERIFY,
  VERIFY_STATUS_SUBMITTED,
  VERIFY_STATUS_APPROVED,
  VERIFY_STATUS_MISSED_DEADLINE,
  VERIFY_STATUS_NEED_TO_REVERIFY
)
%>

<%
  cert_name_short = course_overview.cert_name_short
  if cert_name_short == "":
    cert_name_short = settings.CERT_NAME_SHORT

  cert_name_long = course_overview.cert_name_long
  if cert_name_long == "":
    cert_name_long = settings.CERT_NAME_LONG
  billing_email = settings.PAYMENT_SUPPORT_EMAIL
%>

<%namespace name='static' file='../static_content.html'/>

<li class="course-item">
  % if settings.FEATURES.get('ENABLE_VERIFIED_CERTIFICATES'):
    <% course_verified_certs = CourseMode.enrollment_mode_display(enrollment.mode, verification_status.get('status')) %>
    <%
        mode_class = course_verified_certs.get('display_mode', '')
        if mode_class != '':
            mode_class = ' ' + mode_class ;
    %>
  % else:
    <% mode_class = '' %>
  % endif

<article class="course${mode_class}">
  <% course_target = reverse('info', args=[unicode(course_overview.id)]) %>
  <section class="details">
    <div class="wrapper-course-image" aria-hidden="true">
      % if show_courseware_link:
        % if not is_course_blocked:
            <a href="${course_target}" class="cover">
              <img src="${course_overview.course_image_url}" class="course-image" alt="${_('{course_number} {course_name} Home Page').format(course_number=course_overview.number, course_name=course_overview.display_name_with_default) |h}" />
            </a>
        % else:
            <a class="fade-cover">
              <img src="${course_overview.course_image_url}" class="course-image" alt="${_('{course_number} {course_name} Cover Image').format(course_number=course_overview.number, course_name=course_overview.display_name_with_default) |h}" />
            </a>
        % endif
      % else:
        <a class="cover">
          <img src="${course_overview.course_image_url}" class="course-image" alt="${_('{course_number} {course_name} Cover Image').format(course_number=course_overview.number, course_name=course_overview.display_name_with_default) | h}" />
        </a>
      % endif
      % if settings.FEATURES.get('ENABLE_VERIFIED_CERTIFICATES'):
        <span class="sts-enrollment" title="${course_verified_certs.get('enrollment_title')}">
          <span class="label">${_("Enrolled as: ")}</span>
          % if course_verified_certs.get('show_image'):
              <img class="deco-graphic" src="${static.url('images/verified-ribbon.png')}" alt="${course_verified_certs.get('image_alt')}" />
          % endif
          <div class="sts-enrollment-value">${course_verified_certs.get('enrollment_value')}</div>
        </span>
      % endif
    </div>
      <div class="wrapper-course-details">
        <h3 class="course-title">
          % if show_courseware_link:
            % if not is_course_blocked:
              <a href="${course_target}">${course_overview.display_name_with_default}</a>
            % else:
              <a class="disable-look">${course_overview.display_name_with_default}</a>
            % endif
          % else:
            <span>${course_overview.display_name_with_default}</span>
          % endif
        </h3>
        <div class="course-info">
          <span class="info-university">${get_course_university_about_section(course_overview)} - </span>
          <span class="info-course-id">${course_overview.display_number_with_default | h}</span>
          <span class="info-date-block" data-tooltip="Hi">
          % if course_overview.has_ended():
            ${_("Ended - {end_date}").format(end_date=course_overview.end_datetime_text("SHORT_DATE"))}
          % elif course_overview.has_started():
            ${_("Started - {start_date}").format(start_date=course_overview.start_datetime_text("SHORT_DATE"))}
          % elif course_overview.start_date_is_still_default: # Course start date TBD
            ${_("Coming Soon")}
          % else:   # hasn't started yet
            ${_("Starts - {start_date}").format(start_date=course_overview.start_datetime_text("SHORT_DATE"))}
          % endif
          </span>
        </div>
        <div class="wrapper-course-actions">
          <div class="course-actions">
            % if show_courseware_link:
              % if course_overview.has_ended():
                % if not is_course_blocked:
                  <a href="${course_target}" class="enter-course archived">${_('View Archived Course')}<span class="sr">&nbsp;${course_overview.display_name_with_default}</span></a>
                % else:
                  <a class="enter-course-blocked archived">${_('View Archived Course')}<span class="sr">&nbsp;${course_overview.display_name_with_default}</span></a>
                % endif
              % else:
                % if not is_course_blocked:
                  <a href="${course_target}" class="enter-course">${_('View Course')}<span class="sr">&nbsp;${course_overview.display_name_with_default}</span></a>
                % else:
                  <a class="enter-course-blocked">${_('View Course')}<span class="sr">&nbsp;${course_overview.display_name_with_default}</span></a>
                % endif
              % endif

              % if share_settings:
                <%
                  if share_settings.get("CUSTOM_COURSE_URLS", False):
                    if course_overview.social_sharing_url:
                      share_url = urllib.quote_plus(course_overview.social_sharing_url)
                    else:
                      share_url = ''
                  else:
                    share_url = urllib.quote_plus(request.build_absolute_uri(reverse('about_course', args=[unicode(course_overview.id)])))
                  share_window_name = 'shareWindow'
                  share_window_config = 'toolbar=no, location=no, status=no, menubar=no, scrollbars=yes, resizable=yes, width=640, height=480'
                %>
                % if share_url and share_settings.get('DASHBOARD_FACEBOOK', False):
                  <% facebook_url = 'https://www.facebook.com/sharer/sharer.php?u=' + share_url %>
                    <a
                      data-tooltip="${_('Share on Facebook')}"
                      class="action action-facebook"
                      aria-haspopup="true"
                      aria-expanded="false"
                      href="${facebook_url}"
                      target="_blank"
                      title="${_('Share on Facebook')}"
                      onclick="window.open('${facebook_url}', '${share_window_name}', '${share_window_config}'); return false;">
                      <span class="sr">${_('Facebook')}</span>
                      <i class="fa fa-facebook" aria-hidden="true"></i>
                    </a>
                % endif
                % if share_url and share_settings.get('DASHBOARD_TWITTER', False):
                  <% share_text_default = _("I'm learning on {platform_name}:").format(platform_name=settings.PLATFORM_NAME) %>
                  <% share_text = urllib.quote_plus(share_settings.get('DASHBOARD_TWITTER_TEXT', share_text_default)) %>
                  <% twitter_url = 'https://twitter.com/intent/tweet?text=' + share_text + '%20' + share_url %>
                    <a
                      data-tooltip="${_('Share on Twitter')}"
                      class="action action-twitter"
                      aria-haspopup="true"
                      aria-expanded="false"
                      href="${twitter_url}"
                      target="_blank"
                      title="${_('Share on Twitter')}"
                      onclick="window.open('${twitter_url}', '${share_window_name}', '${share_window_config}'); return false;">
                      <span class="sr">${_('Twitter')}</span>
                      <i class="fa fa-twitter" aria-hidden="true"></i>
                    </a>
                % endif
              % endif
            % endif
            <div class="wrapper-action-more">
              <a href="#actions-dropdown-${dashboard_index}" class="action action-more" id="actions-dropdown-link-${dashboard_index}" aria-haspopup="true" aria-expanded="false" data-course-number="${course_overview.number | h}" data-dashboard-index="${dashboard_index}">
                <span class="sr">${_('Course options dropdown')}</span>
                <i class="fa fa-cog" aria-hidden="true"></i>
              </a>
              <div class="actions-dropdown" id="actions-dropdown-${dashboard_index}" aria-label="${_('Additional Actions Menu')}">
                <ul class="actions-dropdown-list" id="actions-dropdown-list-${dashboard_index}" aria-label="${_('Available Actions')}" role="menu">
                  <li class="actions-item" id="actions-item-unenroll-${dashboard_index}">
                    % if is_paid_course and show_refund_option:
                      ## Translators: The course name will be added to the end of this sentence.
                      % if not is_course_blocked:
                      <a href="#unenroll-modal" class="action action-unenroll" rel="leanModal" data-course-id="${course_overview.id | h}" data-course_overview-number="${course_overview.number | h}" data-dashboard-index="${dashboard_index}"
                         onclick="set_unenroll_message('${_("Are you sure you want to unenroll from the purchased course %(course_number)s?")}', '${_("You will be refunded the amount you paid.")}')">
                        ${_('Unenroll')}
                      </a>
                      % else:
                      <a class="action action-unenroll is-disabled" data-course-id="${course_overview.id | h}" data-course-number="${course_overview.number | h}" data-dashboard-index="${dashboard_index}"
                         onclick="set_unenroll_message('${_("Are you sure you want to unenroll from the purchased course %(course_number)s?")}', '${_("You will be refunded the amount you paid.")}')">
                        ${_('Unenroll')}
                      </a>
                      % endif
                    % elif is_paid_course and not show_refund_option:
                      ## Translators: The course's name will be added to the end of this sentence.
                      % if not is_course_blocked:
                      <a href="#unenroll-modal" class="action action-unenroll" rel="leanModal" data-course-id="${course_overview.id | h}" data-course-number="${course_overview.number | h}" data-dashboard-index="${dashboard_index}"
                         onclick="set_unenroll_message('${_("Are you sure you want to unenroll from the purchased course %(course_number)s?")}', '${_("You will not be refunded the amount you paid.")}')">
                        ${_('Unenroll')}
                      </a>
                      % else:
                      <a class="action action-unenroll is-disabled" data-course-id="${course_overview.id | h}" data-course-number="${course_overview.number | h}" data-dashboard-index="${dashboard_index}"
                         onclick="set_unenroll_message('${_("Are you sure you want to unenroll from the purchased course %(course_number)s?")}', '${_("You will not be refunded the amount you paid.")}')">
                        ${_('Unenroll')}
                      </a>
                      % endif
                    % elif enrollment.mode != "verified":
                      ## Translators: The course's name will be added to the end of this sentence.
                      % if not is_course_blocked:
                      <a href="#unenroll-modal" class="action action-unenroll" rel="leanModal" data-course-id="${course_overview.id | h}" data-course-number="${course_overview.number | h}" data-dashboard-index="${dashboard_index}"
                         onclick="set_unenroll_message('${_("Are you sure you want to unenroll from %(course_number)s?")}', '')">
                        ${_('Unenroll')}
                      </a>
                      % else:
                      <a class="action action-unenroll is-disabled" data-course-id="${course_overview.id | h}" data-course-number="${course_overview.number | h}" data-dashboard-index="${dashboard_index}"
                         onclick="set_unenroll_message('${_("Are you sure you want to unenroll from %(course_number)s?")}', '')">
                        ${_('Unenroll')}
                      </a>
                      % endif
                    % elif show_refund_option:
                      ## Translators: The course's name will be added to the end of this sentence.
                      % if not is_course_blocked:
                      <a href="#unenroll-modal" class="action action-unenroll" rel="leanModal" data-course-id="${course_overview.id | h}" data-course-number="${course_overview.number | h}" data-dashboard-index="${dashboard_index}"
                         onclick="set_unenroll_message(
                                      '${_("Are you sure you want to unenroll from the verified {cert_name_long} track of %(course_number)s?").format(cert_name_long=cert_name_long)}',
                                      '${_("You will be refunded the amount you paid.")}'
                                  )"
                      >
                        ${_('Unenroll')}
                      </a>
                      % else:
                      <a class="action action-unenroll is-disabled" data-course-id="${course_overview.id | h}" data-course-number="${course_overview.number | h}" data-dashboard-index="${dashboard_index}"
                         onclick="set_unenroll_message(
                                      '${_("Are you sure you want to unenroll from the verified {cert_name_long} track of %(course_number)s?").format(cert_name_long=cert_name_long)}',
                                      '${_("You will be refunded the amount you paid.")}'
                                  )"
                      >
                        ${_('Unenroll')}
                      </a>
                      % endif
                    % else:
                      ## Translators: The course's name will be added to the end of this sentence.
                      % if not is_course_blocked:
                      <a href="#unenroll-modal" class="action action-unenroll" rel="leanModal" data-course-id="${course_overview.id | h}" data-course-number="${course_overview.number | h}" data-dashboard-index="${dashboard_index}"
                         onclick="set_unenroll_message(
                                      '${_("Are you sure you want to unenroll from the verified {cert_name_long} track of %(course_number)s?").format(cert_name_long=cert_name_long)}',
                                      '${_("The refund deadline for this course has passed, so you will not receive a refund.")}'
                                  )"
                      >
                        ${_('Unenroll')}
                      </a>
                      % else:
                      <a class="action action-unenroll is-disabled" data-course-id="${course_overview.id | h}" data-course-number="${course_overview.number | h}" data-dashboard-index="${dashboard_index}"
                         onclick="set_unenroll_message(
                                      '${_("Are you sure you want to unenroll from the verified {cert_name_long} track of %(course_number)s?").format(cert_name_long=cert_name_long)}',
                                      '${_("The refund deadline for this course has passed, so you will not receive a refund.")}'
                                  )"
                      >
                        ${_('Unenroll')}
                      </a>
                      % endif
                    % endif
                  </li>
                  <li class="actions-item" id="actions-item-email-settings-${dashboard_index}">
                    % if show_email_settings:
                      % if not is_course_blocked:
                        <a href="#email-settings-modal" class="action action-email-settings" rel="leanModal" data-course-id="${course_overview.id | h}" data-course-number="${course_overview.number | h}" data-dashboard-index="${dashboard_index}" data-optout="${unicode(course_overview.id) in course_optouts}">${_('Email Settings')}</a>
                      % else:
                        <a class="action action-email-settings is-disabled" data-course-id="${course_overview.id| h}" data-course-number="${course_overview.number | h}" data-dashboard-index="${dashboard_index}" data-optout="${unicode(course_overview.id) in course_optouts}">${_('Email Settings')}</a>
                      % endif
                    % endif
                  </li>
                </ul>
              </div>
            </div>
          </div>
        </div>
      </div>
  </section>
  <footer class="wrapper-messages-primary">
    <ul class="messages-list">
<<<<<<< HEAD
      ## % if course.may_certify() and cert_status:
      % if (course.may_certify() and cert_status and (cert_status['status'] != 'processing')) or (course.has_ended() and cert_status and (not enrollment.mode == 'audit')):
        <%include file='_dashboard_certificate_information.html' args='cert_status=cert_status,course=course, enrollment=enrollment'/>
        % endif
=======
      % if course_overview.may_certify() and cert_status:
        <%include file='_dashboard_certificate_information.html' args='cert_status=cert_status,course_overview=course_overview, enrollment=enrollment'/>
      % endif

      % if credit_status is not None:
        <%include file="_dashboard_credit_info.html" args="credit_status=credit_status"/>
      % endif 
>>>>>>> c8090659

        % if verification_status.get('status') in [VERIFY_STATUS_NEED_TO_VERIFY, VERIFY_STATUS_SUBMITTED, VERIFY_STATUS_APPROVED, VERIFY_STATUS_NEED_TO_REVERIFY] and not is_course_blocked:
        <div class="message message-status wrapper-message-primary is-shown">
          % if verification_status['status'] == VERIFY_STATUS_NEED_TO_VERIFY:
            <div class="verification-reminder">
              % if verification_status['days_until_deadline'] is not None:
                <h4 class="message-title">${_('Verification not yet complete.')}</h4>
                <p class="message-copy">${ungettext(
                  'You only have {days} day left to verify for this course.',
                  'You only have {days} days left to verify for this course.',
                  verification_status['days_until_deadline']
                ).format(days=verification_status['days_until_deadline'])}</p>
              % else:
                <h4 class="message-title">${_('Almost there!')}</h4>
                <p class="message-copy">${_('You still need to verify for this course.')}</p>
              % endif
            </div>
            <div class="verification-cta">
              <a href="${reverse('verify_student_verify_now', kwargs={'course_id': unicode(course_overview.id)})}" class="cta" data-course-id="${course_overview.id | h}">${_('Verify Now')}</a>
            </div>
          % elif verification_status['status'] == VERIFY_STATUS_SUBMITTED:
            <h4 class="message-title">${_('You have already verified your ID!')}</h4>
            <p class="message-copy">${_('Thanks for your patience as we process your request.')}</p>
          % elif verification_status['status'] == VERIFY_STATUS_APPROVED:
            <h4 class="message-title">${_('You have already verified your ID!')}</h4>
            % if verification_status.get('verification_good_until') is not None:
              <p class="message-copy">${_('Your verification status is good until {date}.').format(date=verification_status['verification_good_until'])}
            % endif
          % elif verification_status['status'] == VERIFY_STATUS_NEED_TO_REVERIFY:
            <h4 class="message-title">${_('Your verification will expire soon!')}</h4>
            ## Translators: start_link and end_link will be replaced with HTML tags;
            ## please do not translate these.
            <p class="message-copy">${_('Your current verification will expire before the verification deadline for this course. {start_link}Re-verify your identity now{end_link} using a webcam and a government-issued ID.').format(start_link='<a href="{href}">'.format(href=reverse('verify_student_reverify')), end_link='</a>')}</p>
          % endif
        </div>
        % endif

        % if course_mode_info['show_upsell'] and not is_course_blocked:
          <div class="message message-upsell has-actions is-shown">
            <div class="wrapper-tip">
              <h4 class="message-title">
                <span class="value">${_("Challenge Yourself!")}</span>
              </h4>
              <p class="message-copy">${_("Take this course as an ID-verified student.")}</p>
            </div>

            <div class="wrapper-extended">
                <p class="message-copy">${_("You can still sign up for an ID verified {cert_name_long} for this course. If you plan to complete the whole course, it is a great way to recognize your achievement. {link_start}Learn more about the verified {cert_name_long}{link_end}.").format(link_start='<a href="{}">'.format(marketing_link('WHAT_IS_VERIFIED_CERT')), link_end="</a>", cert_name_long=cert_name_long)}</p>

              <ul class="actions message-actions">
                <li class="action-item">
                  <a class="action action-upgrade" href="${reverse('verify_student_upgrade_and_verify', kwargs={'course_id': unicode(course_overview.id)})}" data-course-id="${course_overview.id | h}" data-user="${user.username | h}">
                    <img class="deco-graphic" src="${static.url('images/vcert-ribbon-s.png')}" alt="${_("ID Verified Ribbon/Badge")}">
                    <span class="wrapper-copy">
                      <span class="copy" id="upgrade-to-verified">${_("Upgrade to Verified Track")}</span>
                    </span>
                  </a>
                </li>
              </ul>
            </div>
          </div>
        %endif

        % if is_course_blocked:
          <p id="block-course-msg" class="course-block">
            ${_("You can no longer access this course because payment has not yet been received. "
                "You can {contact_link_start}contact the account holder{contact_link_end} "
                "to request payment, or you can "
                "{unenroll_link_start}unenroll{unenroll_link_end} "
                "from this course").format(
              contact_link_start='<a href="#">',
              contact_link_end='</a>',
              unenroll_link_start=(
                '<a id="unregister_block_course" rel="leanModal" '
                'data-course-id="{course_id}" data-course-number="{course_number}" '
                'href="#unenroll-modal">'.format(
                  course_id=escape(course_overview.id),
                  course_number=escape(course_overview.number),
                )
              ),
              unenroll_link_end="</a>",
            )}
          </p>
        %endif


        % if course_requirements:
        ## Multiple pre-requisite courses are not supported on frontend that's why we are pulling first element
        <% prc_target = reverse('about_course', args=[unicode(course_requirements['courses'][0]['key'])]) %>
        <li class="prerequisites">
          <p class="tip">
            ${_("You must successfully complete {link_start}{prc_display}{link_end} before you begin this course.").format(
                link_start='<a href="{}">'.format(prc_target),
                link_end='</a>',
                prc_display=course_requirements['courses'][0]['display'],
              )}
          </p>
        </li>
        % endif
    </ul>
  </footer>
</article>
</li>
<script>
           $( document ).ready(function() {

               if("${is_course_blocked}" == "True"){
                   $( "#unregister_block_course" ).click(function() {
                       $('.disable-look-unregister').click();
                   });
               }
           });

           function set_unenroll_message(track_info, refund_info) {
               document.getElementById('track-info').innerHTML = interpolate(track_info, {course_number: "<span id='unenroll_course_number'></span>"}, true);
               document.getElementById('refund-info').innerHTML = refund_info;
           }
</script><|MERGE_RESOLUTION|>--- conflicted
+++ resolved
@@ -271,12 +271,6 @@
   </section>
   <footer class="wrapper-messages-primary">
     <ul class="messages-list">
-<<<<<<< HEAD
-      ## % if course.may_certify() and cert_status:
-      % if (course.may_certify() and cert_status and (cert_status['status'] != 'processing')) or (course.has_ended() and cert_status and (not enrollment.mode == 'audit')):
-        <%include file='_dashboard_certificate_information.html' args='cert_status=cert_status,course=course, enrollment=enrollment'/>
-        % endif
-=======
       % if course_overview.may_certify() and cert_status:
         <%include file='_dashboard_certificate_information.html' args='cert_status=cert_status,course_overview=course_overview, enrollment=enrollment'/>
       % endif
@@ -284,7 +278,6 @@
       % if credit_status is not None:
         <%include file="_dashboard_credit_info.html" args="credit_status=credit_status"/>
       % endif 
->>>>>>> c8090659
 
         % if verification_status.get('status') in [VERIFY_STATUS_NEED_TO_VERIFY, VERIFY_STATUS_SUBMITTED, VERIFY_STATUS_APPROVED, VERIFY_STATUS_NEED_TO_REVERIFY] and not is_course_blocked:
         <div class="message message-status wrapper-message-primary is-shown">
