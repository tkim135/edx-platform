--- conflicted
+++ resolved
@@ -1,63 +1,10 @@
-<<<<<<< HEAD
-<%! from django.utils.translation import ugettext as _ %>
-<%page args="section_data"/>
-<%include file='keyword_sub_modal.html' args="keywords_supported=section_data['keywords_supported']" />
-
-<div class="vert-left send-email" id="section-send-email">
-  <h2> ${_("Send Email")} </h2>
-  <div class="request-response msg msg-confirm copy" id="request-response"></div>
-  <ul class="list-fields">
-    <li class="field">
-      <label for="id_to">${_("Send to:")}</label><br/>
-      <select id="id_to" name="send_to">
-        <option value="myself">${_("Myself")}</option>
-        <option value="staff">${_("Staff and admins")}</option>
-      <option value="all">${_("All (students, staff, and admins)")}</option>
-        % for to_option in section_data['to_options']:
-          <option value="${to_option[0]}">${_(to_option[1])}</option>
-        % endfor
-      </select>
-    </li>
-  <br/>
-  <li class="field">
-    <label for="id_subject">${_("Subject: ")}</label><br/>
-     %if subject:
-      <input type="text" id="id_subject" name="subject" maxlength="128" size="75" value="${subject}">
-     %else:
-      <input type="text" id="id_subject" name="subject" maxlength="128" size="75">
-     %endif
-     <span class="tip">${_("(Max 128 characters)")}</span>
-  </li>
-  <li class="field">
-    <label>${_("Message:")}</label>
-    <span class="tip"><a href="#keyword-sub-modal" class="keyword-sub-link" rel="leanModal">${_("Supports keyword substitutions")}</a></span>
-      <div class="email-editor">
-      ${ section_data['editor'] }
-      </div>
-    <input type="hidden" name="message" value="">
-  </li>
-  </ul>
- <div class="submit-email-action">
-  <p class="copy">${_("Please try not to email students more than once per week. Before sending your email, consider:")}</p>
-  <ul class="list-advice">
-   <li class="item">${_("Have you read over the email to make sure it says everything you want to say?")}</li>
-   <li class="item">${_("Have you sent the email to yourself first to make sure you're happy with how it's displayed, and that embedded links and images work properly?")}</li>
-  </ul>
- </div>
- <div class="submit-email-warning">
-   <p class="copy"><span style="color: red;"><b>${_("CAUTION!")}</b></span>
-     ${_("Once the 'Send Email' button is clicked, your email will be queued for sending.")}
-   <b>${_("A queued email CANNOT be cancelled.")}</b></p>
-</div>
- <br />
-  <input type="button" name="send" value="${_("Send Email")}" data-endpoint="${ section_data['send_email'] }" >
-  <div class="request-response-error"></div>
-=======
 <%page args="section_data" expression_filter="h"/>
 <%!
 from django.utils.translation import ugettext as _
 from openedx.core.djangolib.markup import HTML
 %>
+
+<%include file='keyword_sub_modal.html' args="keywords_supported=section_data['keywords_supported']" />
 
 <div class="vert-left send-email" id="section-send-email">
     <div class="request-response msg msg-confirm copy" id="request-response"></div>
@@ -135,7 +82,6 @@
     <br />
     <input type="button" name="send" value="${_("Send Email")}" data-endpoint="${ section_data['send_email'] }" >
     <div class="request-response-error"></div>
->>>>>>> 90707afa
 
     %if settings.FEATURES.get('ENABLE_INSTRUCTOR_BACKGROUND_TASKS'):
     <div class="running-tasks-container action-type-container">
