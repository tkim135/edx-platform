<%! from django.utils.translation import ugettext as _ %>
<%page args="section_data"/>
<%! from microsite_configuration import microsite %>

<script type="text/template" id="member-list-widget-template">
  <div class="member-list-widget">
    <div class="header">
      <div class="title"> {{title}} </div>
    </div>
    <div class="info"> {{info}} </div>
    <div class="member-list">
      <table>
        <thead>
          <tr>
            {{#labels}}
              <td class="label">{{.}}</td>
            {{/labels}}
          </tr>
        </thead>
        <tbody></tbody>
      </table>
    </div>
    <div class="bottom-bar">
      <input type="text" name="add-field" class="add-field" placeholder="{{add_placeholder}}">
      <input type="button" name="add" class="add" value="{{add_btn_label}}">
    </div>
  </div>
</script>

<<<<<<< HEAD


<script type="text/template" id="email-list-widget-template">
  <div class="email-list-widget">
    <div class="email-list">
      <table>
        <thead>
          <tr>
            {{#labels}}
              <td class="label">{{.}}</td>
            {{/labels}}
          </tr>
        </thead>
        <tbody></tbody>
      </table>
    </div>
  </div>
</script>



<div class="vert-left">
<div class="batch-enrollment">
=======
<div class="batch-enrollment membership-section">
>>>>>>> 17888bb9
  <h2> ${_("Batch Enrollment")} </h2>
  <p>
    <label for="student-ids">
      ${_("Enter email addresses and/or usernames separated by new lines or commas.")}
      ${_("You will not get notification for emails that bounce, so please double-check spelling.")} </label>
    <textarea rows="6" name="student-ids" placeholder="${_("Email Addresses/Usernames")}" spellcheck="false"></textarea>
  </p>

  <div class="enroll-option">
    <input type="checkbox" name="auto-enroll" value="Auto-Enroll" checked="yes">
    <label for="auto-enroll">${_("Auto Enroll")}</label>
    <div class="hint auto-enroll-hint">
      <span class="hint-caret"></span>
      <p>
	${_("If this option is <em>checked</em>, users who have not yet registered for {platform_name} will be automatically enrolled.").format(platform_name=settings.PLATFORM_NAME)}
	${_("If this option is left <em>unchecked</em>, users who have not yet registered for {platform_name} will not be enrolled, but will be allowed to enroll once they make an account.").format(platform_name=settings.PLATFORM_NAME)}
	<br /><br />
	${_("Checking this box has no effect if 'Unenroll' is selected.")}
      </p>
    </div>
  </div>

  <div class="enroll-option">
    <input type="checkbox" name="email-students" value="Notify-students-by-email" checked="yes">
    <label for="email-students">${_("Notify users by email")}</label>
    <div class="hint email-students-hint">
      <span class="hint-caret"></span>
      <p>
	${_("If this option is <em>checked</em>, users will receive an email notification.")}
      </p>
    </div>
  </div>

  <div>
    <input type="button" name="enrollment-button" class="enrollment-button" value="${_("Enroll")}" data-endpoint="${ section_data['enroll_button_url'] }" data-action="enroll" >
    <input type="button" name="enrollment-button" class="enrollment-button" value="${_("Unenroll")}" data-endpoint="${ section_data['unenroll_button_url'] }" data-action="unenroll" >
  </div>
  <div class="request-response"></div>
  <div class="request-response-error"></div>
</div>

%if microsite.get_value('ALLOW_AUTOMATED_SIGNUPS', settings.FEATURES.get('ALLOW_AUTOMATED_SIGNUPS', False)):
  <hr class="divider" />

  <div class="auto_enroll auto_enroll_csv">
    <h2> ${_("Register/Enroll Students")} </h2>
    <p>
    ${_("To register and enroll a list of users in this course, choose a CSV file that contains the following columns in this exact order: email, username, name, and country. Please include one student per row and do not include any headers, footers, or blank lines.")}
    </p>
    <form id="student-auto-enroll-form" method="post" action="${ section_data['upload_student_csv_button_url'] }" enctype="multipart/form-data">
      <div class="customBrowseBtn">
        <input disabled="disabled" id="browseFile" placeholder="choose file" />
        <div class="file-browse btn btn-primary">
            <span class="browse"> Browse </span>
            <input class="file_field" id="browseBtn" name="students_list" type="file" accept=".csv"/>
        </div>
      </div>
      <button type="submit" name="enrollment_signup_button">${_("Upload CSV")}</button>

      <input type="hidden" name="csrfmiddlewaretoken" value="${ csrf_token }">
    </form>
    <div class="results"></div>
  </div>
%endif

<hr class="divider" />

%if section_data['access']['instructor']:
<div class="batch-beta-testers membership-section">
  <h2> ${_("Batch Beta Tester Addition")} </h2>
  <p>
    <label for="student-ids-for-beta">
      ${_("Enter email addresses and/or usernames separated by new lines or commas.")}<br/>
      ${_("Note: Users must have an activated {platform_name} account before they can be enrolled as a beta tester.").format(platform_name=settings.PLATFORM_NAME)}
    </label>

  <textarea rows="6" cols="50" name="student-ids-for-beta" placeholder="${_("Email Addresses/Usernames")}" spellcheck="false"></textarea>
  </p>

  <div class="enroll-option">
    <input type="checkbox" name="auto-enroll" value="Auto-Enroll" checked="yes">
    <label for="auto-enroll-beta">${_("Auto Enroll")}</label>
    <div class="hint auto-enroll-beta-hint">
      <span class="hint-caret"></span>
      <p>
	${_("If this option is <em>checked</em>, users who have not enrolled in your course will be automatically enrolled.")}
	<br /><br />
	${_("Checking this box has no effect if 'Remove beta testers' is selected.")}
      </p>
    </div>
  </div>

  <div class="enroll-option">
    <input type="checkbox" name="email-students-beta" value="Notify-students-by-email" checked="yes">
    <label for="email-students-beta">${_("Notify users by email")}</label>
    <div class="hint email-students-beta-hint">
      <span class="hint-caret"></span>
      <p> ${_("If this option is <em>checked</em>, users will receive an email notification.")}</p>
    </div>
  </div>

  <div>
    <input type="button" name="beta-testers" class="enrollment-button" value="${_("Add beta testers")}" data-endpoint="${ section_data['modify_beta_testers_button_url'] }" data-action="add" >
    <input type="button" name="beta-testers" class="enrollment-button" value="${_("Remove beta testers")}" data-endpoint="${ section_data['modify_beta_testers_button_url'] }" data-action="remove" >
  </div>

  <div class="request-response"></div>
  <div class="request-response-error"></div>
</div>

<hr class="divider" />
%endif

<<<<<<< HEAD
<div class="vert-right">
<div class="member-lists-management">
=======
<div class="member-lists-management membership-section">
>>>>>>> 17888bb9
  ## Translators: an "Administration List" is a list, such as Course Staff, that users can be added to.
  <h2> ${_("Administration List Management")} </h2>

  <div class="request-response-error"></div>

  <div class="wrapper-member-select">
    ## Translators: an "Administrator Group" is a group, such as Course Staff, that users can be added to.
    <label for="member-lists-selector">${_("Select an Administrator Group:")}</label>
    <select id="member-lists-selector" class="member-lists-selector">
      <option> ${_("Getting available lists...")} </option>
    </select>

  </div>

  %if not section_data['access']['instructor']:
    <p>
      ${_("Staff cannot modify staff or beta tester lists. To modify these lists, "
      "contact your instructor and ask them to add you as an instructor for staff "
      "and beta lists, or a discussion admin for discussion management.")}
    </p>
  %endif

  %if section_data['access']['instructor']:
    <div class="auth-list-container"
      data-rolename="staff"
      data-display-name="${_("Course Staff")}"
      data-info-text="
        ${_("Course staff can help you manage limited aspects of your course. Staff "
        "can enroll and unenroll students, as well as modify their grades and "
        "see all course data. Course staff are not automatically given access "
        "to Studio and will not be able to edit your course.")}"
      data-list-endpoint="${ section_data['list_course_role_members_url'] }"
      data-modify-endpoint="${ section_data['modify_access_url'] }"
      data-add-button-label="${_("Add Staff")}"
    ></div>

    <div class="auth-list-container"
      data-rolename="instructor"
      data-display-name="${_("Instructors")}"
      data-info-text="
        ${_("Instructors are the core administration of your course. Instructors can "
        "add and remove course staff, as well as administer discussion access.")}"
      data-list-endpoint="${ section_data['list_course_role_members_url'] }"
      data-modify-endpoint="${ section_data['modify_access_url'] }"
      data-add-button-label="${_("Add Instructor")}"
    ></div>

    <div class="auth-list-container"
      data-rolename="beta"
      data-display-name="${_("Beta Testers")}"
      data-info-text="
        ${_("Beta testers can see course content before the rest of the students. "
        "They can make sure that the content works, but have no additional "
        "privileges.")}"
      data-list-endpoint="${ section_data['list_course_role_members_url'] }"
      data-modify-endpoint="${ section_data['modify_access_url'] }"
      data-add-button-label="${_("Add Beta Tester")}"
    ></div>

    <div class="auth-list-container"
      data-rolename="Administrator"
      data-display-name="${_("Discussion Admins")}"
      data-info-text="
        ${_("Discussion admins can edit or delete any post, clear misuse flags, close "
         "and re-open threads, endorse responses, and see posts from all cohorts. "
         "They CAN add/delete other moderators and their posts are marked as 'staff'.")}"
      data-list-endpoint="${ section_data['list_forum_members_url'] }"
      data-modify-endpoint="${ section_data['update_forum_role_membership_url'] }"
      data-add-button-label="${_("Add Discussion Admin")}"
    ></div>
  %endif

  %if section_data['access']['instructor'] or section_data['access']['forum_admin']:
    <div class="auth-list-container"
      data-rolename="Moderator"
      data-display-name="${_("Discussion Moderators")}"
      data-info-text="
        ${_("Discussion moderators can edit or delete any post, clear misuse flags, close "
         "and re-open threads, endorse responses, and see posts from all cohorts. "
         "They CANNOT add/delete other moderators and their posts are marked as 'staff'.")}"
      data-list-endpoint="${ section_data['list_forum_members_url'] }"
      data-modify-endpoint="${ section_data['update_forum_role_membership_url'] }"
      data-add-button-label="${_("Add Moderator")}"
    ></div>

    <div class="auth-list-container"
      data-rolename="Community TA"
      data-display-name="${_("Discussion Community TAs")}"
      data-info-text="
        ${_("Community TA's are members of the community whom you deem particularly "
        "helpful on the discussion boards. They can edit or delete any post, clear misuse flags, "
        "close and re-open threads, endorse responses, and see posts from all cohorts. "
        "Their posts are marked 'Community TA'.")}"
      data-list-endpoint="${ section_data['list_forum_members_url'] }"
      data-modify-endpoint="${ section_data['update_forum_role_membership_url'] }"
      data-add-button-label="${_("Add Community TA")}"
    ></div>
  %endif
 </div>
 <div class="email-lists-management">

    <div class="email-widget">
      <div class="header">
	<h2 class="title"> ${_("Email Distribution")} </h2>
	<p>${_("Blah blah blah")}
	  ${_("More blather.")}</p>
	<br />
	<div id="email-selection-label">${_("Some text")}:</div> <select id="email-selector">
          <option> ${_("Loading problem list...")} </option>
	</select>
    <div class="email-list-container">

    </div>
  <!--div class="emails-widget-container"
       data-endpoint="${ section_data['list_course_role_members_url'] }"
       >
  </div-->

 </div>





</div>

%if course.is_cohorted:
    <hr class="divider" />
    <div class="cohort-management membership-section"
         data-ajax_url="${section_data['cohorts_ajax_url']}"
         data-advanced-settings-url="${section_data['advanced_settings_url']}"
    >
    </div>

    <%block name="headextra">
        <script>
        $(document).ready(function() {
            var cohortManagementElement = $('.cohort-management');
            if (cohortManagementElement.length > 0) {
                var cohorts = new CohortCollection();
                cohorts.url = cohortManagementElement.data('ajax_url');
                var cohortsView = new CohortsView({
                    el: cohortManagementElement,
                    model: cohorts,
                    advanced_settings_url: cohortManagementElement.data('advanced-settings-url')
                });
                cohorts.fetch().done(function() {
                    cohortsView.render();
                });
            }
        });
        </script>

    </%block>
% endif<|MERGE_RESOLUTION|>--- conflicted
+++ resolved
@@ -27,33 +27,7 @@
   </div>
 </script>
 
-<<<<<<< HEAD
-
-
-<script type="text/template" id="email-list-widget-template">
-  <div class="email-list-widget">
-    <div class="email-list">
-      <table>
-        <thead>
-          <tr>
-            {{#labels}}
-              <td class="label">{{.}}</td>
-            {{/labels}}
-          </tr>
-        </thead>
-        <tbody></tbody>
-      </table>
-    </div>
-  </div>
-</script>
-
-
-
-<div class="vert-left">
-<div class="batch-enrollment">
-=======
 <div class="batch-enrollment membership-section">
->>>>>>> 17888bb9
   <h2> ${_("Batch Enrollment")} </h2>
   <p>
     <label for="student-ids">
@@ -167,12 +141,7 @@
 <hr class="divider" />
 %endif
 
-<<<<<<< HEAD
-<div class="vert-right">
-<div class="member-lists-management">
-=======
 <div class="member-lists-management membership-section">
->>>>>>> 17888bb9
   ## Translators: an "Administration List" is a list, such as Course Staff, that users can be added to.
   <h2> ${_("Administration List Management")} </h2>
 
@@ -186,6 +155,7 @@
     </select>
 
   </div>
+
 
   %if not section_data['access']['instructor']:
     <p>
@@ -271,31 +241,6 @@
       data-add-button-label="${_("Add Community TA")}"
     ></div>
   %endif
- </div>
- <div class="email-lists-management">
-
-    <div class="email-widget">
-      <div class="header">
-	<h2 class="title"> ${_("Email Distribution")} </h2>
-	<p>${_("Blah blah blah")}
-	  ${_("More blather.")}</p>
-	<br />
-	<div id="email-selection-label">${_("Some text")}:</div> <select id="email-selector">
-          <option> ${_("Loading problem list...")} </option>
-	</select>
-    <div class="email-list-container">
-
-    </div>
-  <!--div class="emails-widget-container"
-       data-endpoint="${ section_data['list_course_role_members_url'] }"
-       >
-  </div-->
-
- </div>
-
-
-
-
 
 </div>
 
