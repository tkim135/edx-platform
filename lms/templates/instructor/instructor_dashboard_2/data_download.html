--- conflicted
+++ resolved
@@ -1,20 +1,14 @@
-<<<<<<< HEAD
-<%! from django.utils.translation import ugettext as _ %>
-<%page args="section_data"/>
-
 <script>
   ${d3_graph_data_download.body()}
 </script>
 
 <%namespace name="d3_graph_data_download" file="/class_dashboard/d3_graph_data_download.js"/>
 
-=======
 <%page args="section_data" expression_filter="h"/>
 <%!
 from django.utils.translation import ugettext as _
 from openedx.core.djangolib.markup import HTML, Text
 %>
->>>>>>> 90707afa
 
 <div class="data-download-container action-type-container">
   <div class="request-response-error msg msg-error copy" id="data-request-response-error"></div>
@@ -88,21 +82,17 @@
 
   %if settings.FEATURES.get('ALLOW_COURSE_STAFF_GRADE_DOWNLOADS') or section_data['access']['admin']:
     <p>${_("Click to generate a CSV grade report for all currently enrolled students.")}</p>
-<<<<<<< HEAD
-
-    <p>
-      <input type="button" name="calculate-grades-csv" value="${_("Generate Grade Report")}" data-endpoint="${ section_data['calculate_grades_csv_url'] }"/>
-      <input type="button" name="get-student-responses" value="${_("Get Student Responses Report")}" data-endpoint="${ section_data['get_student_responses_url'] }"/>
-      <input type="button" name="ora2-response-btn" value="${_("Download Ora2 Responses (no email addresses)")}" data-endpoint="${ section_data['get_ora2_responses_url'] }"/>
-      <input type="button" name="ora2-response-btn-email" value="${_("Download Ora2 Responses (including email addresses)")}" data-endpoint="${ section_data['get_ora2_email_responses_url'] }"/>
-      <input type="button" name="course-forums-btn"  value="${_("Generate Course Forums Usage Report")}" data-endpoint="${ section_data['get_course_forums_usage_url'] }"/>
-      <input type="button" name="student-forums-btn" value="${_("Generate Student Forums Usage Report")}" data-endpoint="${ section_data['get_student_forums_usage_url']}"/>
-=======
     <p>
       <input type="button" name="calculate-grades-csv" class="async-report-btn" value="${_("Generate Grade Report")}" data-endpoint="${ section_data['calculate_grades_csv_url'] }"/>
       <input type="button" name="problem-grade-report" class="async-report-btn" value="${_("Generate Problem Grade Report")}" data-endpoint="${ section_data['problem_grade_report_url'] }"/>
       <input type="button" name="export-ora2-data" class="async-report-btn" value="${_("Generate ORA Data Report")}" data-endpoint="${ section_data['export_ora2_data_url'] }"/>
->>>>>>> 90707afa
+      <br />
+      <p><strong>Custom Stanford Reports</strong></p>
+      <input type="button" name="get-student-responses" class="async-report-btn" value="${_("Get Student Responses Report")}" data-endpoint="${ section_data['get_student_responses_url'] }"/>
+      <input type="button" name="ora2-response-btn" class="async-report-btn" value="${_("Download Ora2 Responses (no email addresses)")}" data-endpoint="${ section_data['get_ora2_responses_url'] }"/>
+      <input type="button" name="ora2-response-btn-email" class="async-report-btn" value="${_("Download Ora2 Responses (including email addresses)")}" data-endpoint="${ section_data['get_ora2_email_responses_url'] }"/>
+      <input type="button" name="course-forums-btn" class="async-report-btn" value="${_("Generate Course Forums Usage Report")}" data-endpoint="${ section_data['get_course_forums_usage_url'] }"/>
+      <input type="button" name="student-forums-btn" class="async-report-btn" value="${_("Generate Student Forums Usage Report")}" data-endpoint="${ section_data['get_student_forums_usage_url']}"/>
     </p>
   %endif
 
