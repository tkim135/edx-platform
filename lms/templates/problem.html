--- conflicted
+++ resolved
@@ -1,13 +1,9 @@
-<<<<<<< HEAD
 <%! from django.conf import settings %>
-<%! from django.utils.translation import ugettext as _ %>
-=======
 <%page expression_filter="h"/>
 <%!
 from django.utils.translation import ungettext, ugettext as _
 from openedx.core.djangolib.markup import HTML
 %>
->>>>>>> 90707afa
 
 <%! from xmodule.util.date_utils import get_time_display %>
 
@@ -93,19 +89,13 @@
         <button type="button" class="show problem-action-btn btn-default btn-small" aria-describedby="${ short_id }-problem-title"><span class="icon fa fa-info-circle" aria-hidden="true"></span><span class="show-label">${_('Show Answer')}</span></button>
     </span>
     % endif
-<<<<<<< HEAD
-    % if attempts_allowed and not problem_is_timed:
-    <div class="submission_feedback" aria-live="polite">
-      ${_("You have used {num_used} of {num_total} submissions").format(num_used=attempts_used, num_total=attempts_allowed)}
-=======
->>>>>>> 90707afa
     </div>
     <div class="submit-attempt-container">
       <button type="button" class="submit btn-brand" data-submitting="${ submit_button_submitting }" data-value="${ submit_button }" data-should-enable-submit-button="${ should_enable_submit_button }" aria-describedby="submission_feedback_${short_id}" ${'' if should_enable_submit_button else 'disabled'}>
           <span class="submit-label" aria-hidden="true">${ submit_button }</span><span class="sr">${_("Submit your answer")}</span>
       </button>
       <div class="submission-feedback" id="submission_feedback_${short_id}">
-      % if attempts_allowed:
+      % if attempts_allowed and not problem_is_timed:
           ${ungettext("You have used {num_used} of {num_total} attempt", "You have used {num_used} of {num_total} attempts", attempts_allowed).format(num_used=attempts_used, num_total=attempts_allowed)}
       % endif
       </div>
