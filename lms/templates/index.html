--- conflicted
+++ resolved
@@ -26,20 +26,8 @@
           % elif self.homepage_overlay_file:
             <%include file="${self.homepage_overlay_file}" />
           % else:
-<<<<<<< HEAD
             <h1>${_("The Future of Online Education")}</h1>
             <h2>${_("For anyone, anywhere, anytime")}</h2>
-=======
-            % if self.stanford_theme_enabled():
-              <h1>${_("Free courses from <strong>{university_name}</strong>").format(university_name="Stanford")}</h1>
-              <h2>${_("For anyone, anywhere, anytime")}</h2>
-            % else:
-              ## Translators: 'Open edX' is a brand, please keep this untranslated. See http://openedx.org for more information.
-              <h1>${_("Welcome to Open edX!")}</h1>
-              ## Translators: 'Open edX' is a brand, please keep this untranslated. See http://openedx.org for more information.
-              <h2>${_("It works! This is the default homepage for this Open edX instance.")}</h2>
-            % endif
->>>>>>> 00b75f01
           % endif
         </hgroup>
 
@@ -86,15 +74,12 @@
 
 <section id="video-modal" class="modal home-page-video-modal video-modal">
   <div class="inner-wrapper">
-<<<<<<< HEAD
-=======
     <%
       youtube_video_id = homepage_promo_video_youtube_id
-      if self.stanford_theme_enabled():
+      if self.is_non_microsite_theme():
         youtube_video_id = "2gmreZObCY4"
     %>
     <iframe title="YouTube Video" width="640" height="360" src="//www.youtube.com/embed/${youtube_video_id}?showinfo=0" frameborder="0" allowfullscreen></iframe>
->>>>>>> 00b75f01
   </div>
 </section>
 
