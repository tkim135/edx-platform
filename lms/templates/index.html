<%page expression_filter="h"/>
<%inherit file="main.html" />
<%namespace name='static' file='static_content.html'/>
<%!
from django.utils.translation import ugettext as _
from django.core.urlresolvers import reverse

from openedx.core.djangolib.markup import HTML, Text
%>

<<<<<<< HEAD
<section class="home">
  <header>
    <div class="outer-wrapper">
      <div class="title">
        <hgroup>
          % if homepage_overlay_html:
            ${homepage_overlay_html}
          % elif self.homepage_overlay_file:
            <%include file="${self.homepage_overlay_file}" />
          % else:
            <h1>${_("The Future of Online Education")}</h1>
            <h2>${_("For anyone, anywhere, anytime")}</h2>
          % endif
        </hgroup>
        % if settings.FEATURES.get('ENABLE_COURSE_DISCOVERY'):
          <div class="course-search">
            <form method="get" action="/courses">
              <label><span class="sr">${_("Search for a course")}</span>
                <input class="search-input" name="search_query" type="text" placeholder="${_("Search for a course")}"></input>
              </label>
              <button class="search-button" type="submit">
                <i class="icon fa fa-search" aria-hidden="true"></i><span class="sr">${_("Search")}</span>
              </button>
            </form>
          </div>
        % endif

      </div>

        % if self.homepage_promo_video_file:
            <%include file="${self.homepage_promo_video_file}" />
        % elif show_homepage_promo_video:
            <a href="#video-modal" class="media" rel="leanModal">
              <div class="hero">
                <div class="play-intro"></div>
              </div>
            </a>
        % endif

    </div>
=======
<main id="main" aria-label="Content" tabindex="-1">
    <section class="home">
      <header>
        <div class="outer-wrapper">
          <div class="title">
            <div class="heading-group">
              % if homepage_overlay_html:
                ${homepage_overlay_html | n, decode.utf8}
              % else:
                  ## Translators: 'Open edX' is a registered trademark, please keep this untranslated. See http://open.edx.org for more information.
                  <h1>${Text(_(u"Welcome to the Open edX{registered_trademark} platform!")).format(registered_trademark=HTML("<sup style='font-size: 65%'>&reg;</sup>"))}</h1>
                  ## Translators: 'Open edX' is a registered trademark, please keep this untranslated. See http://open.edx.org for more information.
                  <p>${_("It works! This is the default homepage for this Open edX instance.")}</p>
              % endif
            </div>
            % if settings.FEATURES.get('ENABLE_COURSE_DISCOVERY'):
              <div class="course-search">
                <form method="get" action="/courses">
                  <label><span class="sr">${_("Search for a course")}</span>
                    <input class="search-input" name="search_query" type="text" placeholder="${_("Search for a course")}"></input>
                  </label>
                  <button class="search-button" type="submit">
                    <span class="icon fa fa-search" aria-hidden="true"></span><span class="sr">${_("Search")}</span>
                  </button>
                </form>
              </div>
            % endif

          </div>
>>>>>>> 90707afa

          % if show_homepage_promo_video:
            <a href="#video-modal" class="media" rel="leanModal">
              <div class="hero">
                <div class="play-intro"></div>
              </div>
            </a>
          % endif
        </div>

      </header>
      <%include file="${courses_list}" />

    </section>
</main>

% if show_homepage_promo_video:
  <section id="video-modal" class="modal home-page-video-modal video-modal">
    <div class="inner-wrapper">
      <iframe title="YouTube Video" width="640" height="360" src="//www.youtube.com/embed/${homepage_promo_video_youtube_id}?showinfo=0" frameborder="0" allowfullscreen></iframe>
    </div>
  </section>
% endif

<%block name="js_extra">
   <script type="text/javascript">
      $(window).load(function() {
         if(getParameterByName('next')) {
              $('#login').trigger("click");
         }
      })
   </script>
</%block>

% if show_signup_immediately is not UNDEFINED:
  ## NOTE: This won't work in production, because anonymous views are cached, so it will
  ## show either with or without this extra js for 3 minutes at a time.
<script type="text/javascript">
  $(window).load(function() {$('#signup_action').trigger("click");});
</script>
% endif<|MERGE_RESOLUTION|>--- conflicted
+++ resolved
@@ -8,48 +8,6 @@
 from openedx.core.djangolib.markup import HTML, Text
 %>
 
-<<<<<<< HEAD
-<section class="home">
-  <header>
-    <div class="outer-wrapper">
-      <div class="title">
-        <hgroup>
-          % if homepage_overlay_html:
-            ${homepage_overlay_html}
-          % elif self.homepage_overlay_file:
-            <%include file="${self.homepage_overlay_file}" />
-          % else:
-            <h1>${_("The Future of Online Education")}</h1>
-            <h2>${_("For anyone, anywhere, anytime")}</h2>
-          % endif
-        </hgroup>
-        % if settings.FEATURES.get('ENABLE_COURSE_DISCOVERY'):
-          <div class="course-search">
-            <form method="get" action="/courses">
-              <label><span class="sr">${_("Search for a course")}</span>
-                <input class="search-input" name="search_query" type="text" placeholder="${_("Search for a course")}"></input>
-              </label>
-              <button class="search-button" type="submit">
-                <i class="icon fa fa-search" aria-hidden="true"></i><span class="sr">${_("Search")}</span>
-              </button>
-            </form>
-          </div>
-        % endif
-
-      </div>
-
-        % if self.homepage_promo_video_file:
-            <%include file="${self.homepage_promo_video_file}" />
-        % elif show_homepage_promo_video:
-            <a href="#video-modal" class="media" rel="leanModal">
-              <div class="hero">
-                <div class="play-intro"></div>
-              </div>
-            </a>
-        % endif
-
-    </div>
-=======
 <main id="main" aria-label="Content" tabindex="-1">
     <section class="home">
       <header>
@@ -58,6 +16,8 @@
             <div class="heading-group">
               % if homepage_overlay_html:
                 ${homepage_overlay_html | n, decode.utf8}
+              % elif self.homepage_overlay_file:
+                <%include file="${self.homepage_overlay_file}" />
               % else:
                   ## Translators: 'Open edX' is a registered trademark, please keep this untranslated. See http://open.edx.org for more information.
                   <h1>${Text(_(u"Welcome to the Open edX{registered_trademark} platform!")).format(registered_trademark=HTML("<sup style='font-size: 65%'>&reg;</sup>"))}</h1>
@@ -79,9 +39,10 @@
             % endif
 
           </div>
->>>>>>> 90707afa
 
-          % if show_homepage_promo_video:
+          % if self.homepage_promo_video_file:
+            <%include file="${self.homepage_promo_video_file}" />
+          % elif show_homepage_promo_video:
             <a href="#video-modal" class="media" rel="leanModal">
               <div class="hero">
                 <div class="play-intro"></div>
