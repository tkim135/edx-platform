--- conflicted
+++ resolved
@@ -41,51 +41,16 @@
           <hr>
         </header>
 
-<<<<<<< HEAD
-<%
-  discussion_tab = CourseTabList.get_discussion(course) if course else None
-  discussion_link = discussion_tab.link_func(course, reverse) if (discussion_tab and discussion_tab.is_enabled(course, user=user)) else None
-  has_user_registered = UserProfile.has_registered(user)
-%>
-
-% if discussion_link and has_user_registered:
-    <p>${_('For <strong>questions on course lectures, homework, tools, or materials for this course</strong>, post in the course discussion forum.')}</p>
-	<ul class="help-buttons">
-	  <li><a class="help-modal-button"  href="${discussion_link}">
-		${_('Post in the Forum')}
-	  </a></li>
-	</ul>
-% endif
-
-    <p>${_('Have <strong>general questions about {platform_name}</strong>? You can find lots of helpful information in the {platform_name} Help Center.').format(platform_name=platform_name())}</p>
-	
-	<ul class="help-buttons">
-	  <%include file="help-center-link.html" />
-	</ul>
-
-	<hr>
-% if course:
-    <%include file="help-contact-link.html" />
-
-    <p class="note">${_('Please note: The {platform_name} support team is English speaking. While we will do our best to address your inquiry in any language, our responses will be in English.').format(
-        platform_name=static.get_platform_name()
-      )}</p>
-% else:
-	<p>${_('Here are some of the most popular articles from the Help Center:')}</p>
-	<ul class="help-buttons">
-          % for link in settings.HELP_MODAL_LINKS:
-            <li><a href="${link['url']}" target="_blank" ${'class="last-link"' if loop.last else ''}>${link['text']}</a></li>
-          % endfor
-	</ul>
-% endif
-  </div>
-=======
     <%
       discussion_tab = CourseTabList.get_discussion(course) if course else None
       discussion_link = discussion_tab.link_func(course, reverse) if (discussion_tab and discussion_tab.is_enabled(course, user=user)) else None
     %>
 
-    % if discussion_link:
+    <%
+      has_user_registered = UserProfile.has_registered(user)
+    %>
+
+    % if discussion_link and has_user_registered:
         <p>${Text(_('For {strong_start}questions on course lectures, homework, tools, or materials for this course{strong_end}, post in the {link_start}course discussion forum{link_end}.')).format(
           strong_start=HTML('<strong>'),
           strong_end=HTML('</strong>'),
@@ -125,41 +90,16 @@
         )}</p>
 
     </div>
->>>>>>> 90707afa
 
     <div id="feedback_form_wrapper">
 
         <header></header>
 
-<<<<<<< HEAD
-    <form id="feedback_form" class="feedback_form" method="post" data-remote="true" action="/submit_feedback">
-      <div id="feedback_error" class="modal-form-error" tabindex="-1"></div>
-% if not (user.is_authenticated() and UserProfile.has_registered(user)):
-      <label data-field="name" for="feedback_form_name">${_('Name')}*</label>
-      <input name="name" type="text" id="feedback_form_name" aria-required="true">
-      <label data-field="email" for="feedback_form_email">${_('E-mail')}*</label>
-      <input name="email" type="text" id="feedback_form_email" aria-required="true">
-% endif
-      <label data-field="subject" for="feedback_form_subject">${_('Briefly describe your issue')}*</label>
-      <input name="subject" type="text" id="feedback_form_subject" aria-required="true">
-      <label data-field="details" for="feedback_form_details">${_('Tell us the details')}*
-<span class="tip">${_('Include error messages, steps which lead to the issue, etc')}</span></label>
-      <textarea name="details" id="feedback_form_details" aria-required="true"></textarea>
-      <input name="issue_type" type="hidden">
-% if course:
-      <input name="course_id" type="hidden" value="${course.id.to_deprecated_string() | h}">
-% endif
-      <div class="submit">
-        <input name="submit" type="submit" value="${_('Submit')}" id="feedback_submit">
-      </div>
-    </form>
-  </div>
-=======
         <form id="feedback_form" class="feedback_form" method="post" data-remote="true" action="/submit_feedback">
           <div class="feedback-form-error" aria-live="polite">
               <div id="feedback_error" class="modal-form-error" tabindex="-1"></div>
           </div>
-    % if not user.is_authenticated():
+    % if not (user.is_authenticated() and UserProfile.has_registered(user)):
           <label data-field="name" for="feedback_form_name">${_('Name')}*</label>
           <input name="name" type="text" id="feedback_form_name" required>
           <label data-field="email" for="feedback_form_email">${_('E-mail')}*</label>
@@ -179,7 +119,6 @@
           </div>
         </form>
     </div>
->>>>>>> 90707afa
 
     <div id="feedback_success_wrapper">
 
@@ -188,42 +127,18 @@
           <hr>
         </header>
 
-<<<<<<< HEAD
-    <%
-      dst = datetime.now(pytz.utc).astimezone(pytz.timezone("America/New_York")).dst()
-      if dst:
-        open_time = "13:00"
-        close_time = "21:00"
-      else:
-        open_time = "14:00"
-        close_time = "22:00"
-    %>
-    <p>
-    ${_(
-        'Thank you for your inquiry or feedback. We typically respond to a request within three '
-	'business days. In the meantime, please review our {link_start}Help Center articles{link_end}, '
-	'where answers to many common questions have been posted.'
-    ).format(
-        open_time=open_time,
-        close_time=close_time,
-        link_start='<a href="{}" target="_blank" id="feedback-faq-link" tabindex="0">'.format('https://stanfordonline.zendesk.com/hc/en-us'),
-        link_end='</a>'
-    )}
-    </p>
-=======
         <p>
         ${Text(_(
             'Thank you for your inquiry or feedback.  We typically respond to a request '
-            'within one business day, Monday to Friday.  In the meantime, please '
-            'review our {link_start}detailed FAQs{link_end} where most questions have '
+            'within three business days.  In the meantime, please '
+            'review our {link_start}Help Center articles{link_end} where most questions have '
             'already been answered.'
         )).format(
-            link_start=HTML('<a href="{}" target="_blank" id="success-feedback-faq-link">').format(marketing_link('FAQ')),
+            link_start=HTML('<a href="{}" target="_blank" id="success-feedback-faq-link">').format('https://stanfordonline.zendesk.com/hc/en-us'),
             link_end=HTML('</a>')
         )}
         </p>
     </div>
->>>>>>> 90707afa
   </div>
 </section>
 
@@ -273,24 +188,7 @@
         $closeButton.focus();
         event.preventDefault();
     };
-<<<<<<< HEAD
-% if course:
-    cycle_modal_tab("#feedback_link_question", "#help_wrapper .close-modal");
-    cycle_modal_tab("#feedback_submit", "#feedback_form_wrapper .close-modal");
-    cycle_modal_tab("#feedback-faq-link", "#feedback_success_wrapper .close-modal");
-% else:
-    cycle_modal_tab("#help_wrapper .last-link", "#help_wrapper .close-modal");
-% endif
-    $("#help-modal").on("keydown", function(e) {
-        var keyCode = e.keyCode || e.which;
-        if (keyCode === 27) {
-            e.preventDefault();
-            $("#help_wrapper .close-modal").click();
-        }
-    });
-=======
-
->>>>>>> 90707afa
+
     $("#feedback_link_problem").click(function(event) {
         $("#feedback_form_details_tip").css({"display": "block", "padding-bottom": "5px"});
         showFeedback(
