<%page expression_filter="h"/>
<%! from django.utils.translation import ugettext as _ %>

<div id="sequence_${element_id}" class="sequence" data-id="${item_id}" data-position="${position}" data-ajax-url="${ajax_url}" data-next-url="${next_url}" data-prev-url="${prev_url}">
  % if banner_text:
    <div class="pattern-library-shim alert alert-information subsection-header" tabindex="-1">
      <span class="pattern-library-shim icon alert-icon fa fa-bullhorn" aria-hidden="true"></span>
      <div class="pattern-library-shim alert-message">
        <p class="pattern-library-shim alert-copy">
          ${banner_text}
        </p>
      </div>
    </div>
  % endif
  <div class="sequence-nav">
    <button class="sequence-nav-button button-previous">
      <span class="icon fa fa-chevron-prev" aria-hidden="true"></span>
      <span>${_('Previous')}</span>
    </button>
    <nav class="sequence-list-wrapper" aria-label="${_('Unit')}">
      <ol id="sequence-list">
        % for idx, item in enumerate(items):
        <li>
        <button class="seq_${item['type']} inactive nav-item"
           data-id="${item['id']}"
           data-element="${idx+1}"
           data-page-title="${item['page_title']}"
           data-path="${item['path']}"
           id="tab_${idx}">
            <span class="icon fa seq_${item['type']}" aria-hidden="true"></span>
            <span class="fa fa-fw fa-bookmark bookmark-icon ${"is-hidden" if not item['bookmarked'] else "bookmarked"}" aria-hidden="true"></span>
            <div class="sequence-tooltip sr"><span class="sr">${item['type']}&nbsp;</span>${item['page_title']}<span class="sr bookmark-icon-sr">&nbsp;${_("Bookmarked") if item['bookmarked'] else ""}</span></div>
          </button>
        </li>
        % endfor
      </ol>
    </nav>
    <button class="sequence-nav-button button-next">
      <span>${_('Next')}</span>
      <span class="icon fa fa-chevron-next" aria-hidden="true"></span>
    </button>
  </div>

  <div class="sr-is-focusable" tabindex="-1"></div>

  % for idx, item in enumerate(items):
  <div id="seq_contents_${idx}"
    aria-labelledby="tab_${idx}"
    aria-hidden="true"
    class="seq_contents tex2jax_ignore asciimath2jax_ignore">
    ${item['content']}
  </div>
  % endfor
  <div id="seq_content"></div>

  <nav class="sequence-bottom" aria-label="${_('Section')}">
    <button class="sequence-nav-button button-previous">
<<<<<<< HEAD
        <span class="icon fa fa-chevron-prev" aria-hidden="true"></span>${_('Previous')}
    </button>
    <button class="sequence-nav-button button-next">
        <span class="icon fa fa-chevron-next" aria-hidden="true"></span>${_('Next')}
=======
      <span class="icon fa fa-chevron-prev" aria-hidden="true"></span>
      <span>${_('Previous')}</span>
    </button>
    <button class="sequence-nav-button button-next">
      <span>${_('Next')}</span>
      <span class="icon fa fa-chevron-next" aria-hidden="true"></span>
>>>>>>> 90707afa
    </button>
  </nav>
</div>

<script type="text/javascript">
  var sequenceNav;
  $(document).ready(function() {
    sequenceNav = new SequenceNav($('.sequence-nav'));
  });
</script><|MERGE_RESOLUTION|>--- conflicted
+++ resolved
@@ -55,19 +55,12 @@
 
   <nav class="sequence-bottom" aria-label="${_('Section')}">
     <button class="sequence-nav-button button-previous">
-<<<<<<< HEAD
-        <span class="icon fa fa-chevron-prev" aria-hidden="true"></span>${_('Previous')}
-    </button>
-    <button class="sequence-nav-button button-next">
-        <span class="icon fa fa-chevron-next" aria-hidden="true"></span>${_('Next')}
-=======
       <span class="icon fa fa-chevron-prev" aria-hidden="true"></span>
       <span>${_('Previous')}</span>
     </button>
     <button class="sequence-nav-button button-next">
       <span>${_('Next')}</span>
       <span class="icon fa fa-chevron-next" aria-hidden="true"></span>
->>>>>>> 90707afa
     </button>
   </nav>
 </div>
