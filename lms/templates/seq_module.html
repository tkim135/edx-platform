<%! from django.utils.translation import ugettext as _ %>

<div id="sequence_${element_id}" class="sequence" data-id="${item_id}" data-position="${position}" data-ajax-url="${ajax_url}" >
  <div class="sequence-nav">
    <button class="sequence-nav-button button-previous">
        <span class="icon fa fa-chevron-prev" aria-hidden="true"></span><span class="sr">${_('Previous')}</span>
    </button>
    <nav class="sequence-list-wrapper" aria-label="${_('Unit')}">
      <ol id="sequence-list">
        % for idx, item in enumerate(items):
        ## TODO (vshnayder): add item.progress_detail either to the title or somewhere else.
        ## Make sure it gets updated after ajax calls.
        ## implementation note: will need to figure out how to handle combining detail
        ## statuses of multiple modules in js.
        <li>
        <a class="seq_${item['type']} inactive progress-${item['progress_status']}"
           data-id="${item['id']}"
           data-element="${idx+1}"
           href="javascript:void(0);"
           data-page-title="${item['page_title']|h}"
           aria-controls="seq_contents_${idx}"
           id="tab_${idx}"
           tabindex="0">
            <i class="icon fa seq_${item['type']}" aria-hidden="true"></i>
            <p><span class="sr">${item['type']}</span>${item['title']}</p>
          </a>
        </li>
        % endfor
      </ol>
    </nav>
    <button class="sequence-nav-button button-next">
        <span class="icon fa fa-chevron-next" aria-hidden="true"></span><span class="sr">${_('Next')}</span>
    </button>
  </div>

  <div class="sr-is-focusable" tabindex="-1"></div>

  % for idx, item in enumerate(items):
  <div id="seq_contents_${idx}"
    aria-labelledby="tab_${idx}"
    aria-hidden="true"
    class="seq_contents tex2jax_ignore asciimath2jax_ignore">
    ${item['content'] | h}
  </div>
  % endfor
  <div id="seq_content"></div>

  <nav class="sequence-bottom" aria-label="${_('Section')}">
<<<<<<< HEAD
    <button class="sequence-nav-button button-previous"><span class="icon fa fa-chevron-left" aria-hidden="true"></span>${_('Previous')}</button>
    <button class="sequence-nav-button button-next">${_('Next')}<span class="icon fa fa-chevron-right" aria-hidden="true"></span></button>
=======
    <button class="sequence-nav-button button-previous">
        <span class="icon fa fa-chevron-prev" aria-hidden="true"></span><span class="sr">${_('Previous')}</span>
    </button>
    <button class="sequence-nav-button button-next">
        <span class="icon fa fa-chevron-next" aria-hidden="true"></span><span class="sr">${_('Next')}</span>
    </button>
>>>>>>> 3bd9f95a
  </nav>
</div>

<script type="text/javascript">
  var sequenceNav;
  $(document).ready(function() {
    sequenceNav = new SequenceNav($('.sequence-nav'));
  });
</script><|MERGE_RESOLUTION|>--- conflicted
+++ resolved
@@ -46,17 +46,8 @@
   <div id="seq_content"></div>
 
   <nav class="sequence-bottom" aria-label="${_('Section')}">
-<<<<<<< HEAD
     <button class="sequence-nav-button button-previous"><span class="icon fa fa-chevron-left" aria-hidden="true"></span>${_('Previous')}</button>
     <button class="sequence-nav-button button-next">${_('Next')}<span class="icon fa fa-chevron-right" aria-hidden="true"></span></button>
-=======
-    <button class="sequence-nav-button button-previous">
-        <span class="icon fa fa-chevron-prev" aria-hidden="true"></span><span class="sr">${_('Previous')}</span>
-    </button>
-    <button class="sequence-nav-button button-next">
-        <span class="icon fa fa-chevron-next" aria-hidden="true"></span><span class="sr">${_('Next')}</span>
-    </button>
->>>>>>> 3bd9f95a
   </nav>
 </div>
 
