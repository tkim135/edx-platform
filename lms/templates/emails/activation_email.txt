--- conflicted
+++ resolved
@@ -4,18 +4,11 @@
     platform_name=configuration_helpers.get_value('PLATFORM_NAME', settings.PLATFORM_NAME)
 )}
 
-<<<<<<< HEAD
-${_("Start learning today by activating your "
-    "{platform_name} account. Click on the link below or copy and "
-    "paste it into your browser's address bar.").format(
-      platform_name=settings.PLATFORM_NAME
-=======
 ${_("There's just one more step before you can enroll in a course: "
     "you need to activate your {platform_name} account. To activate "
     "your account, click the following link. If that doesn't work, "
     "copy and paste the link into your browser's address bar.").format(
         platform_name=configuration_helpers.get_value('PLATFORM_NAME', settings.PLATFORM_NAME)
->>>>>>> 90707afa
     )}
 
 % if is_secure:
@@ -23,7 +16,6 @@
 % else:
   http://${ site }/activate/${ key }
 % endif
-<<<<<<< HEAD
 
 % if stanford_theme_enabled():  ## Temporary hack until we develop a better way to adjust language
 ${_("If you didn't request this, you don't need to do anything; you won't "
@@ -37,10 +29,4 @@
     "For more information, check our Help Center here: ")}
 
   ${settings.ZENDESK_URL}
-% endif
-=======
-${_("If you didn't create an account, you don't need to do anything; you "
-      "won't receive any more email from us. If you need assistance, please "
-      "do not reply to this email message. Check the help section of the "
-      "{platform_name} website.").format(platform_name=configuration_helpers.get_value('PLATFORM_NAME', settings.PLATFORM_NAME))}
->>>>>>> 90707afa
+% endif