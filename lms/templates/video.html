--- conflicted
+++ resolved
@@ -7,54 +7,9 @@
 <div
     id="video_${id}"
     class="video closed"
-<<<<<<< HEAD
-
-    data-streams="${youtube_streams}"
-
-    % if sub:
-      data-sub="${sub}"
-    % endif
-    % if autoplay:
-      data-autoplay="${autoplay}"
-    % endif
-
-    data-sources='${sources}'
-    data-save-state-url="${ajax_url}"
-    data-caption-data-dir="${data_dir}"
-    data-show-captions="${show_captions}"
-    data-general-speed="${general_speed}"
-    data-speed="${speed}"
-    data-saved-video-position="${saved_video_position}"
-    data-start="${start}"
-    data-end="${end}"
-    data-transcript-language="${transcript_language}"
-    data-transcript-languages='${transcript_languages}'
-    data-autoplay="${autoplay}"
-    data-yt-test-timeout="${yt_test_timeout}"
-    data-yt-api-url="${yt_api_url}"
-    data-yt-test-url="${yt_test_url}"
-    data-yt-key="${yt_key}"
-    data-transcript-translation-url="${transcript_translation_url}"
-    data-transcript-available-translations-url="${transcript_available_translations_url}"
-
-    ## For now, the option "data-autohide-html5" is hard coded. This option
-    ## either enables or disables autohiding of controls and captions on mouse
-    ## inactivity. If set to true, controls and captions will autohide for
-    ## HTML5 sources (non-YouTube) after a period of mouse inactivity over the
-    ## whole video. When the mouse moves (or a key is pressed while any part of
-    ## the video player is focused), the captions and controls will be shown
-    ## once again.
-    ##
-    ## There is no option in the "Advanced Editor" to set this option. However,
-    ## this option will have an effect if changed to "True". The code on
-    ## front-end exists.
-    data-autohide-html5="False"
-
-=======
     data-metadata='${metadata}'
     data-bumper-metadata='${bumper_metadata}'
     data-poster='${poster}'
->>>>>>> c8090659
     tabindex="-1"
 >
     <div class="focus_grabber first"></div>
