<%page expression_filter="h"/>

<%!
import json

from django.core.urlresolvers import reverse
from django.conf import settings
from django.utils.translation import ugettext as _

from openedx.core.djangolib.js_utils import dump_js_escaped_json, js_escaped_string
%>

<!--<%namespace name='static' file='/static_content.html'/>-->

<%inherit file="/main.html" />
<%def name="online_help_token()"><% return "learneraccountsettings" %></%def>
<%namespace name='static' file='/static_content.html'/>

<%block name="pagetitle">${_("Account Settings")}</%block>

% if duplicate_provider:
    <section>
        <%include file='/dashboard/_dashboard_third_party_error.html' />
    </section>
% endif

<div class="wrapper-account-settings"></div>

<%block name="headextra">
    <%static:css group='style-course'/>
</%block>

<%block name="js_extra">
<%static:require_module module_name="js/student_account/views/account_settings_factory" class_name="AccountSettingsFactory">
<<<<<<< HEAD
    var fieldsData = ${ json.dumps(fields) };
    var authData = ${ json.dumps(auth) };
    var isShibAuth = ${ json.dumps(is_shib_auth) };
    var platformName = ${json.dumps(static.get_platform_name())};

    AccountSettingsFactory(
        fieldsData, authData, '${user_accounts_api_url}', '${user_preferences_api_url}', ${user.id}, platformName
      , isShibAuth
=======
    var fieldsData = ${ fields | n, dump_js_escaped_json },
    ordersHistoryData = ${ order_history | n, dump_js_escaped_json },
    authData = ${ auth | n, dump_js_escaped_json },
    platformName = '${ static.get_platform_name() | n, js_escaped_string }';

    AccountSettingsFactory(
        fieldsData,
        ordersHistoryData,
        authData,
        '${ user_accounts_api_url | n, js_escaped_string }',
        '${ user_preferences_api_url | n, js_escaped_string }',
        ${ user.id | n, dump_js_escaped_json },
        platformName
>>>>>>> 90707afa
    );
</%static:require_module>
</%block><|MERGE_RESOLUTION|>--- conflicted
+++ resolved
@@ -32,22 +32,14 @@
 
 <%block name="js_extra">
 <%static:require_module module_name="js/student_account/views/account_settings_factory" class_name="AccountSettingsFactory">
-<<<<<<< HEAD
-    var fieldsData = ${ json.dumps(fields) };
-    var authData = ${ json.dumps(auth) };
     var isShibAuth = ${ json.dumps(is_shib_auth) };
-    var platformName = ${json.dumps(static.get_platform_name())};
-
-    AccountSettingsFactory(
-        fieldsData, authData, '${user_accounts_api_url}', '${user_preferences_api_url}', ${user.id}, platformName
-      , isShibAuth
-=======
     var fieldsData = ${ fields | n, dump_js_escaped_json },
     ordersHistoryData = ${ order_history | n, dump_js_escaped_json },
     authData = ${ auth | n, dump_js_escaped_json },
     platformName = '${ static.get_platform_name() | n, js_escaped_string }';
 
     AccountSettingsFactory(
+        isShibAuth,
         fieldsData,
         ordersHistoryData,
         authData,
@@ -55,7 +47,6 @@
         '${ user_preferences_api_url | n, js_escaped_string }',
         ${ user.id | n, dump_js_escaped_json },
         platformName
->>>>>>> 90707afa
     );
 </%static:require_module>
 </%block>