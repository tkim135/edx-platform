--- conflicted
+++ resolved
@@ -30,19 +30,13 @@
 </head>
 
 <body class="{% block bodyclass %}{% endblock %} lang_{{LANGUAGE_CODE}}">
-<<<<<<< HEAD
-  <a class="nav-skip" href="{% block nav_skip %}#content{% endblock %}">{% trans "Skip to main content" %}</a>
-  {% with course=request.course %}
-    {% if FEATURES.USE_CUSTOM_THEME %}
-      {% include "theme-header.html" %}
-    {% elif IS_EDX_DOMAIN %}
-      {% include "navigation-edx.html" %}
-=======
   <div class="window-wrap" dir="${static.dir_rtl()}">
     <a class="nav-skip" href="{% block nav_skip %}#content{% endblock %}">{% trans "Skip to main content" %}</a>
     {% with course=request.course %}
       {% if IS_EDX_DOMAIN %}
         {% include "navigation-edx.html" %}
+      {% elif FEATURES.USE_CUSTOM_THEME %}
+        {% include "theme-header.html" %}
       {% else %}
         {% include "navigation.html" %}
       {% endif %}
@@ -55,36 +49,18 @@
     {# For now we don't support overriden Django templates in microsites. Leave footer blank for now which is better than saying Edx.#}
     {% elif IS_EDX_DOMAIN %}
       {% include "footer-edx-v3.html" %}
->>>>>>> c8090659
+    {% elif FEATURES.USE_CUSTOM_THEME %}
+      {% include "theme-footer.html" %}
     {% else %}
       {% include "footer.html" %}
     {% endif %}
 
   </div>
-<<<<<<< HEAD
-  {% if IS_REQUEST_IN_MICROSITE %}
-  {# For now we don't support overriden Django templates in microsites. Leave footer blank for now which is better than saying Edx.#}
-  {% elif IS_EDX_DOMAIN %}
-    {% include "footer-edx-new.html" %}
-  {% else %}
-    {% if FEATURES.USE_CUSTOM_THEME %}
-      {% include "theme-footer.html" %}
-    {% else %}
-      {% include "footer.html" %}
-    {% endif %}
-  {% endif %}
-
-  {% compressed_js 'application' %}
-  {% compressed_js 'module-js' %}
-
-  {% render_block "js" %}
-=======
 
     {% compressed_js 'application' %}
     {% compressed_js 'module-js' %}
 
     {% render_block "js" %}
->>>>>>> c8090659
 </body>
 </html>
 
