--- conflicted
+++ resolved
@@ -94,12 +94,12 @@
     url(r'^api/profile_images/', include('openedx.core.djangoapps.profile_images.urls')),
 )
 
-<<<<<<< HEAD
 if settings.SHIB_ONLY_SITE:
     urlpatterns += (
         url(r'^backup_login$', 'student.views.signin_user', name="backup_signin_user"),
         url(r'^backup_register$', 'student.views.register_user', name="backup_register_user"),
-=======
+    )
+
 if settings.FEATURES["ENABLE_COMBINED_LOGIN_REGISTRATION"]:
     # Backwards compatibility with old URL structure, but serve the new views
     urlpatterns += (
@@ -116,7 +116,6 @@
         url(r'^login$', 'student.views.signin_user', name="signin_user"),
         url(r'^register$', 'student.views.register_user', name="register_user"),
         url(r'^accounts/login$', 'student.views.accounts_login', name="accounts_login"),
->>>>>>> 00b75f01
     )
 
 if settings.FEATURES["ENABLE_MOBILE_REST_API"]:
@@ -427,15 +426,11 @@
         url(r'^courses/{}/lti_rest_endpoints/'.format(settings.COURSE_ID_PATTERN),
             'courseware.views.get_course_lti_endpoints', name='lti_rest_endpoints'),
 
-<<<<<<< HEAD
         # Analytics api endpoints for in-line analytics
         url(r'^get_analytics_answer_dist/',
             'courseware.views.get_analytics_answer_dist', name='get_analytics_answer_dist'),
 
-        # Student account and profile
-=======
         # Student account
->>>>>>> 00b75f01
         url(r'^account/', include('student_account.urls')),
 
         # Student profile
@@ -453,21 +448,10 @@
                 'courseware.masquerade.handle_ajax', name="masquerade_update"),
         )
 
-<<<<<<< HEAD
-    # chat renders inside an iframe so that we can better track
-    # an active chat user between page requests and pop out the chat
-    # widget window
-    if settings.FEATURES.get('ENABLE_CHAT'):
-        urlpatterns += (
-            url(r'^courses/(?P<course_id>[^/]+/[^/]+/[^/]+)/chat/?$',
-                'jabber.views.chat', name="chat"),
-        )
-=======
     urlpatterns += (
         url(r'^courses/{}/generate_user_cert'.format(settings.COURSE_ID_PATTERN),
             'courseware.views.generate_user_cert', name="generate_user_cert"),
     )
->>>>>>> 00b75f01
 
     # discussion forums live within courseware, so courseware must be enabled first
     if settings.FEATURES.get('ENABLE_DISCUSSION_SERVICE'):
@@ -544,16 +528,15 @@
     url(r'^commerce/', include('commerce.urls', namespace='commerce')),
 )
 
-<<<<<<< HEAD
 if settings.FEATURES.get('ENABLE_SUPERUSER_LOGIN_AS'):
     urlpatterns += (
         url(r'^su_login_as/(?P<username>[\w.@+-]+)/?$', 'student.views.superuser_login_as', name='impersonate'),
-=======
+    )
+
 # Embargo
 if settings.FEATURES.get('EMBARGO'):
     urlpatterns += (
         url(r'^embargo/', include('embargo.urls')),
->>>>>>> 00b75f01
     )
 
 # Survey Djangoapp
