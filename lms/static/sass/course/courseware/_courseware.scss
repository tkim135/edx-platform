--- conflicted
+++ resolved
@@ -577,18 +577,17 @@
 }
 
 section.foldit {
-<<<<<<< HEAD
-   table {
-       margin-top: ($baseline/2);
-   }
-   th {
-        text-align: center;
-   }
-   td {
-       padding-left: ($baseline/4);
-       padding-right: ($baseline/4);
-
-   }
+  table {
+    margin-top: ($baseline/2);
+  }
+  th {
+    text-align: center;
+  }
+  td {
+    padding-left: ($baseline/4);
+    padding-right: ($baseline/4);
+
+  }
 }
 
 .unauth-tos {
@@ -610,17 +609,4 @@
 
 h4.problem-feedback-label{
   margin-top: 1em;
-=======
-  table {
-    margin-top: ($baseline/2);
-  }
-  th {
-    text-align: center;
-  }
-  td {
-    padding-left: ($baseline/4);
-    padding-right: ($baseline/4);
-
-  }
->>>>>>> c8090659
 }