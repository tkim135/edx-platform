--- conflicted
+++ resolved
@@ -1530,7 +1530,7 @@
       }
     }
     .metrics-section.metrics-left {
-    	height: 640px;
+        height: 640px;
     }
 
     .metrics-right, .metrics-right-header {
@@ -1546,7 +1546,7 @@
     }
 
     .metrics-section.metrics-right {
-    	height: 295px;
+        height: 295px;
     }
 
     svg {
@@ -2430,7 +2430,6 @@
   @include right(auto);
 }
 
-<<<<<<< HEAD
 .course-specific-container {
 
   .upload {
@@ -2490,7 +2489,10 @@
     .loading {
       font-size: 2em;
       margin-bottom: $baseline;
-=======
+    }
+  }
+}
+
 #certificate-white-list-editor{
   .msg-success{
     border-top: 2px solid $confirm-color;
@@ -2568,7 +2570,6 @@
           background-color: $blue-l5;
         }
       }
->>>>>>> 3bd9f95a
     }
   }
 }