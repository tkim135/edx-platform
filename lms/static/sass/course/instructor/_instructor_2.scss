@mixin idashbutton ($color) {
  @include button(simple, $color);
  @extend .button-reset;
  margin-bottom: 1em;
  padding: 8px 17px;
  font-size: em(13);
  line-height: 1.3em;

  .icon {
    margin-right: ($baseline/5);
  }
}

#ui-datepicker-div{z-index: 12000 !important; width: 16.5em !important}


.instructor-dashboard-wrapper-2 {
  position: relative;

  .olddash-button-wrapper {
    position: absolute;
    top: 16px;
    @include right(15px);
    @include font-size(16);
  }

  .studio-edit-link{
    position: absolute;
    top: 40px;
    @include right(15px);
    @include font-size(16);
  }

  .file-download-link a {
    font-size: 15px;
    color: $link-color;
    text-decoration: underline;
    padding: ($baseline/4);
  }

  // system feedback - messages
  .wrapper-msg {
    margin-bottom: ($baseline*1.5);
  }

  .msg {
    border-radius: 1px;
    padding: $baseline/2 $baseline*0.75;
    margin-bottom: $baseline;
    font-weight: 600;

    .copy {
      font-weight: 600;
    }
  }

  // TYPE: inline
  .msg-inline {
    display: inline-block;
    @include margin-left($baseline);
    padding: 0;

    .icon,
    .fa {
      @include margin-right($baseline/2);
    }
  }

  // TYPE: warning
  .msg-warning {
    display: none;
    background: tint($warning-color,95%);
    border-top: 2px solid $warning-color;
    color: $warning-color;
  }

  // TYPE: confirm
  .msg-confirm {
    display: none;
    background: tint($confirm-color,95%);
    border-top: 2px solid $confirm-color;
    color: $confirm-color;
  }

  // TYPE: confirm
  .msg-error {
    border-top: 2px solid $error-color;
    background: tint($error-color,95%);

    .copy {
      color: $error-color;
    }
  }

  // inline copy
  .copy-confirm {
    color: $confirm-color;
  }

  .copy-warning {
    color: $warning-color;
  }

  .copy-error {
    @include font-size(14);
    color: $error-color;
  }

  .list-advice {
    margin: $baseline 0;
    padding: 0;
    list-style: none;

    .item {
      font-weight: 600;
      margin-bottom: ($baseline/2);

      &:last-child {
        margin-bottom: 0;
      }
    }
  }

  // UI: visual dividers
  .divider-lv0 {
    border-top: ($baseline/5) solid $gray-l4;
  }

  .divider-lv1 {
    border-top: ($baseline/10) solid $gray-l4;
  }

  .divider-lv2 {
    border-top: ($baseline/20) solid $gray-l4;
  }
}

// instructor dashboard 2
// ====================
.instructor-dashboard-content-2 {
  @extend .content;
  width: 100%;
  padding: 40px;

  .wrap-instructor-info {
    display: inline;
    top: 0;
  }

  .request-response-error {
    margin: 0;
    padding-bottom: ($baseline);
    color: $error-red;
  }

  .display-errors {
    line-height: 3em;
    color: $error-red;
  }

  .slickgrid {
    @include margin-left(1px);
    @include font-size(12px);
    font-family: verdana,arial,sans-serif;
    color: #333333;

    .slick-cell {
      border: 1px dotted silver;
      border-collapse: collapse;
      white-space: normal;
      word-wrap: break-word;
    }
  }

  h1 {
    @extend .top-header;
    display: inline-block;
    margin-bottom: ($baseline*.75);
    padding-bottom: 0;
    border-bottom: 0;
  }

  input[type="button"] {
    @include idashbutton(#eee);
  }

  .instructor_dash_glob_info {
    position: absolute;
    @include right(50px);
    top: 46px;
    text-align: right;
  }

  .instructor-nav {
    @extend %ui-no-list;
    border-top: 1px solid $gray-l3;
    border-bottom: 1px solid $gray-l3;

    .nav-item {
      @extend %t-copy-base;
      display: inline-block;
      margin: ($baseline/2) $baseline;

      a {
        display: block;
        text-transform: uppercase;

        &.active-section {
          color: $black;
        }
      }
    }
  }
}

// elements - general
// --------------------
.idash-section {

  // messages
  .message {
    display: block;
    margin-top: $baseline;
    margin-bottom: $baseline;
    padding: ($baseline*0.75) $baseline;
    border-radius: 1px;
  }

  .message-title {
    @extend %t-title6;
    @extend %t-weight4;
    margin-bottom: ($baseline/4);
  }

  .message-copy {
    @extend %t-copy-sub1;
  }

  .message-actions {
    margin-top: ($baseline/2);

    .action-primary {
      @include idashbutton($gray-l4);
    }
  }

  // type - error
  .message-error {
    border-top: 2px solid $error-color;
    background: tint($error-color,95%);

    .message-title {
      color: $error-color;
    }

    .message-copy {
      color: $base-font-color;
    }
  }

  // type - confirmation
  .message-confirmation {
    border-top: 2px solid $confirm-color;
    background: tint($confirm-color,95%);

    .message-title {
      color: $confirm-color;
    }

    .message-copy {
      color: $base-font-color;
    }
  }

  // type - warning
  .message-warning {
    border-top: 2px solid $warning-color;
    background: tint($warning-color,95%);

    .message-title {
      color: $warning-color;
    }
  }

  // grandfathered
  display: none;
  margin-top: ($baseline*1.5);

  &.active-section {
    display: block;
  }

  .basic-data {
    padding: 6px;
  }

  .running-tasks-section {
    display: none;
  }

  .no-pending-tasks-message {
    display: none;

    p {
      color: #a2a2a2;
      font-style: italic;
    }
  }

  .section-title {
    @include clearfix();
    margin-bottom: ($baseline/2);

    .value {
      @include float(left);
    }

    .description {
      @extend %t-title7;
      @include float(right);
      @include text-align(right);
      text-transform: none;
      letter-spacing: 0;
      color: $gray;
    }
  }

  .subsection-title {
    @extend %hd-lv5;
    @extend %t-weight4;
    margin-bottom: ($baseline/2);
  }
}


// view - course info
// --------------------
.instructor-dashboard-wrapper-2 section.idash-section#course_info {
  .course-errors-wrapper {
    margin-top: 2em;

    h2 {
      color: #D60000;
    }

    &.open {
      .toggle-wrapper {
        .triangle {
          background-image: url('/static/images/bullet-open.png');
        }
      }
      .course-errors-visibility-wrapper {
        display: block;
      }
    }

    .toggle-wrapper {
      width: 300px;
      cursor: pointer;
      div {
        @include float(left);
      }

      h2 {
        @include float(left);
      }

      .triangle {
        @include float(left);
        width: 20px;
        height: 20px;
        background-image: url('/static/images/bullet-closed.png');
        background-position: 8px 6px;
        background-repeat: no-repeat;
      }
    }

    .course-errors-visibility-wrapper {
      display: none;
      clear: both;

      .course-error {
        margin-bottom: 1em;
        @include margin-left(0.5em);

        code {
          &.course-error-first {
            color: #111;
          }

          &.course-error-second {
            color: #111;
          }
        }
      }
    }
  }
}

// view - bulk email
// --------------------
.instructor-dashboard-wrapper-2 section.idash-section#send_email {
  // form fields
  .list-fields {
    list-style: none;
    margin: 0;
    padding: 0;

    .field {
      margin-bottom: $baseline;
      padding: 0;

      &:last-child {
        margin-bottom: 0;
      }
      .tip {
        display: block;
        margin-top: ($baseline/4);
        @include font-size(12);
        color: tint(rgb(127,127,127),50%);
      }
    }
  }
}

// view - membership
// --------------------
.instructor-dashboard-wrapper-2 section.idash-section#membership {

  .membership-section {
    margin-bottom: ($baseline*1.5);

    &:last-child {
      margin-bottom: 0;
    }
  }

  .batch-enrollment, .batch-beta-testers {
    textarea {
      margin-top: 0.2em;
      height: auto;
      width: 90%;
    }

    input {
      margin-right: ($baseline/4);
    }

    .request-res-section {
      margin-top: 1.5em;

      h3 {
        color: #646464;
      }

      ul {
        margin: 0;
        margin-top: 0.5em;
        padding: 0;
        list-style-type: none;
        line-height: 1.5em;
      }
    }
  }
  // Auto Enroll Csv Section
  .auto_enroll_csv {
    .results {

    }
    .enrollment_signup_button {
      @include margin-right($baseline/4);
    }
    // Custom File upload
    .customBrowseBtn {
      margin: ($baseline/2) 0;
      display: inline-block;
      .file-browse {
        position:relative;
        overflow:hidden;
        display: inline;
        @include margin-left(-5px);
        span.browse{
          @include button(simple, $blue);
          @include margin-right($baseline);
          padding: 6px ($baseline/2);
          font-size: 12px;
          border-radius: 0 3px 3px 0;
        }
        input.file_field {
          position:absolute;
          @include right(0);
          top:0;
          margin:0;
          padding:0;
          cursor:pointer;
          opacity:0;
          filter:alpha(opacity=0);
        }
      }
      & > span, & input[disabled]{
        vertical-align: middle;
      }
      input[disabled] {
        @include border-radius(4px 0 0 4px);
        @include padding(6px 6px 5px);
        border: 1px solid $lightGrey1;
        cursor: not-allowed;
      }
    }
  }

  .enroll-option {
    margin: ($baseline/2) 0;
    position: relative;

      label {
        border-bottom: 1px dotted $base-font-color;
      }

    .hint {
      @extend %t-copy-sub2;
      display: none;
      position: absolute;
      top: 15px;
      @include left($baseline*10);
      padding: ($baseline/2);
      width: 50%;
      background-color: $light-gray;
      box-shadow: 2px 2px 3px $shadow;

      .hint-caret {
        display: block;
        position: absolute;
        top: 0;
        @include left(-15px);
        @include border-right(8px solid $light-gray);
        @include border-left(8px solid transparent);
        border-top: 8px solid $light-gray;
        border-bottom: 8px solid transparent;
      }
    }
  }

  label[for="auto-enroll"]:hover + .auto-enroll-hint {
    display: block;
  }

  label[for="auto-enroll-beta"]:hover + .auto-enroll-beta-hint {
    width: 30%;
    display: block;
  }

  label[for="email-students"]:hover + .email-students-hint {
    display: block;
  }

  label[for="email-students-beta"]:hover + .email-students-beta-hint {
    width: 30%;
    display: block;
  }

  .enroll-actions {
    margin-top: $baseline;
  }

  .member-lists-management {

    .wrapper-member-select {
      padding: ($baseline/2);
      background-color: $light-gray;
    }

    .member-lists-selector {
      display: block;
      margin: ($baseline/4) 0;
      padding: ($baseline/4);
    }

    .auth-list-container {
      display: none;
      margin-bottom: ($baseline*1.5);

      &.active {
        display: block;
      }

      .member-list-widget {

        .header {
          @include box-sizing(border-box);
          @include border-top-radius(3);
          position: relative;
          padding: ($baseline/2);
          background-color: #efefef;
          border: 1px solid $light-gray;
          display: none; // hiding to prefer dropdown as header
        }

        .title {
          @include font-size(16);
        }

        .label,
        .form-label {
          @extend %t-copy-sub1;
          color: $lighter-base-font-color;
        }

        .info {
          @include box-sizing(border-box);
          padding: ($baseline/2);
          border: 1px solid $light-gray;
          color: $lighter-base-font-color;
          line-height: 1.3em;
          font-size: .85em;
        }

        .member-list {
          @include box-sizing(border-box);

          table {
            width: 100%;
          }

          thead {
            background-color: $light-gray;
          }

          tr {
            border-bottom: 1px solid $light-gray;
          }

          td {
            @extend %t-copy-sub1;
            vertical-align: middle;
            padding: ($baseline/2) ($baseline/4);
            @include border-left(1px solid $light-gray);
            @include border-right(1px solid $light-gray);
            word-wrap: break-word;
          }
        }

        .bottom-bar {
          @include box-sizing(border-box);
          @include border-bottom-radius(3);
          position: relative;
          padding: ($baseline/2);
          margin-top: -1px;
          border: 1px solid $light-gray;
          background-color: #efefef;
          box-shadow: inset #bbb 0px 1px 1px 0px;
        }

        // .add-field

        input[type="button"].add {
          @include idashbutton($blue);
          position: absolute;
          @include right($baseline);
        }
      }

      .revoke {
        color: $lighter-base-font-color;
        cursor: pointer;

        &:hover, &:focus {
          color: $alert-color;
        }
      }
    }
  }
}


// view - cohort management
// --------------------
.instructor-dashboard-wrapper-2 section.idash-section#cohort_management {

  // cohort management
  %cohort-management-form {

    .form-fields {

      .label,
      .form-label,
      .input,
      .tip {
        display: block;
      }

      .label,
      .form-label {
        @extend %t-title7;
        @extend %t-weight4;
        margin-bottom: ($baseline/2);
      }

      .tip {
        @extend %t-copy-sub1;
        margin-top: ($baseline/4);
        color: $gray-l2;
      }

      .field-text {

        // needed to reset poor input styling
        input[type="text"] {
          height: auto;
        }

        .input {
          width: 100%;
          padding: ($baseline/2) ($baseline*0.75);
        }
      }

      .input-file {
        margin-bottom: ($baseline/2);
      }
    }

    .form-submit, .form-cancel {
      display: inline-block;
      vertical-align: middle;
    }

    .form-cancel {
      @extend %t-copy-sub1;
    }
  }
  .form-submit {
    @include idashbutton($blue);
    @include font-size(14);
    @include line-height(14);
    margin-right: ($baseline/2);
    margin-bottom: 0;
    text-shadow: none;
  }

  .cohort-management-nav {
    @include clearfix();

    .cohort-management-nav-form {
      width: 60%;
      @include float(left);
    }

    .cohort-select {
      width: 100%;
      margin-top: ($baseline/4);
    }

    .action-create {
      @include idashbutton($blue);
      @extend %t-weight4;
      @include float(right);
      @include text-align(right);
      text-shadow: none;
    }

    // STATE: is disabled
    &.is-disabled {


      .cohort-select {
        opacity: 0.25;
      }

      .action-create {
        opacity: 0.50;
      }
    }
  }

  .cohort-management {

    // specific message actions
    .message .action-create {
      @include idashbutton($blue);
    }
  }

  // create or edit cohort
  .cohort-management-settings,
  .cohort-management-edit {
    @extend %cohort-management-form;
    margin-bottom: $baseline;

    .form-title {
      @extend %t-title5;
      @extend %t-weight4;
      padding: $baseline;
      background: $gray-l5;
      border-bottom: ($baseline/10) solid $gray-l4;
    }

    .form-field {
      // padding: $baseline;
    }

    .form-actions {
      padding: $baseline 0;

      &.new-cohort-form {
        padding: $baseline;
      }
    }
  }

  .cohort-management-assignment-type-settings,
  .cohorts-state-section {
     &.is-disabled {
        opacity: 0.25;
      }
  }

  // cohort
  .cohort-management-group-header {
    padding: $baseline;
    border-bottom: ($baseline/10) solid $gray-l4;
    background: $gray-l5;

    .group-header-title {
      margin-bottom: ($baseline/2);
      padding-bottom: ($baseline/2);
      border-bottom: 1px solid $gray-l4;

      &:hover, &:active, &:focus {

        .action-edit-name {
          opacity: 1.0;
          pointer-events: auto;
        }
      }
    }

    .title-value, .group-count, .action-edit {
      display: inline-block;
      vertical-align: middle;
    }

    .title-value {
      @extend %t-title5;
      @extend %t-weight4;
      @include margin-right($baseline/4);
    }

    .group-count {
      @extend %t-title7;
      @extend %t-weight4;
    }

    .action-edit-name {
      @include idashbutton($gray-l3);
      @include transition(opacity $tmg-f2 ease-in-out);
      @include font-size(14);
      @include line-height(14);
      @include margin-left($baseline/2);
      padding: ($baseline/4) ($baseline/2);
      margin-bottom: 0;
      opacity: 0.0;
      pointer-events: none;
    }
  }

  .cohort-management-group-setup {
    @include clearfix();
    @extend %t-copy-sub1;
    color: $gray-l2;

    .setup-value {
      @include float(left);
      @include margin-right(5%);
      width: 70%;
    }

    .setup-actions {
      @include float(right);
      @include text-align(right);
      width: 20%;
    }
  }

  .cohort-management-group-add {
    @extend %cohort-management-form;
    border: 1px solid $gray-l5;

    .message-title {
      @extend %t-title7;
    }

    .form-title {
      @extend %t-title6;
      @extend %t-weight4;
      margin-bottom: ($baseline/4);
      padding: 0;
      border: none;
      background: transparent;
    }

    .form-introduction {
      @extend %t-copy-sub1;
      margin-bottom: $baseline;

      p {
        color: $gray-l1;
      }
    }

    .form-fields {
      padding: $baseline 0;
    }

    .form-actions {
      padding: 0 0 $baseline 0;
    }

    .cohort-management-group-add-students {
      min-height: ($baseline*10);
      width: 100%;
      padding: ($baseline/2) ($baseline*0.75);
    }
  }

  // CSV-based file upload for auto cohort assigning and
  // cohort the discussion topics.
  .toggle-cohort-management-secondary, .toggle-cohort-management-discussions {
    @extend %t-copy-sub1;
  }

  .cohort-management-file-upload {

    .message-title {
      @extend %t-title7;
    }

    .form-introduction {
      @extend %t-copy-sub1;
      margin-bottom: $baseline;

      p {
        color: $gray-l1;
      }
    }
  }

  .file-upload-form {
    @extend %cohort-management-form;

    .form-fields {
      margin-bottom: $baseline;
    }

    .action-submit {
      @include idashbutton($blue);
      // needed to override very poor specificity and base rules for blue button
      @include font-size(14);
      margin-bottom: 0;
      font-weight: 700;
      text-shadow: none;
    }
  }

  .cohort-management-supplemental {
    @extend %t-copy-sub1;
    margin-top: $baseline;
    padding: ($baseline/2) $baseline;
    background: $gray-l5;
    border-radius: ($baseline/10);


    .icon {
      @include margin-right($baseline/4);
      color: $gray-l1;
    }
  }

  .has-other-input-text { // Given to groups which have an 'other' input that appears when needed
    display: inline-block;

    label {
      display: inline-block;
    }

    .input-group-other {
      display: inline;
      position: relative;
      overflow: auto;
      width: 100%;
      height: auto;
      margin: 0;
      padding: inherit;
      border: inherit;
      clip: auto;

      &.is-hidden {
        display: none;
      }

      .input-cohort-group-association {
        display: inline;
      }
    }
  }

  .cohort-management-nav {
    margin-bottom: $baseline;
  }

  .cohort-management-settings {
    @include clearfix();
    background: $gray-l5;

    .cohort-management-group-header {
      padding: 0;
      border-bottom: 0;

      .group-header-title {
        margin-bottom: 0;
        padding: $baseline;
        border-bottom: 1px solid $gray-l3;
        text-transform: none;
        letter-spacing: normal;
      }

      .cohort-management-group-setup {
        padding: $baseline;

        .cohort-management-group-text {
          display: inline-block;
          width: flex-grid(9);
        }

        .cohort-management-group-actions {
          display: inline-block;
          width: flex-grid(3);
          vertical-align: top;
          @include text-align(right);
        }
      }
    }

    .cohort-management-details,
    .cohort-management-group-add {
      border-top: 1px solid $gray-l4;
      background: $white;

      .cohort-management-settings {
        margin-bottom: 0;
        border-top: 0;
        background: $white;
      }

      .cohort-details-name {
        @extend %t-action1;
        display: block;
        width: 100%;
        padding: ($baseline/2);
        margin-bottom: ($baseline*2);
      }

      .cohort-section-header {
        margin-top: ($baseline*1.5);
        @include padding($baseline 0 ($baseline/2) 0);
      }

      .cohort-section-header > .form-field {
        padding-bottom: $baseline;
      }
    }
  }

  // cohort discussions interface.
  .cohort-discussions-nav {

    .cohort-course-wide-discussions-form {

      .form-actions {
        padding-top: ($baseline/2);
      }
    }

    .category-title,
    .topic-name,
    .all-inline-discussions,
    .always_cohort_inline_discussions,
    .cohort_inline_discussions {
      padding-left: ($baseline/2);
    }

    .always_cohort_inline_discussions,
    .cohort_inline_discussions {
      padding-top: ($baseline/2);
    }

    .category-item,
    .subcategory-item {
      padding-top: ($baseline/2);
    }

    .cohorted-text {
      color: $link-color;
    }

    .discussions-wrapper {
      @extend %ui-no-list;
      padding: 0 ($baseline/2);

      .subcategories {
        padding: 0 ($baseline*1.5);
      }
    }
  }


  .wrapper-tabs { // This applies to the tab-like interface that toggles between the student management and the group settings
    @extend %ui-no-list;
    @extend %ui-depth1;
    position: relative;
    top: 1px;
    padding: 0 $baseline;

    .tab {
      position: relative;
      display: inline-block;

      a {
        display: inline-block;
        padding: ($baseline - 5);
        // These transitions null out previously/globally set transitions
        -webkit-transition: none;
        -moz-transition: none;
        -ms-transition: none;
        -o-transition: none;
        transition: none;
      }

      &.is-selected { // Active or selected tabs (<li>) get this class. Also useful for aria stuff if ever implemented in the future.

        a {
          padding-bottom: ($baseline - 5);
          border-style: solid;
          @include border-width(1px 1px 0 1px);
          border-color: $gray-l4;
          background: $white;
          color: inherit;
          cursor: default;
        }
      }
    }
  }

  .tab-content {
    @include padding($baseline $baseline 0 $baseline);
    border: 1px solid $gray-l5;

    &.new-cohort-form {
      padding: 0 $baseline;

      .form-label {
        margin-top: $baseline;
      }
    }
  }
}

// view - queries
// --------------------
.instructor-dashboard-wrapper-2 section.idash-section#queries {

  .queries-section {
    margin-bottom: ($baseline*1.5);

    &:last-child {
      margin-bottom: 0;
    }
  }

  .email-lists-management {

    .wrapper-email-select {
      background-color: $light-gray;
      padding: ($baseline/2);
    }

    .email-list-container {
      margin-bottom: ($baseline*1.5);

      .email-list-widget {

        .header {
          @include box-sizing(border-box);
          @include border-top-radius(3);
          position: relative;
          padding: ($baseline/2);
          background-color: #efefef;
          border: 1px solid $light-gray;
          display: none; // hiding to prefer dropdown as header
        }

        .title {
          @include font-size(16);
        }

        .label {
          @extend %t-copy-sub1;
          color: $lighter-base-font-color;
        }

        .info {
          @include box-sizing(border-box);
          padding: ($baseline/2);

          border: 1px solid $light-gray;
          color: $lighter-base-font-color;
          line-height: 1.3em;
          font-size: .85em;
        }
      }
    }
  }

  .email-list {
    @include box-sizing(border-box);
    background-color: $light-gray;
    margin: ($baseline/4) 0;
    padding: ($baseline/4);

    table {
      width: 100%;
    }

    thead {
      background-color: #696969;
    }

    tr {
      border-bottom: 1px solid $light-gray;
      text-transform: capitalize;
    }

    .or {
      background-color: #778899;
    }

    .and {
      background-color: #8FBC8F;
    }

    .not {
      background-color: #DB7093;
    }

    .problem_specific, .section_specific {
      display: none;
    }

    .active {
      display: table-cell;
    }

    .addingQuery {
      text-align: right;
    }

    .addQuery {
      @include idashbutton($blue);
      font-size: 12px;
      position: relative;
      right: $baseline;
    }

    .incompleteMessage {
      padding-right: $baseline * 2;
      color: #C71585;
    }

    .remove {
      color: $white
    }

    .remove, .deleteSaved {
      cursor: pointer;
      text-align: center;
      &:hover, &:focus {
        color: $alert-color;
      }
    }

    .deleteSaved {
      color: $black
    }

    .emailWidget.invisibleSavedGroupName {
      display:none;
    }

    .emailWidget.saveEditName, .emailWidget.cancelEditName {
      display:inline-block;
    }

    .emailWidget.cancelEditName {
      float:right;
    }

    .emailWidget.saveEditName {
      float:left;
    }

    .emailWidget.editNameInput {
      width:100%;
    }

    .emailWidget.editName, .emailWidget.saveEditName, .emailWidget.cancelEditName{
      color: $black;
      cursor: pointer;
      text-align: right;
      &:hover, &:focus {
        color: $blue;
      }
    }


    .loadQuery {
      color: $black;
      cursor: pointer;
      text-align: center;

      &:hover, &:focus {
        color: $blue;
      }
    }

    .tableCaption {
      text-align: left;
      padding: $baseline / 2;
      padding-left: $baseline / 4;
      padding-bottom: $baseline / 2;
      font-weight: bold;
    }

    thead {
      color:white;
    }

    td {
      @extend %t-copy-sub1;
      vertical-align: middle;
      word-wrap: break-word;
      padding: ($baseline/2) ($baseline/4);
      border-left: 1px solid $light-gray;
      border-right: 1px solid $light-gray;
    }

    .estimated {
      color: #1E90FF;
      font-size: 20px;
      padding-bottom: $baseline / 2;
    }

    .subsection {
      text-indent: $baseline / 2;
    }

    .working {
      color: $black;
    }

    .bottom-email {
      @include box-sizing(border-box);
      @include border-bottom-radius(3);
      position: relative;
      padding: $baseline;
      margin-top: -1px;
      border: 1px solid $light-gray;
      background-color: #efefef;
      box-shadow: inset #bbb 0 1px 1px 0;
    }

    .savequeryname{
      float: right;
      right: $baseline;
      font-size: 15px;
      margin-right: 5px;
    }

    .savequery {
      @include idashbutton($red);
      float: right;
      right: $baseline;
      font-size: 15px;
    }

    .getcsv {
      @include idashbutton($blue);
      float: right;
      right: $baseline;
      font-size: 15px;
    }

    .disabled {
      button:disabled;
    }

    .queryTableBody {
      color: $white;
    }

    .savedQueriesTable {
      background-color: #FAF0E6;
      color: $black;
    }

    .invisibleQueriesStorage {
      display: none;
    }

    .emailHelp{
      padding: $baseline / 2;
    }
  }
}

// view - student admin
// --------------------
.instructor-dashboard-wrapper-2 section.idash-section#student_admin > {
  .action-type-container{
    margin-bottom: $baseline * 2;
  }

  .progress-link-wrapper {
    margin-top: 0.7em;
  }

  .task-history-all-table    {
    margin-top: 1em;
  }
  .task-history-single-table {
    margin-top: 1em;
  }
  .running-tasks-table {
    margin-top: 1em;
  }
}

// view - data download
// --------------------
.instructor-dashboard-wrapper-2 section.idash-section#data_download {
  input {
    margin-bottom: 1em;
    line-height: 1.3em;
  }

  .reports-download-container {
    .data-display-table {
      .slickgrid {
        height: 400px;
      }
    }
    .report-downloads-table {
      .slickgrid {
        height: 300px;
        padding: ($baseline/4);
      }
      // Disable horizontal scroll bar when grid only has 1 column. Remove this CSS class when more columns added.
      .slick-viewport {
        overflow-x: hidden !important;
      }
    }

    .graph-forums{
      cursor: pointer;
      float:right;
      padding-left: 25px;
      padding-right: 10px;
    }

    .delete-report{
      float: right;
      margin-right: 10px;
      text-decoration: underline;
      color: $blue;
    }

    .delete-report:hover{
      cursor: pointer;
      text-decoration: none;
    }


  }

  .report-downloads-graph-block{
    width:100%;
  }
  .report-downloads-graph-title{
    text-align:center;
    margin: 0 auto;
  }

  .report-downloads-graph{
    width:100%;
    margin-left: auto ;
    margin-right: auto ;
    font: 10px sans-serif;
    .axis path,
    .axis line {
      fill: none;
      stroke: #000;
      shape-rendering: crispEdges;
    }

    .bar {
      fill: steelblue;
    }

    .x.axis path {
      display: none;
    }
  }
}

// view - metrics
// --------------------
.instructor-dashboard-wrapper-2 section.idash-section#metrics {

  .metrics-container, .metrics-header-container {
    position: relative;
    clear: both;
    width: 100%;
    @include float(left);
    margin-top: 25px;

    .metrics-left, .metrics-left-header {
      position: relative;
      width: 30%;
      @include float(left);
      @include margin-right(2.5%);

      svg {
        width: 100%;
      }
    }
    .metrics-section.metrics-left {
    	height: 640px;
    }

    .metrics-right, .metrics-right-header {
      position: relative;
      width: 65%;
      @include float(left);
      @include margin-left(2.5%);
      margin-bottom: 25px;

      svg {
        width: 100%;
      }
    }

    .metrics-section.metrics-right {
    	height: 295px;
    }

    svg {
      .stacked-bar {
        cursor: pointer;
      }
    }

    .metrics-tooltip {
      width: 250px;
      padding: 3px;
      background-color: lightgray;
    }

    .metrics-overlay {
      position: absolute;
      display: none;
      top: 0;
      right: 0;
      bottom: 0;
      left: 0;
      background-color: rgba(255,255,255, .75);

      .metrics-overlay-content-wrapper {
        position: relative;
        display: block;
        height: 475px;
        width: 85%;
        margin: 5%;
        background-color: $white;
        border: 1px solid $black;
        border-radius: 25px;
        padding: 2.5%;

        .metrics-overlay-title {
          display: block;
          height: 50px;
          margin-bottom: ($baseline/2);
          font-weight: bold;
        }

        .metrics-overlay-content {
          width: 100%;
          height: 370px;
          overflow: auto;
          border: 1px solid $black;

          table {
            width: 100%;

            .header {
              background-color: #ddd;
            }
            th, td {
              padding: 10px;
            }
          }
        }

        .overflow-message {
          padding-top: $baseline;
        }

        .download-csv {
          position: absolute;
          display: none;
          @include right(2%);
          bottom: 2%;
        }

        .close-button {
          position: absolute;
          @include right(1.5%);
          top: 2%;
          font-size: 2em;
        }
      }
    }

    .stacked-bar-graph-legend {
      fill: white;
    }

    p.loading {
      padding-top: 100px;
      text-align: center;
    }

    p.nothing {
      padding-top: 25px;
    }

    h3.attention {
      padding: 10px;
      border: 1px solid #999;
      border-radius: 5px;
      margin-top: 25px;
    }
  }
}


.profile-distribution-widget {
  margin-bottom: ($baseline * 2);

  .display-graph .graph-placeholder {
    width: 750px;
    height: 250px;
  }

  .display-table {
    .slickgrid {
      height: 250px;
    }
  }
}

.grade-distributions-widget {
  margin-bottom: $baseline * 2;

  .last-updated {
    line-height: 2.2em;
    @include font-size(12);
  }

  .display-graph .graph-placeholder {
    width: 750px;
    height: 200px;
  }

  .display-text {
    line-height: 2em;
  }
}

input[name="subject"] {
  width:600px;
}

.enrollment-wrapper {
  margin-bottom: $baseline * 2;

  .count {
    color: green;
    font-weight: bold;
  }
  table {
    tr {
      height: 21px;
      td {
        width: 120px;
      }
    }
  }
}

.ecommerce-wrapper{
  h2{
    height: 26px;
    line-height: 26px;
    span{
      @include float(right);
      font-size: 16px;
      font-weight: bold;
      span{
        background: #ddd;
        padding: 2px 9px;
        border-radius: 2px;
        float: none;
        font-weight: 400;
      }
    }
  }
  span.tip{
    display: block;
    padding: 10px 15px;
    border-top: 1px solid #ddd;
    border-bottom: 1px solid #ddd;
    background: #f8f4ec;
    color: #3c3c3c;
    line-height: 30px;
    .add{
      @include button(simple, $blue);
      @extend .button-reset;
      font-size: em(13);
      @include float(right);
    }
  }

}
#e-commerce{
  input[name='list-order-sale-csv'] {
    @include margin-right(14px);
  }
  input {
    margin-bottom: 1em;
    line-height: 1.3em;
  }
  .error-msgs {
    background: #FFEEF5;
    color:#B72667;
    text-align: center;
    padding: ($baseline/2) 0;
    font-family: "Open Sans",Verdana,Geneva,sans-serif,sans-serif;
    font-size: 15px;
    border-bottom: 1px solid #B72667;
    margin-bottom: $baseline;
    display: none;
  }

  .success-msgs {
    background: #D0F5D5;
    color:#008801;
    text-align: center;
    padding: ($baseline/2) 0;
    font-family: "Open Sans",Verdana,Geneva,sans-serif,sans-serif;
    font-size: 15px;
    border-bottom: 1px solid #008801;
    margin-bottom: $baseline;
    display: none;
  }
  .content{
    padding: 0 !important;
  }

  input[name="download_company_name"],
  input[name="active_company_name"], input[name="spent_company_name"] {
    @include margin-right(8px);
    height: 36px;
    width: 254px;
    border-radius: 3px;
  }
  .coupons-table {
    width: 100%;
    tr:nth-child(even){
        background-color: $gray-l6;
        border-bottom: 1px solid #f3f3f3;
      }
    tr.always-gray{
      background: #eee !important;
      border-top: 2px solid $white;
    }
    tr.always-white{
      background: #fff !important;
      td{
        padding: ($baseline*1.5) 0 ($baseline/2);
      }
    }
    .coupons-headings {
      height: 40px;
      border-bottom: 1px solid #BEBEBE;

      th:nth-child(5){
        text-align: center;
        width: 120px;
      }
      th:first-child{
        padding-left: $baseline;
      }
      th {
        text-align: left;
        border-bottom: 1px solid $border-color-1;
        font-size: 16px;

        &.c_code {
          width: 110px;
        }
        &.c_count {
          width: 60px;
        }
        &.c_course_id {
          width: 320px;
          word-wrap: break-word;
        }
        &.c_discount {
          width: 90px;
        }
        &.c_expiry {
          width: 150px;
        }
        &.c_action {
          width: 60px;
        }
        &.c_dsc{
          width: 200px;
          word-wrap: break-word;
        }
      }
    }

    // in_active coupon rows style
    .inactive_coupon{
      background:  #FFF0F0 !important;
      text-decoration: line-through;
      color: rgba(51,51,51,0.2);
      border-bottom: 1px solid #fff;
      td {
        a {
          color:  rgba(51,51,51,0.2);
        }
      }
    }
    // in_active coupon rows style
    .expired_coupon{
      background:  #FEEFB3 !important;

      color: rgba(51,51,51,0.2);
      border-bottom: 1px solid #fff;
      td:nth-child(3) {
        text-decoration: line-through;
      }
    }

    // coupon items style
    .coupons-items {
      td {
        padding: ($baseline/2) 0;
        position: relative;
        line-height: normal;
        font-size: 14px;
        span.old-price{
          top: -1px;
          @include left(-75px);
          position: relative;
          text-decoration: line-through;
          color: red;
          font-size: 12px;
        }
      }
      td:nth-child(5),td:first-child{
        @include padding-left($baseline);
      }
      td:nth-child(2){
        line-height: 22px;
        @include padding-right(0px);
        word-wrap: break-word;
      }
      td:nth-child(5){
        @include padding-left(0);
        text-align: center;
      }
      td{
        a.edit-right{
          @include margin-left(15px);
        }
      }
    }
  }
  section#registration_code_generation_modal {
      @include margin-left(-442px);
      width: 930px;
    }
  // coupon edit and add modals
  #add-coupon-modal, #edit-coupon-modal, #set-course-mode-price-modal, #registration_code_generation_modal{
    .inner-wrapper {
      background: $white;
    }
    span.tip-text {
      display: block;
      margin-top: ($baseline/4);
      font-size: 12px;
      color: #646464
    }
    top:-95px !important;
    width: 650px;
    @include margin-left(-325px);
    border-radius: 2px;
    input[type="button"]#update_coupon_button, input[type="button"]#add_coupon_button,
    input[type="button"]#set_course_button {
      @include button(simple, $blue);
      @extend .button-reset;
      display: block;
      height: auto;
      margin: 0 auto;
      width: 100%;
      white-space: normal;
    }
    input[name="generate-registration-codes-csv"]{
      @include button(simple, $blue);
      @extend .button-reset;
    }
    .modal-form-error {
      @include margin($baseline 0 ($baseline/2) 0);
      padding: $baseline;
      box-shadow: inset 0 -1px 2px 0 #f3d9db;
      -webkit-box-sizing: border-box;
      -moz-box-sizing: border-box;
      box-sizing: border-box;
      border: none;
      border-bottom: 3px solid #a0050e;
      background: #fbf2f3;
    }
    ol.list-input{
      li{
        width: 278px;
        @include float(left);
        label.required:after {
          content: "*";
          @include margin-left(5px);
        }
      }
      li:nth-child(even){
        @include margin-left(30px !important);
      }
      li:nth-child(3), li:nth-child(4){
        width: 100%;
        @include margin-left(0px !important);
      }
      li:nth-child(3) {
        margin-bottom: 0px !important;
        textarea {
          min-height: 100px;
        }
      }
      li:last-child{
        margin-bottom: 0px !important;
      }
    }
    form#generate_codes ol.list-input{
      li{
        width: 278px;
        @include float(left);
        label.required:after {
          content: "*";
          @include margin-left(5px);
        }
        min-height: 120px;
      }
      li.address_fields {
        min-height: 45px !important;
      }
      li#generate-registration-modal-field-city, li#generate-registration-modal-field-state,
      li#generate-registration-modal-field-zipcode{
        width: 205px;
      }
      li#generate-registration-modal-field-country {
        width: 204px;
        @include margin-left(15px !important);
        margin-bottom: $baseline;
      }
      li:nth-child(even){
        @include margin-left(0px !important);
      }
      li:nth-child(3n) {
        @include margin-left(15px !important);
      }
      li#generate-registration-modal-field-company-contact-name,
      li#generate-registration-modal-field-address-line-3,
      li#generate-registration-modal-field-zipcode {
        @include margin-left(15px !important);
      }
      li:last-child{
        label {
          @include float(right);
          @include right(27px);
          margin-top: -5px;
        }
        min-height: 5px;
        @include margin-left(0px !important);
        input[type='checkbox'] {
          width: auto;
          height: auto;
        }
      }
      li#generate-registration-modal-field-country ~  li#generate-registration-modal-field-unit-price,
      li#generate-registration-modal-field-country ~  li#generate-registration-modal-field-internal-reference {
        @include margin-left(0px !important);
        @include margin-right(15px !important);
      }
      li#generate-registration-modal-field-custom-reference-number {
        width: auto;
      }
    }
    li#set-course-mode-modal-field-price{
      width: 100%;
      label.required:after {
        content: "*";
        margin-left: ($baseline/4);
      }
    }
    li#set-course-mode-modal-field-currency{
      @include margin-left(0px !important);
      select {
        width: 100%;
      }
    }
    #registration-content form .field.text input {
          background: $white;
          margin-bottom: 0;
          height: 40px;
          border-radius: 3px;
        }
    #coupon-content, #course-content, #registration-content {
      padding: $baseline;
      header {
        margin: 0;
        padding: 0;
        h2 {
          font-size: 24px;
          font-weight: 100;
          color: #1580b0;
          @include text-align(left);
        }
      }
      .instructions p {
        margin-bottom: ($baseline/4);
      }
      form {
        margin: 0;
        padding: 0;
        border-radius: 0;
        box-shadow: none;
        border: none;
        .group-form {
          margin: 0;
          padding-top: 0;
          padding-bottom: $baseline;
        }
        .list-input {
          margin: 0;
          padding: 0;
          list-style: none;
        }
        .readonly {
          background-color: #eee !important;
          color: #aaa;
        }
        .field {
          margin: 0 0 20px 0;
        }
        .field.required label {
          font-weight: 600;
        }
        .field label {
          margin: 0 0 5px 0;
          -webkit-transition: color 0.15s ease-in-out 0s;
          -moz-transition: color 0.15s ease-in-out 0s;
          transition: color 0.15s ease-in-out 0s;
          color: #333;
        }
        .field.text input {
          background: $white;
          margin-bottom: 0;
        }
        .field input {
          width: 100%;
          margin: 0;
          padding: 10px 15px;
        }
      }
    }
    #registration-content form {
      .field {
        margin: 0;
      }
      .group-form {
        margin: 0;
        padding-top: 0;
        padding-bottom: 0px;
      }
    }
  }
  #add-coupon-modal{
  ol.list-input{
    li{
      input[type="checkbox"]#expiry-check , input[type="checkbox"]#expiry-check + label {display: inline-block; width: auto;margin-top: 10px;}
      &.full-width{width: 100%;}
      input#coupon_expiration_date{width: 278px;display: inline-block;float: right;}
    }
  }
}
}

.certificates-wrapper {
  .generate-example-certificates-wrapper {
    margin-bottom: 30px;
  }

  .example-certificate-status-wrapper {
    width: 75%;
  }

}

.profile-distribution-widget {
  margin-bottom: ($baseline * 2);

  .display-graph .graph-placeholder {
    width: 750px;
    height: 250px;
  }

  .display-table {
    .slickgrid {
      height: 250px;
    }
  }
}

.grade-distributions-widget {
  margin-bottom: ($baseline * 2);

  .last-updated {
    line-height: 2.2em;
    @include font-size(12);
  }

  .display-graph .graph-placeholder {
    width: 750px;
    height: 200px;
  }

  .display-text {
    line-height: 2em;
  }
}

input[name="subject"] {
  width:600px;
}

.enrollment-wrapper {
  margin-bottom: $baseline * 2;

  .count {
    color: green;
    font-weight: bold;
  }
}

.ecommerce-wrapper{
  h2{
    height: 26px;
    line-height: 26px;
    @include padding-left(25px);
    span{
      @include float(right);
      font-size: 16px;
      font-weight: bold;
      span{
        float: none;
        padding: 2px 9px;
        background: #ddd;
        border-radius: 2px;
        font-weight: 400;
      }
    }
  }
  span.tip{
    display: block;
    padding: 10px 15px;
    border-top: 1px solid #ddd;
    border-bottom: 1px solid #ddd;
    background: #f8f4ec;
    color: #3c3c3c;
    line-height: 30px;
    .add{
      @include button(simple, $blue);
      @extend .button-reset;
      font-size: em(13);
      @include float(right);
    }
  }
  span.code_tip {
    display: block;
    margin-bottom: 30px;
    @include padding(($baseline/2) 15px ($baseline/2) 0);
    color: #3C3C3C;
    line-height: 30px;
    .add{
      @include button(simple, $blue);
      @extend .button-reset;
      font-size: em(13);
    }
  }
    span.csv_tip {
    display: block;
    line-height: 30px;
    margin-bottom: 6px;
    @include padding(($baseline/2) 15px ($baseline/2) 1px);
    .add{
      font-size: em(13);
    }
  }
   span.invalid_sale {
    display: block;
    height: 37px;
    margin-bottom: 6px;
    @include padding(($baseline/2) 15px ($baseline/2) 1px);
    background: none repeat scroll 0 0 #F8F4EC;
    color: #3C3C3C;
    line-height: 30px;
    .add{
      @include button(simple, $blue);
      @extend .button-reset;
      font-size: em(13);
    }
  }
}

.rtl .instructor-dashboard-wrapper-2 .olddash-button-wrapper,
.rtl .instructor-dashboard-wrapper-2 .studio-edit-link {
<<<<<<< HEAD
  left: 2em;
  right: auto;
}

.course-specific-container {

  .upload {
    position: relative;

    button {
      position: absolute;
      top: 0;
      left: 0;
      z-index: 1;
    }

    .fileupload {
      position: relative;
      z-index: 2;
      opacity: 0;
      height: ($baseline*1.5);
      width: ($baseline*6);
    }
  }

  .bordered-fieldset {
    border: solid 4px #000000;
    padding: $baseline;
    margin-top: ($baseline*1.5);
  }

  .success, .error {
    ul {
      list-style-type: none;

      li {
        margin-bottom: ($baseline*0.5);
      }
    }
  }

  .error {
    color: #E40004;
  }

  .success {
    color: #008000;
  }

  .new-section {
    margin-top: $baseline;
  }

  .select-tag {
    width: 40%;
    height: ($baseline*1.5);
    font-size: 1.1em;
  }

  .output-box {
    .loading {
      font-size: 2em;
      margin-bottom: $baseline;
    }
  }
=======
  @include left(2em);
  @include right(auto);
>>>>>>> 19c7791b
}<|MERGE_RESOLUTION|>--- conflicted
+++ resolved
@@ -2262,9 +2262,8 @@
 
 .rtl .instructor-dashboard-wrapper-2 .olddash-button-wrapper,
 .rtl .instructor-dashboard-wrapper-2 .studio-edit-link {
-<<<<<<< HEAD
-  left: 2em;
-  right: auto;
+  @include left(2em);
+  @include right(auto);
 }
 
 .course-specific-container {
@@ -2328,8 +2327,4 @@
       margin-bottom: $baseline;
     }
   }
-=======
-  @include left(2em);
-  @include right(auto);
->>>>>>> 19c7791b
 }