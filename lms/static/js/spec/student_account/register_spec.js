--- conflicted
+++ resolved
@@ -9,173 +9,6 @@
         'js/student_account/views/RegisterView'
     ],
         function($, _, TemplateHelpers, AjaxHelpers, RegisterModel, RegisterView) {
-<<<<<<< HEAD
-
-        describe('edx.student.account.RegisterView', function() {
-            var model = null,
-                view = null,
-                requests = null,
-                authComplete = false,
-                PLATFORM_NAME = 'edX',
-                COURSE_ID = 'edX/DemoX/Fall',
-                USER_DATA = {
-                    email: 'xsy@edx.org',
-                    name: 'Xsy M. Education',
-                    username: 'Xsy',
-                    password: 'xsyisawesome',
-                    level_of_education: 'p',
-                    gender: 'm',
-                    year_of_birth: 2014,
-                    mailing_address: '141 Portland',
-                    goals: 'To boldly learn what no letter of the alphabet has learned before',
-                    honor_code: true
-                },
-                THIRD_PARTY_AUTH = {
-                    currentProvider: null,
-                    providers: [
-                        {
-                            id: 'oa2-google-oauth2',
-                            name: 'Google',
-                            iconClass: 'fa-google-plus',
-                            loginUrl: '/auth/login/google-oauth2/?auth_entry=account_login',
-                            registerUrl: '/auth/login/google-oauth2/?auth_entry=account_register'
-                        },
-                        {
-                            id: 'oa2-facebook',
-                            name: 'Facebook',
-                            iconClass: 'fa-facebook',
-                            loginUrl: '/auth/login/facebook/?auth_entry=account_login',
-                            registerUrl: '/auth/login/facebook/?auth_entry=account_register'
-                        }
-                    ]
-                },
-                FORM_DESCRIPTION = {
-                    method: 'post',
-                    submit_url: '/user_api/v1/account/registration/',
-                    fields: [
-                        {
-                            placeholder: 'username@domain.com',
-                            name: 'email',
-                            label: 'Email',
-                            defaultValue: '',
-                            type: 'email',
-                            required: true,
-                            instructions: 'Enter your email.',
-                            restrictions: {}
-                        },
-                        {
-                            placeholder: 'Jane Doe',
-                            name: 'name',
-                            label: 'Full Name',
-                            defaultValue: '',
-                            type: 'text',
-                            required: true,
-                            instructions: 'Enter your username.',
-                            restrictions: {}
-                        },
-                        {
-                            placeholder: 'JaneDoe',
-                            name: 'username',
-                            label: 'Username',
-                            defaultValue: '',
-                            type: 'text',
-                            required: true,
-                            instructions: 'Enter your username.',
-                            restrictions: {}
-                        },
-                        {
-                            placeholder: '',
-                            name: 'password',
-                            label: 'Password',
-                            defaultValue: '',
-                            type: 'password',
-                            required: true,
-                            instructions: 'Enter your password.',
-                            restrictions: {}
-                        },
-                        {
-                            placeholder: '',
-                            name: 'level_of_education',
-                            label: 'Highest Level of Education Completed',
-                            defaultValue: '',
-                            type: 'select',
-                            options: [
-                                {value: "", name: "--"},
-                                {value: "p", name: "Doctorate"},
-                                {value: "m", name: "Master's or professional degree"},
-                                {value: "b", name: "Bachelor's degree"}
-                            ],
-                            required: false,
-                            instructions: 'Select your education level.',
-                            restrictions: {}
-                        },
-                        {
-                            placeholder: '',
-                            name: 'gender',
-                            label: 'Gender',
-                            defaultValue: '',
-                            type: 'select',
-                            options: [
-                                {value: "", name: "--"},
-                                {value: "m", name: "Male"},
-                                {value: "f", name: "Female"},
-                                {value: "o", name: "Other"}
-                            ],
-                            required: false,
-                            instructions: 'Select your gender.',
-                            restrictions: {}
-                        },
-                        {
-                            placeholder: '',
-                            name: 'year_of_birth',
-                            label: 'Year of Birth',
-                            defaultValue: '',
-                            type: 'select',
-                            options: [
-                                {value: "", name: "--"},
-                                {value: 1900, name: "1900"},
-                                {value: 1950, name: "1950"},
-                                {value: 2014, name: "2014"}
-                            ],
-                            required: false,
-                            instructions: 'Select your year of birth.',
-                            restrictions: {}
-                        },
-                        {
-                            placeholder: '',
-                            name: 'mailing_address',
-                            label: 'Mailing Address',
-                            defaultValue: '',
-                            type: 'textarea',
-                            required: false,
-                            instructions: 'Enter your mailing address.',
-                            restrictions: {}
-                        },
-                        {
-                            placeholder: '',
-                            name: 'goals',
-                            label: 'Goals',
-                            defaultValue: '',
-                            type: 'textarea',
-                            required: false,
-                            instructions: "If you'd like, tell us why you're interested in taking online courses.",
-                            restrictions: {}
-                        },
-                        {
-                            placeholder: '',
-                            name: 'honor_code',
-                            label: 'I agree to the <a href="/honor">Terms of Service and Honor Code</a>',
-                            defaultValue: '',
-                            type: 'checkbox',
-                            required: true,
-                            instructions: '',
-                            restrictions: {}
-                        }
-                    ]
-                };
-
-            var createRegisterView = function(that) {
-=======
             describe('edx.student.account.RegisterView', function() {
                 var model = null,
                     view = null,
@@ -323,13 +156,13 @@
                                 defaultValue: '',
                                 type: 'textarea',
                                 required: false,
-                                instructions: "If you'd like, tell us why you're interested in edX.",
+                                instructions: "If you'd like, tell us why you're interested in taking online courses.",
                                 restrictions: {}
                             },
                             {
                                 placeholder: '',
                                 name: 'honor_code',
-                                label: 'I agree to the Terms of Service and Honor Code',
+                                label: 'I agree to the <a href="/honor">Terms of Service and Honor Code</a>',
                                 defaultValue: '',
                                 type: 'checkbox',
                                 required: true,
@@ -340,7 +173,6 @@
                     };
 
                 var createRegisterView = function(that) {
->>>>>>> 90707afa
                 // Initialize the register model
                     model = new RegisterModel({}, {
                         url: FORM_DESCRIPTION.submit_url,
