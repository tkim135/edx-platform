--- conflicted
+++ resolved
@@ -121,11 +121,7 @@
                     "first 100 characters: '{content}'"
                 )
                 raise CommentClientError(
-<<<<<<< HEAD
                     message.format(
-=======
-                    u"Invalid JSON response for request {request_id}; first 100 characters: '{content}'".format(
->>>>>>> 90707afa
                         request_id=request_id,
                         url=response.url,
                         status_code=response.status_code,
