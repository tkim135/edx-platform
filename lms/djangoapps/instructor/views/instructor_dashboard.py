--- conflicted
+++ resolved
@@ -20,11 +20,8 @@
 from django.http import Http404, HttpResponseServerError
 from django.conf import settings
 from util.json_request import JsonResponse
-<<<<<<< HEAD
 from util.keyword_substitution import get_keywords_supported
-=======
 from mock import patch
->>>>>>> 00b75f01
 
 from lms.djangoapps.lms_xblock.runtime import quote_slashes
 from xmodule_modifiers import wrap_xblock
@@ -39,14 +36,10 @@
 from student.models import CourseEnrollment
 from shoppingcart.models import Coupon, PaidCourseRegistration
 from course_modes.models import CourseMode, CourseModesArchive
-<<<<<<< HEAD
-from student.roles import CourseFinanceAdminRole
 from instructor_email_widget.models import GroupedQuery
-=======
 from student.roles import CourseFinanceAdminRole, CourseSalesAdminRole
 from certificates.models import CertificateGenerationConfiguration
 from certificates import api as certs_api
->>>>>>> 00b75f01
 
 from bulk_email.models import CourseEmail
 from class_dashboard.dashboard_data import get_section_display_name, get_array_section_has_problem
@@ -84,11 +77,8 @@
     sections = [
         _section_course_info(course, access),
         _section_membership(course, access),
-<<<<<<< HEAD
         _section_queries(course, access),
-=======
         _section_cohort_management(course, access),
->>>>>>> 00b75f01
         _section_student_admin(course, access),
         _section_data_download(course, access),
         _section_analytics(course, access),
@@ -446,14 +436,7 @@
         'section_key': 'data_download',
         'section_display_name': _('Data Download'),
         'access': access,
-<<<<<<< HEAD
-        'get_grading_config_url': reverse('get_grading_config', kwargs={'course_id': course_key.to_deprecated_string()}),
-        'get_students_features_url': reverse('get_students_features', kwargs={'course_id': course_key.to_deprecated_string()}),
         'delete_report_download_url': reverse('delete_report_download', kwargs={'course_id': unicode(course_key)}),
-        'get_anon_ids_url': reverse('get_anon_ids', kwargs={'course_id': course_key.to_deprecated_string()}),
-        'list_instructor_tasks_url': reverse('list_instructor_tasks', kwargs={'course_id': course_key.to_deprecated_string()}),
-        'list_report_downloads_url': reverse('list_report_downloads', kwargs={'course_id': course_key.to_deprecated_string()}),
-        'calculate_grades_csv_url': reverse('calculate_grades_csv', kwargs={'course_id': course_key.to_deprecated_string()}),
         'get_student_responses_url': reverse('get_student_responses', kwargs={'course_id': course_key.to_deprecated_string()}),
         'get_student_forums_usage_url': reverse('get_student_forums_usage', kwargs={'course_id': unicode(course_key)}),
         'get_ora2_responses_url': reverse('get_ora2_responses', kwargs={'course_id': course_key.to_deprecated_string(), 'include_email': False}),
@@ -461,14 +444,12 @@
         'get_course_forums_usage_url': reverse('get_course_forums_usage', kwargs={'course_id': course_key.to_deprecated_string()}),
         'graph_course_forums_usage_url': reverse('graph_course_forums_usage',
                                                  kwargs={'course_id': unicode(course_key)}),
-=======
         'get_grading_config_url': reverse('get_grading_config', kwargs={'course_id': unicode(course_key)}),
         'get_students_features_url': reverse('get_students_features', kwargs={'course_id': unicode(course_key)}),
         'get_anon_ids_url': reverse('get_anon_ids', kwargs={'course_id': unicode(course_key)}),
         'list_instructor_tasks_url': reverse('list_instructor_tasks', kwargs={'course_id': unicode(course_key)}),
         'list_report_downloads_url': reverse('list_report_downloads', kwargs={'course_id': unicode(course_key)}),
         'calculate_grades_csv_url': reverse('calculate_grades_csv', kwargs={'course_id': unicode(course_key)}),
->>>>>>> 00b75f01
     }
     return section_data
 
@@ -514,12 +495,8 @@
         'section_display_name': _('Email'),
         'keywords_supported': get_keywords_supported(),
         'access': access,
-<<<<<<< HEAD
         'to_options': CourseEmail.TO_OPTION_CHOICES + query_options,
-        'send_email': reverse('send_email', kwargs={'course_id': course_key.to_deprecated_string()}),
-=======
         'send_email': reverse('send_email', kwargs={'course_id': unicode(course_key)}),
->>>>>>> 00b75f01
         'editor': email_editor,
         'list_instructor_tasks_url': reverse(
             'list_instructor_tasks', kwargs={'course_id': unicode(course_key)}
