--- conflicted
+++ resolved
@@ -39,14 +39,7 @@
 
 from openedx.core.djangoapps.user_api.accounts.api import request_password_change
 from openedx.core.djangoapps.user_api.errors import UserNotFound
-<<<<<<< HEAD
-from util.bad_request_rate_limiter import BadRequestRateLimiter
-
-from student_account.helpers import auth_pipeline_urls
-from student.models import UserProfile
-=======
-
->>>>>>> c8090659
+
 
 AUDIT_LOG = logging.getLogger("audit")
 
@@ -67,13 +60,8 @@
     redirect_to = get_next_url_for_login_page(request)
 
     # If we're already logged in, redirect to the dashboard
-<<<<<<< HEAD
     if UserProfile.has_registered(request.user):
-        return redirect(reverse('dashboard'))
-=======
-    if request.user.is_authenticated():
         return redirect(redirect_to)
->>>>>>> c8090659
 
     # Retrieve the form descriptions from the user API
     form_descriptions = _get_form_descriptions(request)
