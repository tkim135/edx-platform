--- conflicted
+++ resolved
@@ -34,13 +34,10 @@
     rescore_problem_module_state,
     reset_attempts_module_state,
     delete_problem_module_state,
-<<<<<<< HEAD
     push_student_responses_to_s3,
     push_ora2_responses_to_s3,
     push_course_forums_data_to_s3,
-=======
     upload_problem_responses_csv,
->>>>>>> 3bd9f95a
     upload_grades_csv,
     upload_problem_grade_report,
     upload_students_csv,
@@ -211,7 +208,6 @@
     return run_main_task(entry_id, task_fn, action_name)
 
 
-<<<<<<< HEAD
 @task(base=BaseInstructorTask, routing_key=settings.STUDENT_RESPONSES_DOWNLOAD_ROUTING_KEY)  # pylint: disable=E1102
 def get_student_responses(entry_id, xmodule_instance_args):
     """
@@ -255,9 +251,6 @@
 
 
 @task(base=BaseInstructorTask, routing_key=settings.GRADES_DOWNLOAD_ROUTING_KEY)  # pylint: disable=not-callable
-=======
-@task(base=BaseInstructorTask)  # pylint: disable=not-callable
->>>>>>> 3bd9f95a
 def enrollment_report_features_csv(entry_id, xmodule_instance_args):
     """
     Compute student profile information for a course and upload the
