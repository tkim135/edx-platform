"""
Test for LMS instructor background task queue management
"""
<<<<<<< HEAD

from mock import MagicMock, patch
from xmodule.modulestore.exceptions import ItemNotFoundError

=======
from mock import patch, Mock
from bulk_email.models import CourseEmail, SEND_TO_ALL
>>>>>>> 00b75f01
from courseware.tests.factories import UserFactory
from xmodule.modulestore.exceptions import ItemNotFoundError

from instructor_task.api import (
    get_running_instructor_tasks,
    get_instructor_task_history,
    submit_rescore_problem_for_all_students,
    submit_rescore_problem_for_student,
    submit_reset_problem_attempts_for_all_students,
    submit_delete_problem_state_for_all_students,
    submit_bulk_course_email,
    submit_ora2_request_task,
    submit_student_forums_usage_task,
    submit_course_forums_usage_task,
    submit_calculate_students_features_csv,
    submit_cohort_students,
)

from instructor_task.api_helper import AlreadyRunningError
from instructor_task.models import InstructorTask, PROGRESS
from instructor_task.tasks import get_ora2_responses, get_course_forums_usage, get_student_forums_usage
from instructor_task.tests.test_base import (
    InstructorTaskTestCase,
    InstructorTaskCourseTestCase,
    InstructorTaskModuleTestCase,
    TestReportMixin,
    TEST_COURSE_KEY
)


class InstructorTaskReportTest(InstructorTaskTestCase):
    """
    Tests API methods that involve the reporting of status for background tasks.
    """

    def test_get_running_instructor_tasks(self):
        # when fetching running tasks, we get all running tasks, and only running tasks
        for _ in range(1, 5):
            self._create_failure_entry()
            self._create_success_entry()
        progress_task_ids = [self._create_progress_entry().task_id for _ in range(1, 5)]
        task_ids = [instructor_task.task_id for instructor_task in get_running_instructor_tasks(TEST_COURSE_KEY)]
        self.assertEquals(set(task_ids), set(progress_task_ids))

    def test_get_instructor_task_history(self):
        # when fetching historical tasks, we get all tasks, including running tasks
        expected_ids = []
        for _ in range(1, 5):
            expected_ids.append(self._create_failure_entry().task_id)
            expected_ids.append(self._create_success_entry().task_id)
            expected_ids.append(self._create_progress_entry().task_id)
        task_ids = [instructor_task.task_id for instructor_task
                    in get_instructor_task_history(TEST_COURSE_KEY, usage_key=self.problem_url)]
        self.assertEquals(set(task_ids), set(expected_ids))
        # make the same call using explicit task_type:
        task_ids = [instructor_task.task_id for instructor_task
                    in get_instructor_task_history(
                        TEST_COURSE_KEY,
                        usage_key=self.problem_url,
                        task_type='rescore_problem'
                    )]
        self.assertEquals(set(task_ids), set(expected_ids))
        # make the same call using a non-existent task_type:
        task_ids = [instructor_task.task_id for instructor_task
                    in get_instructor_task_history(
                        TEST_COURSE_KEY,
                        usage_key=self.problem_url,
                        task_type='dummy_type'
                    )]
        self.assertEquals(set(task_ids), set())


class InstructorTaskModuleSubmitTest(InstructorTaskModuleTestCase):
    """Tests API methods that involve the submission of module-based background tasks."""

    def setUp(self):
        super(InstructorTaskModuleSubmitTest, self).setUp()

        self.initialize_course()
        self.student = UserFactory.create(username="student", email="student@edx.org")
        self.instructor = UserFactory.create(username="instructor", email="instructor@edx.org")

    def test_submit_nonexistent_modules(self):
        # confirm that a rescore of a non-existent module returns an exception
        problem_url = InstructorTaskModuleTestCase.problem_location("NonexistentProblem")
        request = None
        with self.assertRaises(ItemNotFoundError):
            submit_rescore_problem_for_student(request, problem_url, self.student)
        with self.assertRaises(ItemNotFoundError):
            submit_rescore_problem_for_all_students(request, problem_url)
        with self.assertRaises(ItemNotFoundError):
            submit_reset_problem_attempts_for_all_students(request, problem_url)
        with self.assertRaises(ItemNotFoundError):
            submit_delete_problem_state_for_all_students(request, problem_url)

    def test_submit_nonrescorable_modules(self):
        # confirm that a rescore of an existent but unscorable module returns an exception
        # (Note that it is easier to test a scoreable but non-rescorable module in test_tasks,
        # where we are creating real modules.)
        problem_url = self.problem_section.location
        request = None
        with self.assertRaises(NotImplementedError):
            submit_rescore_problem_for_student(request, problem_url, self.student)
        with self.assertRaises(NotImplementedError):
            submit_rescore_problem_for_all_students(request, problem_url)

    def _test_submit_with_long_url(self, task_function, student=None):
        problem_url_name = 'x' * 255
        self.define_option_problem(problem_url_name)
        location = InstructorTaskModuleTestCase.problem_location(problem_url_name)
        with self.assertRaises(ValueError):
            if student is not None:
                task_function(self.create_task_request(self.instructor), location, student)
            else:
                task_function(self.create_task_request(self.instructor), location)

    def test_submit_rescore_all_with_long_url(self):
        self._test_submit_with_long_url(submit_rescore_problem_for_all_students)

    def test_submit_rescore_student_with_long_url(self):
        self._test_submit_with_long_url(submit_rescore_problem_for_student, self.student)

    def test_submit_reset_all_with_long_url(self):
        self._test_submit_with_long_url(submit_reset_problem_attempts_for_all_students)

    def test_submit_delete_all_with_long_url(self):
        self._test_submit_with_long_url(submit_delete_problem_state_for_all_students)

    def _test_submit_task(self, task_function, student=None):
        # tests submit, and then tests a second identical submission.
        problem_url_name = 'H1P1'
        self.define_option_problem(problem_url_name)
        location = InstructorTaskModuleTestCase.problem_location(problem_url_name)
        if student is not None:
            instructor_task = task_function(self.create_task_request(self.instructor), location, student)
        else:
            instructor_task = task_function(self.create_task_request(self.instructor), location)

        # test resubmitting, by updating the existing record:
        instructor_task = InstructorTask.objects.get(id=instructor_task.id)
        instructor_task.task_state = PROGRESS
        instructor_task.save()

        with self.assertRaises(AlreadyRunningError):
            if student is not None:
                task_function(self.create_task_request(self.instructor), location, student)
            else:
                task_function(self.create_task_request(self.instructor), location)

    def test_submit_rescore_all(self):
        self._test_submit_task(submit_rescore_problem_for_all_students)

    def test_submit_rescore_student(self):
        self._test_submit_task(submit_rescore_problem_for_student, self.student)

    def test_submit_reset_all(self):
        self._test_submit_task(submit_reset_problem_attempts_for_all_students)

    def test_submit_delete_all(self):
        self._test_submit_task(submit_delete_problem_state_for_all_students)


@patch('bulk_email.models.html_to_text', Mock(return_value='Mocking CourseEmail.text_message'))
class InstructorTaskCourseSubmitTest(TestReportMixin, InstructorTaskCourseTestCase):
    """Tests API methods that involve the submission of course-based background tasks."""

    def setUp(self):
        super(InstructorTaskCourseSubmitTest, self).setUp()

        self.initialize_course()
        self.student = UserFactory.create(username="student", email="student@edx.org")
        self.instructor = UserFactory.create(username="instructor", email="instructor@edx.org")

    def _define_course_email(self):
        """Create CourseEmail object for testing."""
        course_email = CourseEmail.create(self.course.id, self.instructor, SEND_TO_ALL, "Test Subject", "<p>This is a test message</p>")
        return course_email.id  # pylint: disable=no-member

    def _test_resubmission(self, api_call):
        """
        Tests the resubmission of an instructor task through the API.
        The call to the API is a lambda expression passed via
        `api_call`.  Expects that the API call returns the resulting
        InstructorTask object, and that its resubmission raises
        `AlreadyRunningError`.
        """
        instructor_task = api_call()
        instructor_task = InstructorTask.objects.get(id=instructor_task.id)  # pylint: disable=no-member
        instructor_task.task_state = PROGRESS
        instructor_task.save()
        with self.assertRaises(AlreadyRunningError):
            api_call()

    def test_submit_bulk_email_all(self):
        email_id = self._define_course_email()
        api_call = lambda: submit_bulk_course_email(
            self.create_task_request(self.instructor),
            self.course.id,
            email_id
        )
        self._test_resubmission(api_call)

    def test_submit_calculate_students_features(self):
        api_call = lambda: submit_calculate_students_features_csv(
            self.create_task_request(self.instructor),
            self.course.id,
            features=[]
        )
        self._test_resubmission(api_call)

<<<<<<< HEAD
    def test_submit_ora2_request_task(self):
        request = self.create_task_request(self.instructor)

        with patch('instructor_task.api.submit_task') as mock_submit_task:
            mock_submit_task.return_value = MagicMock()
            submit_ora2_request_task(request, self.course.id, "True")

            mock_submit_task.assert_called_once_with(request, 'ora2_responses', get_ora2_responses, self.course.id, {'include_email': 'True'}, '')

    def test_submit_ora2_email_request_task(self):
        request = self.create_task_request(self.instructor)

        with patch('instructor_task.api.submit_task') as mock_submit_task:
            mock_submit_task.return_value = MagicMock()
            submit_ora2_request_task(request, self.course.id, "False")

            mock_submit_task.assert_called_once_with(request, 'ora2_responses', get_ora2_responses, self.course.id, {'include_email': 'False'}, '')

    def test_submit_course_forums_usage_task(self):
        request = self.create_task_request(self.instructor)

        with patch('instructor_task.api.submit_task') as mock_submit_task:
            mock_submit_task.return_value = MagicMock()
            submit_course_forums_usage_task(request, self.course.id)

            mock_submit_task.assert_called_once_with(request, 'course_forums', get_course_forums_usage, self.course.id, {}, '')

    def test_submit_student_forums_usage_task(self):
        request = self.create_task_request(self.instructor)

        with patch('instructor_task.api.submit_task') as mock_submit_task:
            mock_submit_task.return_value = MagicMock()
            submit_student_forums_usage_task(request, self.course.id)

            mock_submit_task.assert_called_once_with(request, 'student_forums', get_student_forums_usage, self.course.id, {}, '')
=======
    def test_submit_cohort_students(self):
        api_call = lambda: submit_cohort_students(
            self.create_task_request(self.instructor),
            self.course.id,
            file_name=u'filename.csv'
        )
        self._test_resubmission(api_call)
>>>>>>> 00b75f01
<|MERGE_RESOLUTION|>--- conflicted
+++ resolved
@@ -1,15 +1,10 @@
 """
 Test for LMS instructor background task queue management
 """
-<<<<<<< HEAD
-
-from mock import MagicMock, patch
-from xmodule.modulestore.exceptions import ItemNotFoundError
-
-=======
+
+from mock import MagicMock
 from mock import patch, Mock
 from bulk_email.models import CourseEmail, SEND_TO_ALL
->>>>>>> 00b75f01
 from courseware.tests.factories import UserFactory
 from xmodule.modulestore.exceptions import ItemNotFoundError
 
@@ -220,7 +215,6 @@
         )
         self._test_resubmission(api_call)
 
-<<<<<<< HEAD
     def test_submit_ora2_request_task(self):
         request = self.create_task_request(self.instructor)
 
@@ -256,12 +250,11 @@
             submit_student_forums_usage_task(request, self.course.id)
 
             mock_submit_task.assert_called_once_with(request, 'student_forums', get_student_forums_usage, self.course.id, {}, '')
-=======
+
     def test_submit_cohort_students(self):
         api_call = lambda: submit_cohort_students(
             self.create_task_request(self.instructor),
             self.course.id,
             file_name=u'filename.csv'
         )
-        self._test_resubmission(api_call)
->>>>>>> 00b75f01
+        self._test_resubmission(api_call)