"""
Unit tests for LMS instructor-initiated background tasks.

Runs tasks on answers to course problems to validate that code
paths actually work.

"""
import json
from uuid import uuid4

from mock import Mock, MagicMock, patch

from celery.states import SUCCESS, FAILURE
from django.utils.translation import ugettext_noop
from functools import partial

from xmodule.modulestore.exceptions import ItemNotFoundError
from opaque_keys.edx.locations import i4xEncoder

from courseware.models import StudentModule
from courseware.tests.factories import StudentModuleFactory
from student.tests.factories import UserFactory, CourseEnrollmentFactory

from instructor_task.models import InstructorTask
from instructor_task.tests.test_base import InstructorTaskModuleTestCase
from instructor_task.tests.factories import InstructorTaskFactory
from instructor_task.tasks import (
    rescore_problem,
    reset_problem_attempts,
    delete_problem_state,
<<<<<<< HEAD
    get_ora2_responses,
    get_course_forums_usage,
    get_student_forums_usage,
)
from instructor_task.tasks_helper import (
    UpdateProblemModuleStateError,
    push_ora2_responses_to_s3,
    push_course_forums_data_to_s3,
    push_student_forums_data_to_s3,
)
=======
    generate_certificates,
)
from instructor_task.tasks_helper import UpdateProblemModuleStateError
>>>>>>> c8090659

PROBLEM_URL_NAME = "test_urlname"


class TestTaskFailure(Exception):
    pass


class TestInstructorTasks(InstructorTaskModuleTestCase):

    def setUp(self):
        super(TestInstructorTasks, self).setUp()
        self.initialize_course()
        self.instructor = self.create_instructor('instructor')
        self.location = self.problem_location(PROBLEM_URL_NAME)

    def _create_input_entry(self, student_ident=None, use_problem_url=True, course_id=None, include_email=True):
        """Creates a InstructorTask entry for testing."""
        task_id = str(uuid4())
        task_input = {}
        if use_problem_url:
            task_input['problem_url'] = self.location
        if student_ident is not None:
            task_input['student'] = student_ident
        if include_email:
            task_input['include_email'] = include_email
        course_id = course_id or self.course.id
        instructor_task = InstructorTaskFactory.create(course_id=course_id,
                                                       requester=self.instructor,
                                                       task_input=json.dumps(task_input, cls=i4xEncoder),
                                                       task_key='dummy value',
                                                       task_id=task_id)
        return instructor_task

    def _get_xmodule_instance_args(self):
        """
        Calculate dummy values for parameters needed for instantiating xmodule instances.
        """
        return {'xqueue_callback_url_prefix': 'dummy_value',
                'request_info': {},
                }

    def _run_task_with_mock_celery(self, task_class, entry_id, task_id, expected_failure_message=None):
        """Submit a task and mock how celery provides a current_task."""
        self.current_task = Mock()
        self.current_task.request = Mock()
        self.current_task.request.id = task_id
        self.current_task.update_state = Mock()
        if expected_failure_message is not None:
            self.current_task.update_state.side_effect = TestTaskFailure(expected_failure_message)
        task_args = [entry_id, self._get_xmodule_instance_args()]

        with patch('instructor_task.tasks_helper._get_current_task') as mock_get_task:
            mock_get_task.return_value = self.current_task
            return task_class.apply(task_args, task_id=task_id).get()

    def _test_missing_current_task(self, task_class):
        """Check that a task_class fails when celery doesn't provide a current_task."""
        task_entry = self._create_input_entry()
        with self.assertRaises(ValueError):
            task_class(task_entry.id, self._get_xmodule_instance_args())

    def _test_undefined_course(self, task_class):
        """Run with celery, but with no course defined."""
        task_entry = self._create_input_entry(course_id="bogus/course/id")
        with self.assertRaises(ItemNotFoundError):
            self._run_task_with_mock_celery(task_class, task_entry.id, task_entry.task_id)

    def _test_undefined_problem(self, task_class):
        """Run with celery, but no problem defined."""
        task_entry = self._create_input_entry()
        with self.assertRaises(ItemNotFoundError):
            self._run_task_with_mock_celery(task_class, task_entry.id, task_entry.task_id)

    def _test_run_with_task(self, task_class, action_name, expected_num_succeeded,
                            expected_num_skipped=0, expected_attempted=0, expected_total=0):
        """Run a task and check the number of StudentModules processed."""
        task_entry = self._create_input_entry()
        status = self._run_task_with_mock_celery(task_class, task_entry.id, task_entry.task_id)
        expected_attempted = expected_attempted \
            if expected_attempted else expected_num_succeeded + expected_num_skipped
        expected_total = expected_total \
            if expected_total else expected_num_succeeded + expected_num_skipped
        # check return value
        self.assertEquals(status.get('attempted'), expected_attempted)
        self.assertEquals(status.get('succeeded'), expected_num_succeeded)
        self.assertEquals(status.get('skipped'), expected_num_skipped)
        self.assertEquals(status.get('total'), expected_total)
        self.assertEquals(status.get('action_name'), action_name)
        self.assertGreater(status.get('duration_ms'), 0)
        # compare with entry in table:
        entry = InstructorTask.objects.get(id=task_entry.id)
        self.assertEquals(json.loads(entry.task_output), status)
        self.assertEquals(entry.task_state, SUCCESS)

    def _test_run_with_no_state(self, task_class, action_name):
        """Run with no StudentModules defined for the current problem."""
        self.define_option_problem(PROBLEM_URL_NAME)
        self._test_run_with_task(task_class, action_name, 0)

    def _create_students_with_state(self, num_students, state=None, grade=0, max_grade=1):
        """Create students, a problem, and StudentModule objects for testing"""
        self.define_option_problem(PROBLEM_URL_NAME)
        students = [
            UserFactory.create(username='robot%d' % i, email='robot+test+%d@edx.org' % i)
            for i in xrange(num_students)
        ]
        for student in students:
            CourseEnrollmentFactory.create(course_id=self.course.id, user=student)
            StudentModuleFactory.create(course_id=self.course.id,
                                        module_state_key=self.location,
                                        student=student,
                                        grade=grade,
                                        max_grade=max_grade,
                                        state=state)
        return students

    def _assert_num_attempts(self, students, num_attempts):
        """Check the number attempts for all students is the same"""
        for student in students:
            module = StudentModule.objects.get(course_id=self.course.id,
                                               student=student,
                                               module_state_key=self.location)
            state = json.loads(module.state)
            self.assertEquals(state['attempts'], num_attempts)

    def _test_run_with_failure(self, task_class, expected_message):
        """Run a task and trigger an artificial failure with the given message."""
        task_entry = self._create_input_entry()
        self.define_option_problem(PROBLEM_URL_NAME)
        with self.assertRaises(TestTaskFailure):
            self._run_task_with_mock_celery(task_class, task_entry.id, task_entry.task_id, expected_message)
        # compare with entry in table:
        entry = InstructorTask.objects.get(id=task_entry.id)
        self.assertEquals(entry.task_state, FAILURE)
        output = json.loads(entry.task_output)
        self.assertEquals(output['exception'], 'TestTaskFailure')
        self.assertEquals(output['message'], expected_message)

    def _test_run_with_long_error_msg(self, task_class):
        """
        Run with an error message that is so long it will require
        truncation (as well as the jettisoning of the traceback).
        """
        task_entry = self._create_input_entry()
        self.define_option_problem(PROBLEM_URL_NAME)
        expected_message = "x" * 1500
        with self.assertRaises(TestTaskFailure):
            self._run_task_with_mock_celery(task_class, task_entry.id, task_entry.task_id, expected_message)
        # compare with entry in table:
        entry = InstructorTask.objects.get(id=task_entry.id)
        self.assertEquals(entry.task_state, FAILURE)
        self.assertGreater(1023, len(entry.task_output))
        output = json.loads(entry.task_output)
        self.assertEquals(output['exception'], 'TestTaskFailure')
        self.assertEquals(output['message'], expected_message[:len(output['message']) - 3] + "...")
        self.assertTrue('traceback' not in output)

    def _test_run_with_short_error_msg(self, task_class):
        """
        Run with an error message that is short enough to fit
        in the output, but long enough that the traceback won't.
        Confirm that the traceback is truncated.
        """
        task_entry = self._create_input_entry()
        self.define_option_problem(PROBLEM_URL_NAME)
        expected_message = "x" * 900
        with self.assertRaises(TestTaskFailure):
            self._run_task_with_mock_celery(task_class, task_entry.id, task_entry.task_id, expected_message)
        # compare with entry in table:
        entry = InstructorTask.objects.get(id=task_entry.id)
        self.assertEquals(entry.task_state, FAILURE)
        self.assertGreater(1023, len(entry.task_output))
        output = json.loads(entry.task_output)
        self.assertEquals(output['exception'], 'TestTaskFailure')
        self.assertEquals(output['message'], expected_message)
        self.assertEquals(output['traceback'][-3:], "...")


class TestRescoreInstructorTask(TestInstructorTasks):
    """Tests problem-rescoring instructor task."""

    def test_rescore_missing_current_task(self):
        self._test_missing_current_task(rescore_problem)

    def test_rescore_undefined_course(self):
        self._test_undefined_course(rescore_problem)

    def test_rescore_undefined_problem(self):
        self._test_undefined_problem(rescore_problem)

    def test_rescore_with_no_state(self):
        self._test_run_with_no_state(rescore_problem, 'rescored')

    def test_rescore_with_failure(self):
        self._test_run_with_failure(rescore_problem, 'We expected this to fail')

    def test_rescore_with_long_error_msg(self):
        self._test_run_with_long_error_msg(rescore_problem)

    def test_rescore_with_short_error_msg(self):
        self._test_run_with_short_error_msg(rescore_problem)

    def test_rescoring_unrescorable(self):
        input_state = json.dumps({'done': True})
        num_students = 1
        self._create_students_with_state(num_students, input_state)
        task_entry = self._create_input_entry()
        mock_instance = MagicMock()
        del mock_instance.rescore_problem
        with patch('instructor_task.tasks_helper.get_module_for_descriptor_internal') as mock_get_module:
            mock_get_module.return_value = mock_instance
            with self.assertRaises(UpdateProblemModuleStateError):
                self._run_task_with_mock_celery(rescore_problem, task_entry.id, task_entry.task_id)
        # check values stored in table:
        entry = InstructorTask.objects.get(id=task_entry.id)
        output = json.loads(entry.task_output)
        self.assertEquals(output['exception'], "UpdateProblemModuleStateError")
        self.assertEquals(output['message'], "Specified problem does not support rescoring.")
        self.assertGreater(len(output['traceback']), 0)

    def test_rescoring_success(self):
        input_state = json.dumps({'done': True})
        num_students = 10
        self._create_students_with_state(num_students, input_state)
        task_entry = self._create_input_entry()
        mock_instance = Mock()
        mock_instance.rescore_problem = Mock(return_value={'success': 'correct'})
        with patch('instructor_task.tasks_helper.get_module_for_descriptor_internal') as mock_get_module:
            mock_get_module.return_value = mock_instance
            self._run_task_with_mock_celery(rescore_problem, task_entry.id, task_entry.task_id)
        # check return value
        entry = InstructorTask.objects.get(id=task_entry.id)
        output = json.loads(entry.task_output)
        self.assertEquals(output.get('attempted'), num_students)
        self.assertEquals(output.get('succeeded'), num_students)
        self.assertEquals(output.get('total'), num_students)
        self.assertEquals(output.get('action_name'), 'rescored')
        self.assertGreater(output.get('duration_ms'), 0)

    def test_rescoring_bad_result(self):
        # Confirm that rescoring does not succeed if "success" key is not an expected value.
        input_state = json.dumps({'done': True})
        num_students = 10
        self._create_students_with_state(num_students, input_state)
        task_entry = self._create_input_entry()
        mock_instance = Mock()
        mock_instance.rescore_problem = Mock(return_value={'success': 'bogus'})
        with patch('instructor_task.tasks_helper.get_module_for_descriptor_internal') as mock_get_module:
            mock_get_module.return_value = mock_instance
            self._run_task_with_mock_celery(rescore_problem, task_entry.id, task_entry.task_id)
        # check return value
        entry = InstructorTask.objects.get(id=task_entry.id)
        output = json.loads(entry.task_output)
        self.assertEquals(output.get('attempted'), num_students)
        self.assertEquals(output.get('succeeded'), 0)
        self.assertEquals(output.get('total'), num_students)
        self.assertEquals(output.get('action_name'), 'rescored')
        self.assertGreater(output.get('duration_ms'), 0)

    def test_rescoring_missing_result(self):
        # Confirm that rescoring does not succeed if "success" key is not returned.
        input_state = json.dumps({'done': True})
        num_students = 10
        self._create_students_with_state(num_students, input_state)
        task_entry = self._create_input_entry()
        mock_instance = Mock()
        mock_instance.rescore_problem = Mock(return_value={'bogus': 'value'})
        with patch('instructor_task.tasks_helper.get_module_for_descriptor_internal') as mock_get_module:
            mock_get_module.return_value = mock_instance
            self._run_task_with_mock_celery(rescore_problem, task_entry.id, task_entry.task_id)
        # check return value
        entry = InstructorTask.objects.get(id=task_entry.id)
        output = json.loads(entry.task_output)
        self.assertEquals(output.get('attempted'), num_students)
        self.assertEquals(output.get('succeeded'), 0)
        self.assertEquals(output.get('total'), num_students)
        self.assertEquals(output.get('action_name'), 'rescored')
        self.assertGreater(output.get('duration_ms'), 0)


class TestResetAttemptsInstructorTask(TestInstructorTasks):
    """Tests instructor task that resets problem attempts."""

    def test_reset_missing_current_task(self):
        self._test_missing_current_task(reset_problem_attempts)

    def test_reset_undefined_course(self):
        self._test_undefined_course(reset_problem_attempts)

    def test_reset_undefined_problem(self):
        self._test_undefined_problem(reset_problem_attempts)

    def test_reset_with_no_state(self):
        self._test_run_with_no_state(reset_problem_attempts, 'reset')

    def test_reset_with_failure(self):
        self._test_run_with_failure(reset_problem_attempts, 'We expected this to fail')

    def test_reset_with_long_error_msg(self):
        self._test_run_with_long_error_msg(reset_problem_attempts)

    def test_reset_with_short_error_msg(self):
        self._test_run_with_short_error_msg(reset_problem_attempts)

    def test_reset_with_some_state(self):
        initial_attempts = 3
        input_state = json.dumps({'attempts': initial_attempts})
        num_students = 10
        students = self._create_students_with_state(num_students, input_state)
        # check that entries were set correctly
        self._assert_num_attempts(students, initial_attempts)
        # run the task
        self._test_run_with_task(reset_problem_attempts, 'reset', num_students)
        # check that entries were reset
        self._assert_num_attempts(students, 0)

    def test_reset_with_zero_attempts(self):
        initial_attempts = 0
        input_state = json.dumps({'attempts': initial_attempts})
        num_students = 10
        students = self._create_students_with_state(num_students, input_state)
        # check that entries were set correctly
        self._assert_num_attempts(students, initial_attempts)
        # run the task
        self._test_run_with_task(reset_problem_attempts, 'reset', 0, expected_num_skipped=num_students)
        # check that entries were reset
        self._assert_num_attempts(students, 0)

    def _test_reset_with_student(self, use_email):
        """Run a reset task for one student, with several StudentModules for the problem defined."""
        num_students = 10
        initial_attempts = 3
        input_state = json.dumps({'attempts': initial_attempts})
        students = self._create_students_with_state(num_students, input_state)
        # check that entries were set correctly
        for student in students:
            module = StudentModule.objects.get(course_id=self.course.id,
                                               student=student,
                                               module_state_key=self.location)
            state = json.loads(module.state)
            self.assertEquals(state['attempts'], initial_attempts)

        if use_email:
            student_ident = students[3].email
        else:
            student_ident = students[3].username
        task_entry = self._create_input_entry(student_ident)

        status = self._run_task_with_mock_celery(reset_problem_attempts, task_entry.id, task_entry.task_id)
        # check return value
        self.assertEquals(status.get('attempted'), 1)
        self.assertEquals(status.get('succeeded'), 1)
        self.assertEquals(status.get('total'), 1)
        self.assertEquals(status.get('action_name'), 'reset')
        self.assertGreater(status.get('duration_ms'), 0)

        # compare with entry in table:
        entry = InstructorTask.objects.get(id=task_entry.id)
        self.assertEquals(json.loads(entry.task_output), status)
        self.assertEquals(entry.task_state, SUCCESS)
        # check that the correct entry was reset
        for index, student in enumerate(students):
            module = StudentModule.objects.get(course_id=self.course.id,
                                               student=student,
                                               module_state_key=self.location)
            state = json.loads(module.state)
            if index == 3:
                self.assertEquals(state['attempts'], 0)
            else:
                self.assertEquals(state['attempts'], initial_attempts)

    def test_reset_with_student_username(self):
        self._test_reset_with_student(False)

    def test_reset_with_student_email(self):
        self._test_reset_with_student(True)


class TestDeleteStateInstructorTask(TestInstructorTasks):
    """Tests instructor task that deletes problem state."""

    def test_delete_missing_current_task(self):
        self._test_missing_current_task(delete_problem_state)

    def test_delete_undefined_course(self):
        self._test_undefined_course(delete_problem_state)

    def test_delete_undefined_problem(self):
        self._test_undefined_problem(delete_problem_state)

    def test_delete_with_no_state(self):
        self._test_run_with_no_state(delete_problem_state, 'deleted')

    def test_delete_with_failure(self):
        self._test_run_with_failure(delete_problem_state, 'We expected this to fail')

    def test_delete_with_long_error_msg(self):
        self._test_run_with_long_error_msg(delete_problem_state)

    def test_delete_with_short_error_msg(self):
        self._test_run_with_short_error_msg(delete_problem_state)

    def test_delete_with_some_state(self):
        # This will create StudentModule entries -- we don't have to worry about
        # the state inside them.
        num_students = 10
        students = self._create_students_with_state(num_students)
        # check that entries were created correctly
        for student in students:
            StudentModule.objects.get(course_id=self.course.id,
                                      student=student,
                                      module_state_key=self.location)
        self._test_run_with_task(delete_problem_state, 'deleted', num_students)
        # confirm that no state can be found anymore:
        for student in students:
            with self.assertRaises(StudentModule.DoesNotExist):
                StudentModule.objects.get(course_id=self.course.id,
                                          student=student,
                                          module_state_key=self.location)


<<<<<<< HEAD
class TestOra2ResponsesInstructorTask(TestInstructorTasks):
    """Tests instructor task that fetches ora2 response data."""

    def test_ora2_missing_current_task(self):
        self._test_missing_current_task(get_ora2_responses)

    def test_ora2_with_failure(self):
        self._test_run_with_failure(get_ora2_responses, 'We expected this to fail')

    def test_ora2_with_long_error_msg(self):
        self._test_run_with_long_error_msg(get_ora2_responses)

    def test_ora2_with_short_error_msg(self):
        self._test_run_with_short_error_msg(get_ora2_responses)

    def test_ora2_runs_task(self):
        task_entry = self._create_input_entry()
        task_xmodule_args = self._get_xmodule_instance_args()

        with patch('instructor_task.tasks.run_main_task') as mock_main_task:
            get_ora2_responses(task_entry.id, task_xmodule_args)

            action_name = ugettext_noop('generated')
            task_fn = partial(push_ora2_responses_to_s3, task_xmodule_args)

            mock_main_task.assert_called_once_with_args(task_entry.id, task_fn, action_name)


class TestCourseForumsUsageInstructorTask(TestInstructorTasks):
    """Tests instructor task that fetches ora2 response data."""

    def test_course_forums_missing_current_task(self):
        self._test_missing_current_task(get_course_forums_usage)

    def test_course_forums_with_failure(self):
        self._test_run_with_failure(get_course_forums_usage, 'We expected this to fail')

    def test_course_forums_with_long_error_msg(self):
        self._test_run_with_long_error_msg(get_course_forums_usage)

    def test_course_forums_with_short_error_msg(self):
        self._test_run_with_short_error_msg(get_course_forums_usage)

    def test_course_forums_runs_task(self):
        task_entry = self._create_input_entry()
        task_xmodule_args = self._get_xmodule_instance_args()

        with patch('instructor_task.tasks.run_main_task') as mock_main_task:
            get_course_forums_usage(task_entry.id, task_xmodule_args)

            action_name = ugettext_noop('generated')
            task_fn = partial(push_course_forums_data_to_s3, task_xmodule_args)

            mock_main_task.assert_called_once_with_args(task_entry.id, task_fn, action_name)


class TestStudentForumsUsageInstructorTask(TestInstructorTasks):
    """Tests instructor task that fetches student forums data."""

    def test_student_forums_missing_current_task(self):
        self._test_missing_current_task(get_student_forums_usage)

    def test_student_forums_with_failure(self):
        self._test_run_with_failure(get_student_forums_usage, 'We expected this to fail')

    def test_student_forums_with_long_error_msg(self):
        self._test_run_with_long_error_msg(get_student_forums_usage)

    def test_student_forums_with_short_error_msg(self):
        self._test_run_with_short_error_msg(get_student_forums_usage)

    def test_student_forums_runs_task(self):
        task_entry = self._create_input_entry()
        task_xmodule_args = self._get_xmodule_instance_args()

        with patch('instructor_task.tasks.run_main_task') as mock_main_task:
            get_student_forums_usage(task_entry.id, task_xmodule_args)
            action_name = ugettext_noop('generated')
            task_fn = partial(push_student_forums_data_to_s3, task_xmodule_args)

            mock_main_task.assert_called_once_with_args(task_entry.id, task_fn, action_name)
=======
class TestCertificateGenerationnstructorTask(TestInstructorTasks):
    """Tests instructor task that generates student certificates."""

    def test_generate_certificates_missing_current_task(self):
        """
        Test error is raised when certificate generation task run without current task
        """
        self._test_missing_current_task(generate_certificates)

    def test_generate_certificates_task_run(self):
        """
        Test certificate generation task run without any errors
        """
        self._test_run_with_task(
            generate_certificates,
            'certificates generated',
            0,
            0,
            expected_attempted=1,
            expected_total=1
        )
>>>>>>> c8090659
<|MERGE_RESOLUTION|>--- conflicted
+++ resolved
@@ -28,22 +28,17 @@
     rescore_problem,
     reset_problem_attempts,
     delete_problem_state,
-<<<<<<< HEAD
     get_ora2_responses,
     get_course_forums_usage,
     get_student_forums_usage,
+    generate_certificates,
 )
+from instructor_task.tasks_helper import UpdateProblemModuleStateError
 from instructor_task.tasks_helper import (
-    UpdateProblemModuleStateError,
     push_ora2_responses_to_s3,
     push_course_forums_data_to_s3,
     push_student_forums_data_to_s3,
 )
-=======
-    generate_certificates,
-)
-from instructor_task.tasks_helper import UpdateProblemModuleStateError
->>>>>>> c8090659
 
 PROBLEM_URL_NAME = "test_urlname"
 
@@ -466,7 +461,6 @@
                                           module_state_key=self.location)
 
 
-<<<<<<< HEAD
 class TestOra2ResponsesInstructorTask(TestInstructorTasks):
     """Tests instructor task that fetches ora2 response data."""
 
@@ -548,7 +542,8 @@
             task_fn = partial(push_student_forums_data_to_s3, task_xmodule_args)
 
             mock_main_task.assert_called_once_with_args(task_entry.id, task_fn, action_name)
-=======
+
+
 class TestCertificateGenerationnstructorTask(TestInstructorTasks):
     """Tests instructor task that generates student certificates."""
 
@@ -569,5 +564,4 @@
             0,
             expected_attempted=1,
             expected_total=1
-        )
->>>>>>> c8090659
+        )