--- conflicted
+++ resolved
@@ -16,13 +16,11 @@
 import tempfile
 import unicodecsv
 
-<<<<<<< HEAD
-from django.test.testcases import TestCase
 from pytz import UTC
 
-from courseware.courses import get_course
+from courseware.courses import get_course_by_id
 from courseware.tests.factories import StudentModuleFactory
-from courseware.tests.modulestore_config import TEST_DATA_MIXED_MODULESTORE
+from xmodule.modulestore.tests.django_utils import TEST_DATA_MIXED_TOY_MODULESTORE, TEST_DATA_XML_MODULESTORE
 from opaque_keys.edx.keys import CourseKey
 from opaque_keys.edx.locations import Location
 from student.tests.factories import CourseEnrollmentFactory, UserFactory
@@ -44,7 +42,6 @@
 TEST_COURSE_NAME = 'test_course'
 TEST_COURSE_NUMBER = '1.23x'
 from instructor_task.models import ReportStore
-=======
 from xmodule.modulestore.tests.factories import CourseFactory
 from student.tests.factories import UserFactory
 from student.models import CourseEnrollment
@@ -56,7 +53,6 @@
 from openedx.core.djangoapps.user_api.partition_schemes import RandomUserPartitionScheme
 from instructor_task.models import ReportStore
 from instructor_task.tasks_helper import cohort_students_and_upload, upload_grades_csv, upload_students_csv
->>>>>>> 00b75f01
 from instructor_task.tests.test_base import InstructorTaskCourseTestCase, TestReportMixin
 from django.conf import settings
 from django.test.utils import override_settings
@@ -300,6 +296,7 @@
     """Tests for the ReportStore model"""
 
     def setUp(self):
+        super(TestReportStore, self).setUp()
         self.course = CourseFactory.create()
 
     def test_delete_report(self):
@@ -389,15 +386,15 @@
         self.assertDictContainsSubset({'attempted': num_students, 'succeeded': num_students, 'failed': 0}, result)
 
 
-<<<<<<< HEAD
-@override_settings(MODULESTORE=TEST_DATA_MIXED_MODULESTORE)
 class TestReponsesReport(TestReportMixin, ModuleStoreTestCase):
     """
     Tests that CSV student responses report generation works.
     """
+    MODULESTORE = TEST_DATA_XML_MODULESTORE
+
     def test_unicode(self):
         course_key = CourseKey.from_string('edX/unicode_graded/2012_Fall')
-        self.course = get_course(course_key)
+        self.course = get_course_by_id(course_key)
         self.problem_location = Location("edX", "unicode_graded", "2012_Fall", "problem", "H1P1")
 
         self.student = UserFactory(username=u'student\xec')
@@ -420,6 +417,7 @@
     Tests that ORA2 response report generation works.
     """
     def setUp(self):
+        super(TestInstructorOra2Report, self).setUp()
         self.course = CourseFactory.create(org=TEST_COURSE_ORG,
                                            number=TEST_COURSE_NUMBER,
                                            display_name=TEST_COURSE_NAME)
@@ -469,6 +467,7 @@
     Tests that ORA2 response report generation works.
     """
     def setUp(self):
+        super(TestInstructorOra2EmailReport, self).setUp()
         self.course = CourseFactory.create(org=TEST_COURSE_ORG,
                                            number=TEST_COURSE_NUMBER,
                                            display_name=TEST_COURSE_NAME)
@@ -517,6 +516,7 @@
     Tests that course forums usage report generation works.
     """
     def setUp(self):
+        super(TestInstructorCourseForumsReport, self).setUp()
         self.course = CourseFactory.create(org=TEST_COURSE_ORG,
                                            number=TEST_COURSE_NUMBER,
                                            display_name=TEST_COURSE_NAME)
@@ -557,6 +557,7 @@
     Tests that Student forums usage report generation works.
     """
     def setUp(self):
+        super(TestInstructorStudentForumsReport, self).setUp()
         self.course = CourseFactory.create(org=TEST_COURSE_ORG,
                                            number=TEST_COURSE_NUMBER,
                                            display_name=TEST_COURSE_NAME)
@@ -590,7 +591,8 @@
                 with patch('instructor_task.models.LocalFSReportStore.store_rows'):
                     return_val = push_student_forums_data_to_s3(None, None, self.course.id, None, 'generated')
                     self.assertEqual(return_val, UPDATE_STATUS_SUCCEEDED)
-=======
+
+
 class MockDefaultStorage(object):
     """Mock django's DefaultStorage"""
     def __init__(self):
@@ -824,5 +826,4 @@
                 dict(zip(self.csv_header_row, ['Cohort 2', 'True', '0', ''])),
             ],
             verify_order=False
-        )
->>>>>>> 00b75f01
+        )