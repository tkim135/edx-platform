# -*- coding: utf-8 -*-

"""
Unit tests for LMS instructor-initiated background tasks helper functions.

Tests that CSV grade report generation works with unicode emails.

"""
import os
import shutil
from datetime import datetime
import urllib

import ddt
from mock import Mock, patch
import tempfile
import json
from openedx.core.djangoapps.course_groups import cohorts
import unicodecsv
from django.core.urlresolvers import reverse
from django.test.utils import override_settings
from django.conf import settings

from pytz import UTC

from courseware.courses import get_course_by_id
from courseware.tests.factories import StudentModuleFactory
from opaque_keys.edx.keys import CourseKey
from opaque_keys.edx.locations import Location
from student.tests.factories import CourseEnrollmentFactory, UserFactory
from xmodule.modulestore.tests.django_utils import ModuleStoreTestCase, xml_store_config

from instructor_task.tasks_helper import (
    cohort_students_and_upload,
    upload_grades_csv,
    upload_problem_grade_report,
    upload_students_csv,
    push_student_responses_to_s3,
    push_ora2_responses_to_s3,
    push_course_forums_data_to_s3,
    push_student_forums_data_to_s3,
    UPDATE_STATUS_FAILED,
    UPDATE_STATUS_SUCCEEDED,
)

TEST_COURSE_ORG = 'edx'
TEST_COURSE_NAME = 'test_course'
TEST_COURSE_NUMBER = '1.23x'
from instructor_task.models import ReportStore
from student.models import CourseEnrollment

from capa.tests.response_xml_factory import MultipleChoiceResponseXMLFactory
from certificates.models import CertificateStatuses
from certificates.tests.factories import GeneratedCertificateFactory, CertificateWhitelistFactory
from course_modes.models import CourseMode
from courseware.tests.factories import InstructorFactory
from instructor_task.tests.test_base import InstructorTaskCourseTestCase, TestReportMixin, InstructorTaskModuleTestCase
from openedx.core.djangoapps.course_groups.models import CourseUserGroupPartitionGroup, CohortMembership
from openedx.core.djangoapps.course_groups.tests.helpers import CohortFactory
import openedx.core.djangoapps.user_api.course_tag.api as course_tag_api
from openedx.core.djangoapps.user_api.partition_schemes import RandomUserPartitionScheme
from shoppingcart.models import Order, PaidCourseRegistration, CourseRegistrationCode, Invoice, \
    CourseRegistrationCodeInvoiceItem, InvoiceTransaction, Coupon
from student.tests.factories import UserFactory, CourseModeFactory
from student.models import CourseEnrollment, CourseEnrollmentAllowed, ManualEnrollmentAudit, ALLOWEDTOENROLL_TO_ENROLLED
from verify_student.tests.factories import SoftwareSecurePhotoVerificationFactory
from xmodule.modulestore.tests.factories import CourseFactory, ItemFactory
from xmodule.partitions.partitions import Group, UserPartition
from instructor_task.models import ReportStore
from survey.models import SurveyForm, SurveyAnswer
from instructor_task.tasks_helper import (
    cohort_students_and_upload,
    upload_problem_responses_csv,
    upload_grades_csv,
    upload_problem_grade_report,
    upload_students_csv,
    upload_may_enroll_csv,
    upload_enrollment_report,
    upload_exec_summary_report,
    upload_course_survey_report,
    generate_students_certificates,
)
from instructor_analytics.basic import UNAVAILABLE
from openedx.core.djangoapps.util.testing import ContentGroupTestCase, TestConditionalContent
from teams.tests.factories import CourseTeamFactory, CourseTeamMembershipFactory


class InstructorGradeReportTestCase(TestReportMixin, InstructorTaskCourseTestCase):
    """ Base class for grade report tests. """

    def _verify_cell_data_for_user(self, username, course_id, column_header, expected_cell_content):
        """
        Verify cell data in the grades CSV for a particular user.
        """
        with patch('instructor_task.tasks_helper._get_current_task'):
            result = upload_grades_csv(None, None, course_id, None, 'graded')
            self.assertDictContainsSubset({'attempted': 2, 'succeeded': 2, 'failed': 0}, result)
            report_store = ReportStore.from_config(config_name='GRADES_DOWNLOAD')
            report_csv_filename = report_store.links_for(course_id)[0][0]
            with open(report_store.path_to(course_id, report_csv_filename)) as csv_file:
                for row in unicodecsv.DictReader(csv_file):
                    if row.get('username') == username:
                        self.assertEqual(row[column_header], expected_cell_content)

TEST_DATA_DIR = settings.COMMON_TEST_DATA_ROOT
TEST_DATA_XML_MODULESTORE = xml_store_config(TEST_DATA_DIR, source_dirs=['unicode_graded'])


@ddt.ddt
class TestInstructorGradeReport(InstructorGradeReportTestCase):
    """
    Tests that CSV grade report generation works.
    """
    def setUp(self):
        super(TestInstructorGradeReport, self).setUp()
        self.course = CourseFactory.create()

    @ddt.data([u'student@example.com', u'ni\xf1o@example.com'])
    def test_unicode_emails(self, emails):
        """
        Test that students with unicode characters in emails is handled.
        """
        for i, email in enumerate(emails):
            self.create_student('student{0}'.format(i), email)

        self.current_task = Mock()
        self.current_task.update_state = Mock()
        with patch('instructor_task.tasks_helper._get_current_task') as mock_current_task:
            mock_current_task.return_value = self.current_task
            result = upload_grades_csv(None, None, self.course.id, None, 'graded')
        num_students = len(emails)
        self.assertDictContainsSubset({'attempted': num_students, 'succeeded': num_students, 'failed': 0}, result)

    @patch('instructor_task.tasks_helper._get_current_task')
    @patch('instructor_task.tasks_helper.iterate_grades_for')
    def test_grading_failure(self, mock_iterate_grades_for, _mock_current_task):
        """
        Test that any grading errors are properly reported in the
        progress dict and uploaded to the report store.
        """
        # mock an error response from `iterate_grades_for`
        mock_iterate_grades_for.return_value = [
            (self.create_student('username', 'student@example.com'), {}, 'Cannot grade student')
        ]
        result = upload_grades_csv(None, None, self.course.id, None, 'graded')
        self.assertDictContainsSubset({'attempted': 1, 'succeeded': 0, 'failed': 1}, result)

        report_store = ReportStore.from_config(config_name='GRADES_DOWNLOAD')
        self.assertTrue(any('grade_report_err' in item[0] for item in report_store.links_for(self.course.id)))

    def test_cohort_data_in_grading(self):
        """
        Test that cohort data is included in grades csv if cohort configuration is enabled for course.
        """
        cohort_groups = ['cohort 1', 'cohort 2']
        course = CourseFactory.create(cohort_config={'cohorted': True, 'auto_cohort': True,
                                                     'auto_cohort_groups': cohort_groups})

        user_1 = 'user_1'
        user_2 = 'user_2'
        CourseEnrollment.enroll(UserFactory.create(username=user_1), course.id)
        CourseEnrollment.enroll(UserFactory.create(username=user_2), course.id)

        # In auto cohorting a group will be assigned to a user only when user visits a problem
        # In grading calculation we only add a group in csv if group is already assigned to
        # user rather than creating a group automatically at runtime
        self._verify_cell_data_for_user(user_1, course.id, 'Cohort Name', '')
        self._verify_cell_data_for_user(user_2, course.id, 'Cohort Name', '')

    def test_unicode_cohort_data_in_grading(self):
        """
        Test that cohorts can contain unicode characters.
        """
        course = CourseFactory.create(cohort_config={'cohorted': True})

        # Create users and manually assign cohorts
        user1 = UserFactory.create(username='user1')
        user2 = UserFactory.create(username='user2')
        CourseEnrollment.enroll(user1, course.id)
        CourseEnrollment.enroll(user2, course.id)
        professor_x = u'ÞrÖfessÖr X'
        magneto = u'MàgnëtÖ'
        cohort1 = CohortFactory(course_id=course.id, name=professor_x)
        cohort2 = CohortFactory(course_id=course.id, name=magneto)
        membership1 = CohortMembership(course_user_group=cohort1, user=user1)
        membership1.save()
        membership2 = CohortMembership(course_user_group=cohort2, user=user2)
        membership2.save()

        self._verify_cell_data_for_user(user1.username, course.id, 'Cohort Name', professor_x)
        self._verify_cell_data_for_user(user2.username, course.id, 'Cohort Name', magneto)

    def test_unicode_user_partitions(self):
        """
        Test that user partition groups can contain unicode characters.
        """
        user_groups = [u'ÞrÖfessÖr X', u'MàgnëtÖ']
        user_partition = UserPartition(
            0,
            'x_man',
            'X Man',
            [
                Group(0, user_groups[0]),
                Group(1, user_groups[1])
            ]
        )

        # Create course with group configurations
        self.initialize_course(
            course_factory_kwargs={
                'user_partitions': [user_partition]
            }
        )

        _groups = [group.name for group in self.course.user_partitions[0].groups]
        self.assertEqual(_groups, user_groups)

    def test_cohort_scheme_partition(self):
        """
        Test that cohort-schemed user partitions are ignored in the
        grades export.
        """
        # Set up a course with 'cohort' and 'random' user partitions.
        cohort_scheme_partition = UserPartition(
            0,
            'Cohort-schemed Group Configuration',
            'Group Configuration based on Cohorts',
            [Group(0, 'Group A'), Group(1, 'Group B')],
            scheme_id='cohort'
        )
        experiment_group_a = Group(2, u'Expériment Group A')
        experiment_group_b = Group(3, u'Expériment Group B')
        experiment_partition = UserPartition(
            1,
            u'Content Expériment Configuration',
            u'Group Configuration for Content Expériments',
            [experiment_group_a, experiment_group_b],
            scheme_id='random'
        )
        course = CourseFactory.create(
            cohort_config={'cohorted': True},
            user_partitions=[cohort_scheme_partition, experiment_partition]
        )

        # Create user_a and user_b which are enrolled in the course
        # and assigned to experiment_group_a and experiment_group_b,
        # respectively.
        user_a = UserFactory.create(username='user_a')
        user_b = UserFactory.create(username='user_b')
        CourseEnrollment.enroll(user_a, course.id)
        CourseEnrollment.enroll(user_b, course.id)
        course_tag_api.set_course_tag(
            user_a,
            course.id,
            RandomUserPartitionScheme.key_for_partition(experiment_partition),
            experiment_group_a.id
        )
        course_tag_api.set_course_tag(
            user_b,
            course.id,
            RandomUserPartitionScheme.key_for_partition(experiment_partition),
            experiment_group_b.id
        )

        # Assign user_a to a group in the 'cohort'-schemed user
        # partition (by way of a cohort) to verify that the user
        # partition group does not show up in the "Experiment Group"
        # cell.
        cohort_a = CohortFactory.create(course_id=course.id, name=u'Cohørt A', users=[user_a])
        CourseUserGroupPartitionGroup(
            course_user_group=cohort_a,
            partition_id=cohort_scheme_partition.id,
            group_id=cohort_scheme_partition.groups[0].id
        ).save()

        # Verify that we see user_a and user_b in their respective
        # content experiment groups, and that we do not see any
        # content groups.
        experiment_group_message = u'Experiment Group ({content_experiment})'
        self._verify_cell_data_for_user(
            user_a.username,
            course.id,
            experiment_group_message.format(
                content_experiment=experiment_partition.name
            ),
            experiment_group_a.name
        )
        self._verify_cell_data_for_user(
            user_b.username,
            course.id,
            experiment_group_message.format(
                content_experiment=experiment_partition.name
            ),
            experiment_group_b.name
        )

        # Make sure cohort info is correct.
        cohort_name_header = 'Cohort Name'
        self._verify_cell_data_for_user(
            user_a.username,
            course.id,
            cohort_name_header,
            cohort_a.name
        )
        self._verify_cell_data_for_user(
            user_b.username,
            course.id,
            cohort_name_header,
            ''
        )

    @patch('instructor_task.tasks_helper._get_current_task')
    @patch('instructor_task.tasks_helper.iterate_grades_for')
    def test_unicode_in_csv_header(self, mock_iterate_grades_for, _mock_current_task):
        """
        Tests that CSV grade report works if unicode in headers.
        """
        # mock a response from `iterate_grades_for`
        mock_iterate_grades_for.return_value = [
            (
                self.create_student('username', 'student@example.com'),
                {'section_breakdown': [{'label': u'\u8282\u540e\u9898 01'}], 'percent': 0, 'grade': None},
                'Cannot grade student'
            )
        ]
        result = upload_grades_csv(None, None, self.course.id, None, 'graded')
        self.assertDictContainsSubset({'attempted': 1, 'succeeded': 1, 'failed': 0}, result)


class TestTeamGradeReport(InstructorGradeReportTestCase):
    """ Test that teams appear correctly in the grade report when it is enabled for the course. """

    def setUp(self):
        super(TestTeamGradeReport, self).setUp()
        self.course = CourseFactory.create(teams_configuration={
            'max_size': 2, 'topics': [{'topic-id': 'topic', 'name': 'Topic', 'description': 'A Topic'}]
        })
        self.student1 = UserFactory.create()
        CourseEnrollment.enroll(self.student1, self.course.id)
        self.student2 = UserFactory.create()
        CourseEnrollment.enroll(self.student2, self.course.id)

    def test_team_in_grade_report(self):
        self._verify_cell_data_for_user(self.student1.username, self.course.id, 'Team Name', '')

    def test_correct_team_name_in_grade_report(self):
        team1 = CourseTeamFactory.create(course_id=self.course.id)
        CourseTeamMembershipFactory.create(team=team1, user=self.student1)
        team2 = CourseTeamFactory.create(course_id=self.course.id)
        CourseTeamMembershipFactory.create(team=team2, user=self.student2)
        self._verify_cell_data_for_user(self.student1.username, self.course.id, 'Team Name', team1.name)
        self._verify_cell_data_for_user(self.student2.username, self.course.id, 'Team Name', team2.name)

    def test_team_deleted(self):
        team1 = CourseTeamFactory.create(course_id=self.course.id)
        membership1 = CourseTeamMembershipFactory.create(team=team1, user=self.student1)
        team2 = CourseTeamFactory.create(course_id=self.course.id)
        CourseTeamMembershipFactory.create(team=team2, user=self.student2)

        team1.delete()
        membership1.delete()

        self._verify_cell_data_for_user(self.student1.username, self.course.id, 'Team Name', '')
        self._verify_cell_data_for_user(self.student2.username, self.course.id, 'Team Name', team2.name)


class TestProblemResponsesReport(TestReportMixin, InstructorTaskCourseTestCase):
    """
    Tests that generation of CSV files listing student answers to a
    given problem works.
    """
    def setUp(self):
        super(TestProblemResponsesReport, self).setUp()
        self.course = CourseFactory.create()

    def test_success(self):
        task_input = {'problem_location': ''}
        with patch('instructor_task.tasks_helper._get_current_task'):
            with patch('instructor_task.tasks_helper.list_problem_responses') as patched_data_source:
                patched_data_source.return_value = [
                    {'username': 'user0', 'state': u'state0'},
                    {'username': 'user1', 'state': u'state1'},
                    {'username': 'user2', 'state': u'state2'},
                ]
                result = upload_problem_responses_csv(None, None, self.course.id, task_input, 'calculated')
        report_store = ReportStore.from_config(config_name='GRADES_DOWNLOAD')
        links = report_store.links_for(self.course.id)

        self.assertEquals(len(links), 1)
        self.assertDictContainsSubset({'attempted': 3, 'succeeded': 3, 'failed': 0}, result)


@ddt.ddt
@patch.dict('django.conf.settings.FEATURES', {'ENABLE_PAID_COURSE_REGISTRATION': True})
class TestInstructorDetailedEnrollmentReport(TestReportMixin, InstructorTaskCourseTestCase):
    """
    Tests that CSV detailed enrollment generation works.
    """
    def setUp(self):
        super(TestInstructorDetailedEnrollmentReport, self).setUp()
        self.course = CourseFactory.create()

        # create testing invoice 1
        self.instructor = InstructorFactory(course_key=self.course.id)
        self.sale_invoice_1 = Invoice.objects.create(
            total_amount=1234.32, company_name='Test1', company_contact_name='TestName',
            company_contact_email='Test@company.com',
            recipient_name='Testw', recipient_email='test1@test.com', customer_reference_number='2Fwe23S',
            internal_reference="A", course_id=self.course.id, is_valid=True
        )
        self.invoice_item = CourseRegistrationCodeInvoiceItem.objects.create(
            invoice=self.sale_invoice_1,
            qty=1,
            unit_price=1234.32,
            course_id=self.course.id
        )

    def test_success(self):
        self.create_student('student', 'student@example.com')
        task_input = {'features': []}
        with patch('instructor_task.tasks_helper._get_current_task'):
            result = upload_enrollment_report(None, None, self.course.id, task_input, 'generating_enrollment_report')

        self.assertDictContainsSubset({'attempted': 1, 'succeeded': 1, 'failed': 0}, result)

    def test_student_paid_course_enrollment_report(self):
        """
        test to check the paid user enrollment csv report status
        and enrollment source.
        """
        student = UserFactory()
        student_cart = Order.get_cart_for_user(student)
        PaidCourseRegistration.add_to_order(student_cart, self.course.id)
        student_cart.purchase()

        task_input = {'features': []}
        with patch('instructor_task.tasks_helper._get_current_task'):
            result = upload_enrollment_report(None, None, self.course.id, task_input, 'generating_enrollment_report')
        self.assertDictContainsSubset({'attempted': 1, 'succeeded': 1, 'failed': 0}, result)
        self._verify_cell_data_in_csv(student.username, 'Enrollment Source', 'Credit Card - Individual')
        self._verify_cell_data_in_csv(student.username, 'Payment Status', 'purchased')

    def test_student_manually_enrolled_in_detailed_enrollment_source(self):
        """
        test to check the manually enrolled user enrollment report status
        and enrollment source.
        """
        student = UserFactory()
        enrollment = CourseEnrollment.enroll(student, self.course.id)
        ManualEnrollmentAudit.create_manual_enrollment_audit(
            self.instructor, student.email, ALLOWEDTOENROLL_TO_ENROLLED,
            'manually enrolling unenrolled user', enrollment
        )

        task_input = {'features': []}
        with patch('instructor_task.tasks_helper._get_current_task'):
            result = upload_enrollment_report(None, None, self.course.id, task_input, 'generating_enrollment_report')

        enrollment_source = u'manually enrolled by {username} - reason: manually enrolling unenrolled user'.format(
            username=self.instructor.username)  # pylint: disable=no-member
        self.assertDictContainsSubset({'attempted': 1, 'succeeded': 1, 'failed': 0}, result)
        self._verify_cell_data_in_csv(student.username, 'Enrollment Source', enrollment_source)
        self._verify_cell_data_in_csv(student.username, 'Payment Status', 'TBD')

    def test_student_used_enrollment_code_for_course_enrollment(self):
        """
        test to check the user enrollment source and payment status in the
        enrollment detailed report
        """
        student = UserFactory()
        self.client.login(username=student.username, password='test')
        student_cart = Order.get_cart_for_user(student)
        paid_course_reg_item = PaidCourseRegistration.add_to_order(student_cart, self.course.id)
        # update the quantity of the cart item paid_course_reg_item
        resp = self.client.post(reverse('shoppingcart.views.update_user_cart'),
                                {'ItemId': paid_course_reg_item.id, 'qty': '4'})
        self.assertEqual(resp.status_code, 200)
        student_cart.purchase()

        course_reg_codes = CourseRegistrationCode.objects.filter(order=student_cart)
        redeem_url = reverse('register_code_redemption', args=[course_reg_codes[0].code])
        response = self.client.get(redeem_url)
        self.assertEquals(response.status_code, 200)
        # check button text
        self.assertTrue('Activate Course Enrollment' in response.content)

        response = self.client.post(redeem_url)
        self.assertEquals(response.status_code, 200)

        task_input = {'features': []}
        with patch('instructor_task.tasks_helper._get_current_task'):
            result = upload_enrollment_report(None, None, self.course.id, task_input, 'generating_enrollment_report')
        self.assertDictContainsSubset({'attempted': 1, 'succeeded': 1, 'failed': 0}, result)
        self._verify_cell_data_in_csv(student.username, 'Enrollment Source', 'Used Registration Code')
        self._verify_cell_data_in_csv(student.username, 'Payment Status', 'purchased')

    def test_student_used_invoice_unpaid_enrollment_code_for_course_enrollment(self):
        """
        test to check the user enrollment source and payment status in the
        enrollment detailed report
        """
        student = UserFactory()
        self.client.login(username=student.username, password='test')

        course_registration_code = CourseRegistrationCode(
            code='abcde',
            course_id=self.course.id.to_deprecated_string(),
            created_by=self.instructor,
            invoice=self.sale_invoice_1,
            invoice_item=self.invoice_item,
            mode_slug='honor'
        )
        course_registration_code.save()

        redeem_url = reverse('register_code_redemption', args=['abcde'])
        response = self.client.get(redeem_url)
        self.assertEquals(response.status_code, 200)
        # check button text
        self.assertTrue('Activate Course Enrollment' in response.content)

        response = self.client.post(redeem_url)
        self.assertEquals(response.status_code, 200)

        task_input = {'features': []}
        with patch('instructor_task.tasks_helper._get_current_task'):
            result = upload_enrollment_report(None, None, self.course.id, task_input, 'generating_enrollment_report')
        self.assertDictContainsSubset({'attempted': 1, 'succeeded': 1, 'failed': 0}, result)
        self._verify_cell_data_in_csv(student.username, 'Enrollment Source', 'Used Registration Code')
        self._verify_cell_data_in_csv(student.username, 'Payment Status', 'Invoice Outstanding')

    def test_student_used_invoice_paid_enrollment_code_for_course_enrollment(self):
        """
        test to check the user enrollment source and payment status in the
        enrollment detailed report
        """
        student = UserFactory()
        self.client.login(username=student.username, password='test')
        invoice_transaction = InvoiceTransaction(
            invoice=self.sale_invoice_1,
            amount=self.sale_invoice_1.total_amount,
            status='completed',
            created_by=self.instructor,
            last_modified_by=self.instructor
        )
        invoice_transaction.save()
        course_registration_code = CourseRegistrationCode(
            code='abcde',
            course_id=self.course.id.to_deprecated_string(),
            created_by=self.instructor,
            invoice=self.sale_invoice_1,
            invoice_item=self.invoice_item,
            mode_slug='honor'
        )
        course_registration_code.save()

        redeem_url = reverse('register_code_redemption', args=['abcde'])
        response = self.client.get(redeem_url)
        self.assertEquals(response.status_code, 200)
        # check button text
        self.assertTrue('Activate Course Enrollment' in response.content)

        response = self.client.post(redeem_url)
        self.assertEquals(response.status_code, 200)

        task_input = {'features': []}
        with patch('instructor_task.tasks_helper._get_current_task'):
            result = upload_enrollment_report(None, None, self.course.id, task_input, 'generating_enrollment_report')
        self.assertDictContainsSubset({'attempted': 1, 'succeeded': 1, 'failed': 0}, result)
        self._verify_cell_data_in_csv(student.username, 'Enrollment Source', 'Used Registration Code')
        self._verify_cell_data_in_csv(student.username, 'Payment Status', 'Invoice Paid')

    def _verify_cell_data_in_csv(self, username, column_header, expected_cell_content):
        """
        Verify that the last ReportStore CSV contains the expected content.
        """
        report_store = ReportStore.from_config(config_name='FINANCIAL_REPORTS')
        report_csv_filename = report_store.links_for(self.course.id)[0][0]
        with open(report_store.path_to(self.course.id, report_csv_filename)) as csv_file:
            # Expand the dict reader generator so we don't lose it's content
            for row in unicodecsv.DictReader(csv_file):
                if row.get('Username') == username:
                    self.assertEqual(row[column_header], expected_cell_content)


@ddt.ddt
class TestProblemGradeReport(TestReportMixin, InstructorTaskModuleTestCase):
    """
    Test that the problem CSV generation works.
    """
    def setUp(self):
        super(TestProblemGradeReport, self).setUp()
        self.initialize_course()
        # Add unicode data to CSV even though unicode usernames aren't
        # technically possible in openedx.
        self.student_1 = self.create_student(u'üser_1')
        self.student_2 = self.create_student(u'üser_2')
        self.csv_header_row = [u'Student ID', u'Email', u'Username', u'Final Grade']

    @patch('instructor_task.tasks_helper._get_current_task')
    def test_no_problems(self, _get_current_task):
        """
        Verify that we see no grade information for a course with no graded
        problems.
        """
        result = upload_problem_grade_report(None, None, self.course.id, None, 'graded')
        self.assertDictContainsSubset({'action_name': 'graded', 'attempted': 2, 'succeeded': 2, 'failed': 0}, result)
        self.verify_rows_in_csv([
            dict(zip(
                self.csv_header_row,
                [unicode(self.student_1.id), self.student_1.email, self.student_1.username, '0.0']
            )),
            dict(zip(
                self.csv_header_row,
                [unicode(self.student_2.id), self.student_2.email, self.student_2.username, '0.0']
            ))
        ])

    @patch('instructor_task.tasks_helper._get_current_task')
    def test_single_problem(self, _get_current_task):
        vertical = ItemFactory.create(
            parent_location=self.problem_section.location,
            category='vertical',
            metadata={'graded': True},
            display_name='Problem Vertical'
        )
        self.define_option_problem(u'Pröblem1', parent=vertical)

        self.submit_student_answer(self.student_1.username, u'Pröblem1', ['Option 1'])
        result = upload_problem_grade_report(None, None, self.course.id, None, 'graded')
        self.assertDictContainsSubset({'action_name': 'graded', 'attempted': 2, 'succeeded': 2, 'failed': 0}, result)
        problem_name = u'Homework 1: Problem - Pröblem1'
        header_row = self.csv_header_row + [problem_name + ' (Earned)', problem_name + ' (Possible)']
        self.verify_rows_in_csv([
            dict(zip(
                header_row,
                [
                    unicode(self.student_1.id),
                    self.student_1.email,
                    self.student_1.username,
                    '0.01', '1.0', '2.0']
            )),
            dict(zip(
                header_row,
                [
                    unicode(self.student_2.id),
                    self.student_2.email,
                    self.student_2.username,
                    '0.0', 'N/A', 'N/A'
                ]
            ))
        ])

    @patch('instructor_task.tasks_helper._get_current_task')
    @patch('instructor_task.tasks_helper.iterate_grades_for')
    @ddt.data(u'Cannöt grade student', '')
    def test_grading_failure(self, error_message, mock_iterate_grades_for, _mock_current_task):
        """
        Test that any grading errors are properly reported in the progress
        dict and uploaded to the report store.
        """
        # mock an error response from `iterate_grades_for`
        student = self.create_student(u'username', u'student@example.com')
        mock_iterate_grades_for.return_value = [
            (student, {}, error_message)
        ]
        result = upload_problem_grade_report(None, None, self.course.id, None, 'graded')
        self.assertDictContainsSubset({'attempted': 1, 'succeeded': 0, 'failed': 1}, result)

        report_store = ReportStore.from_config(config_name='GRADES_DOWNLOAD')
        self.assertTrue(any('grade_report_err' in item[0] for item in report_store.links_for(self.course.id)))
        self.verify_rows_in_csv([
            {
                u'Student ID': unicode(student.id),
                u'Email': student.email,
                u'Username': student.username,
                u'error_msg': error_message if error_message else "Unknown error"
            }
        ])


class TestProblemReportSplitTestContent(TestReportMixin, TestConditionalContent, InstructorTaskModuleTestCase):
    """
    Test the problem report on a course that has split tests.
    """

    OPTION_1 = 'Option 1'
    OPTION_2 = 'Option 2'

    def setUp(self):
        super(TestProblemReportSplitTestContent, self).setUp()
        self.problem_a_url = u'pröblem_a_url'
        self.problem_b_url = u'pröblem_b_url'
        self.define_option_problem(self.problem_a_url, parent=self.vertical_a)
        self.define_option_problem(self.problem_b_url, parent=self.vertical_b)

    def test_problem_grade_report(self):
        """
        Test that we generate the correct the correct grade report when dealing with A/B tests.

        In order to verify that the behavior of the grade report is correct, we submit answers for problems
        that the student won't have access to. A/B tests won't restrict access to the problems, but it should
        not show up in that student's course tree when generating the grade report, hence the N/A's in the grade report.
        """
        # student A will get 100%, student B will get 50% because
        # OPTION_1 is the correct option, and OPTION_2 is the
        # incorrect option
        self.submit_student_answer(self.student_a.username, self.problem_a_url, [self.OPTION_1, self.OPTION_1])
        self.submit_student_answer(self.student_a.username, self.problem_b_url, [self.OPTION_1, self.OPTION_1])

        self.submit_student_answer(self.student_b.username, self.problem_a_url, [self.OPTION_1, self.OPTION_2])
        self.submit_student_answer(self.student_b.username, self.problem_b_url, [self.OPTION_1, self.OPTION_2])

        with patch('instructor_task.tasks_helper._get_current_task'):
            result = upload_problem_grade_report(None, None, self.course.id, None, 'graded')
            self.assertDictContainsSubset(
                {'action_name': 'graded', 'attempted': 2, 'succeeded': 2, 'failed': 0}, result
            )

        problem_names = [u'Homework 1: Problem - pröblem_a_url', u'Homework 1: Problem - pröblem_b_url']
        header_row = [u'Student ID', u'Email', u'Username', u'Final Grade']
        for problem in problem_names:
            header_row += [problem + ' (Earned)', problem + ' (Possible)']

        self.verify_rows_in_csv([
            dict(zip(
                header_row,
                [
                    unicode(self.student_a.id),
                    self.student_a.email,
                    self.student_a.username,
                    u'1.0', u'2.0', u'2.0', u'N/A', u'N/A'
                ]
            )),
            dict(zip(
                header_row,
                [
                    unicode(self.student_b.id),
                    self.student_b.email,
                    self.student_b.username, u'0.5', u'N/A', u'N/A', u'1.0', u'2.0'
                ]
            ))
        ])


class TestProblemReportCohortedContent(TestReportMixin, ContentGroupTestCase, InstructorTaskModuleTestCase):
    """
    Test the problem report on a course that has cohorted content.
    """
    def setUp(self):
        super(TestProblemReportCohortedContent, self).setUp()
        # construct cohorted problems to work on.
        self.add_course_content()
        vertical = ItemFactory.create(
            parent_location=self.problem_section.location,
            category='vertical',
            metadata={'graded': True},
            display_name='Problem Vertical'
        )
        self.define_option_problem(
            u"Pröblem0",
            parent=vertical,
            group_access={self.course.user_partitions[0].id: [self.course.user_partitions[0].groups[0].id]}
        )
        self.define_option_problem(
            u"Pröblem1",
            parent=vertical,
            group_access={self.course.user_partitions[0].id: [self.course.user_partitions[0].groups[1].id]}
        )

    def _format_user_grade(self, header_row, user, grade):
        """
        Helper method that format the user grade
        Args:
            header_row(list): header row of csv containing Student ID, Email, Username etc
            user(object): Django user object
            grade(list): Users' grade list
        """
        return dict(zip(
            header_row,
            [
                unicode(user.id),
                user.email,
                user.username,
            ] + grade
        ))

    def test_cohort_content(self):
        self.submit_student_answer(self.alpha_user.username, u'Pröblem0', ['Option 1', 'Option 1'])
        resp = self.submit_student_answer(self.alpha_user.username, u'Pröblem1', ['Option 1', 'Option 1'])
        self.assertEqual(resp.status_code, 404)

        resp = self.submit_student_answer(self.beta_user.username, u'Pröblem0', ['Option 1', 'Option 2'])
        self.assertEqual(resp.status_code, 404)
        self.submit_student_answer(self.beta_user.username, u'Pröblem1', ['Option 1', 'Option 2'])

        with patch('instructor_task.tasks_helper._get_current_task'):
            result = upload_problem_grade_report(None, None, self.course.id, None, 'graded')
            self.assertDictContainsSubset(
                {'action_name': 'graded', 'attempted': 4, 'succeeded': 4, 'failed': 0}, result
            )
        problem_names = [u'Homework 1: Problem - Pröblem0', u'Homework 1: Problem - Pröblem1']
        header_row = [u'Student ID', u'Email', u'Username', u'Final Grade']
        for problem in problem_names:
            header_row += [problem + ' (Earned)', problem + ' (Possible)']

        user_grades = [
            {'user': self.staff_user, 'grade': [u'0.0', u'N/A', u'N/A', u'N/A', u'N/A']},
            {'user': self.alpha_user, 'grade': [u'1.0', u'2.0', u'2.0', u'N/A', u'N/A']},
            {'user': self.beta_user, 'grade': [u'0.5', u'N/A', u'N/A', u'1.0', u'2.0']},
            {'user': self.non_cohorted_user, 'grade': [u'0.0', u'N/A', u'N/A', u'N/A', u'N/A']},
        ]

        # Verify generated grades and expected grades match
        expected_grades = [self._format_user_grade(header_row, **user_grade) for user_grade in user_grades]
        self.verify_rows_in_csv(expected_grades)

    @patch('courseware.grades.MaxScoresCache.get', Mock(return_value=1))
    def test_cohort_content_with_maxcache(self):
        """
        Tests the cohoted course grading to test the scenario in which `max_scores_cache` is set for the course
        problems.
        """
        # Course is cohorted
        self.assertTrue(cohorts.is_course_cohorted(self.course.id))

        # Verify user groups
        self.assertEquals(
            cohorts.get_cohort(self.alpha_user, self.course.id).id,
            self.course.user_partitions[0].groups[0].id,
            "alpha_user should be assigned to the correct cohort"
        )
        self.assertEquals(
            cohorts.get_cohort(self.beta_user, self.course.id).id,
            self.course.user_partitions[0].groups[1].id,
            "beta_user should be assigned to the correct cohort"
        )

        # Verify user enrollment
        for user in [self.alpha_user, self.beta_user, self.non_cohorted_user]:
            self.assertTrue(CourseEnrollment.is_enrolled(user, self.course.id))

        self.submit_student_answer(self.alpha_user.username, u'Pröblem0', ['Option 1', 'Option 1'])
        resp = self.submit_student_answer(self.alpha_user.username, u'Pröblem1', ['Option 1', 'Option 1'])
        self.assertEqual(resp.status_code, 404)

        resp = self.submit_student_answer(self.beta_user.username, u'Pröblem0', ['Option 1', 'Option 2'])
        self.assertEqual(resp.status_code, 404)
        self.submit_student_answer(self.beta_user.username, u'Pröblem1', ['Option 1', 'Option 2'])

        with patch('instructor_task.tasks_helper._get_current_task'):
            result = upload_problem_grade_report(None, None, self.course.id, None, 'graded')
            self.assertDictContainsSubset(
                {'action_name': 'graded', 'attempted': 4, 'succeeded': 4, 'failed': 0}, result
            )
        problem_names = [u'Homework 1: Problem - Pröblem0', u'Homework 1: Problem - Pröblem1']
        header_row = [u'Student ID', u'Email', u'Username', u'Final Grade']
        for problem in problem_names:
            header_row += [problem + ' (Earned)', problem + ' (Possible)']

        user_grades = [
            {'user': self.staff_user, 'grade': [u'0.0', u'N/A', u'N/A', u'N/A', u'N/A']},
            {'user': self.alpha_user, 'grade': [u'1.0', u'2.0', u'2.0', u'N/A', u'N/A']},
            {'user': self.beta_user, 'grade': [u'0.5', u'N/A', u'N/A', u'1.0', u'2.0']},
            {'user': self.non_cohorted_user, 'grade': [u'0.0', u'N/A', u'N/A', u'N/A', u'N/A']},
        ]

        # Verify generated grades and expected grades match
        expected_grades = [self._format_user_grade(header_row, **grade) for grade in user_grades]
        self.verify_rows_in_csv(expected_grades)


@ddt.ddt
class TestReportStore(TestReportMixin, InstructorTaskCourseTestCase):
    """Tests for the ReportStore model"""

    def setUp(self):
        super(TestReportStore, self).setUp()
        self.course = CourseFactory.create()

    def test_delete_report(self):
        report_store = ReportStore.from_config(config_name='GRADES_DOWNLOAD')
        task_input = {'features': []}

        links = report_store.links_for(self.course.id)
        self.assertEquals(len(links), 0)
        with patch('instructor_task.tasks_helper._get_current_task'):
            upload_students_csv(None, None, self.course.id, task_input, 'calculated')
        links = report_store.links_for(self.course.id)
        self.assertEquals(len(links), 1)

        filename = links[0][0]
        report_store.delete_file(self.course.id, filename)

        links = report_store.links_for(self.course.id)
        self.assertEquals(len(links), 0)


@ddt.ddt
class TestExecutiveSummaryReport(TestReportMixin, InstructorTaskCourseTestCase):
    """
    Tests that Executive Summary report generation works.
    """
    def setUp(self):
        super(TestExecutiveSummaryReport, self).setUp()
        self.course = CourseFactory.create()
        CourseModeFactory.create(course_id=self.course.id, min_price=50)

        self.instructor = InstructorFactory(course_key=self.course.id)
        self.student1 = UserFactory()
        self.student2 = UserFactory()
        self.student1_cart = Order.get_cart_for_user(self.student1)
        self.student2_cart = Order.get_cart_for_user(self.student2)

        self.sale_invoice_1 = Invoice.objects.create(
            total_amount=1234.32, company_name='Test1', company_contact_name='TestName',
            company_contact_email='Test@company.com',
            recipient_name='Testw', recipient_email='test1@test.com', customer_reference_number='2Fwe23S',
            internal_reference="A", course_id=self.course.id, is_valid=True
        )
        InvoiceTransaction.objects.create(
            invoice=self.sale_invoice_1,
            amount=self.sale_invoice_1.total_amount,
            status='completed',
            created_by=self.instructor,
            last_modified_by=self.instructor
        )
        self.invoice_item = CourseRegistrationCodeInvoiceItem.objects.create(
            invoice=self.sale_invoice_1,
            qty=10,
            unit_price=1234.32,
            course_id=self.course.id
        )
        for i in range(5):
            coupon = Coupon(
                code='coupon{0}'.format(i), description='test_description', course_id=self.course.id,
                percentage_discount='{0}'.format(i), created_by=self.instructor, is_active=True,
            )
            coupon.save()

    def test_successfully_generate_executive_summary_report(self):
        """
        Test that successfully generates the executive summary report.
        """
        task_input = {'features': []}
        with patch('instructor_task.tasks_helper._get_current_task'):
            result = upload_exec_summary_report(
                None, None, self.course.id,
                task_input, 'generating executive summary report'
            )
        ReportStore.from_config(config_name='FINANCIAL_REPORTS')
        self.assertDictContainsSubset({'attempted': 1, 'succeeded': 1, 'failed': 0}, result)

    def students_purchases(self):
        """
        Students purchases the courses using enrollment
        and coupon codes.
        """
        self.client.login(username=self.student1.username, password='test')
        paid_course_reg_item = PaidCourseRegistration.add_to_order(self.student1_cart, self.course.id)
        # update the quantity of the cart item paid_course_reg_item
        resp = self.client.post(reverse('shoppingcart.views.update_user_cart'), {
            'ItemId': paid_course_reg_item.id, 'qty': '4'
        })
        self.assertEqual(resp.status_code, 200)
        # apply the coupon code to the item in the cart
        resp = self.client.post(reverse('shoppingcart.views.use_code'), {'code': 'coupon1'})
        self.assertEqual(resp.status_code, 200)

        self.student1_cart.purchase()

        course_reg_codes = CourseRegistrationCode.objects.filter(order=self.student1_cart)
        redeem_url = reverse('register_code_redemption', args=[course_reg_codes[0].code])
        response = self.client.get(redeem_url)
        self.assertEquals(response.status_code, 200)
        # check button text
        self.assertTrue('Activate Course Enrollment' in response.content)

        response = self.client.post(redeem_url)
        self.assertEquals(response.status_code, 200)

        self.client.login(username=self.student2.username, password='test')
        PaidCourseRegistration.add_to_order(self.student2_cart, self.course.id)

        # apply the coupon code to the item in the cart
        resp = self.client.post(reverse('shoppingcart.views.use_code'), {'code': 'coupon1'})
        self.assertEqual(resp.status_code, 200)

        self.student2_cart.purchase()

    @patch.dict('django.conf.settings.FEATURES', {'ENABLE_PAID_COURSE_REGISTRATION': True})
    def test_generate_executive_summary_report(self):
        """
        test to generate executive summary report
        and then test the report authenticity.
        """
        self.students_purchases()
        task_input = {'features': []}
        with patch('instructor_task.tasks_helper._get_current_task'):
            result = upload_exec_summary_report(
                None, None, self.course.id,
                task_input, 'generating executive summary report'
            )
        report_store = ReportStore.from_config(config_name='FINANCIAL_REPORTS')
        expected_data = [
            'Gross Revenue Collected', '$1481.82',
            'Gross Revenue Pending', '$0.00',
            'Average Price per Seat', '$296.36',
            'Number of seats purchased using coupon codes', '<td>2</td>'
        ]
        self.assertDictContainsSubset({'attempted': 1, 'succeeded': 1, 'failed': 0}, result)
        self._verify_html_file_report(report_store, expected_data)

    def _verify_html_file_report(self, report_store, expected_data):
        """
        Verify grade report data.
        """
        report_html_filename = report_store.links_for(self.course.id)[0][0]
        with open(report_store.path_to(self.course.id, report_html_filename)) as html_file:
            html_file_data = html_file.read()
            for data in expected_data:
                self.assertTrue(data in html_file_data)


@ddt.ddt
class TestCourseSurveyReport(TestReportMixin, InstructorTaskCourseTestCase):
    """
    Tests that Course Survey report generation works.
    """
    def setUp(self):
        super(TestCourseSurveyReport, self).setUp()
        self.course = CourseFactory.create()

        self.question1 = "question1"
        self.question2 = "question2"
        self.question3 = "question3"
        self.answer1 = "answer1"
        self.answer2 = "answer2"
        self.answer3 = "answer3"

        self.student1 = UserFactory()
        self.student2 = UserFactory()

        self.test_survey_name = 'TestSurvey'
        self.test_form = '<input name="field1"></input>'
        self.survey_form = SurveyForm.create(self.test_survey_name, self.test_form)

        self.survey1 = SurveyAnswer.objects.create(user=self.student1, form=self.survey_form, course_key=self.course.id,
                                                   field_name=self.question1, field_value=self.answer1)
        self.survey2 = SurveyAnswer.objects.create(user=self.student1, form=self.survey_form, course_key=self.course.id,
                                                   field_name=self.question2, field_value=self.answer2)
        self.survey3 = SurveyAnswer.objects.create(user=self.student2, form=self.survey_form, course_key=self.course.id,
                                                   field_name=self.question1, field_value=self.answer3)
        self.survey4 = SurveyAnswer.objects.create(user=self.student2, form=self.survey_form, course_key=self.course.id,
                                                   field_name=self.question2, field_value=self.answer2)
        self.survey5 = SurveyAnswer.objects.create(user=self.student2, form=self.survey_form, course_key=self.course.id,
                                                   field_name=self.question3, field_value=self.answer1)

    def test_successfully_generate_course_survey_report(self):
        """
        Test that successfully generates the course survey report.
        """
        task_input = {'features': []}
        with patch('instructor_task.tasks_helper._get_current_task'):
            result = upload_course_survey_report(
                None, None, self.course.id,
                task_input, 'generating course survey report'
            )
        self.assertDictContainsSubset({'attempted': 2, 'succeeded': 2, 'failed': 0}, result)

    @patch.dict('django.conf.settings.FEATURES', {'ENABLE_PAID_COURSE_REGISTRATION': True})
    def test_generate_course_survey_report(self):
        """
        test to generate course survey report
        and then test the report authenticity.
        """

        task_input = {'features': []}
        with patch('instructor_task.tasks_helper._get_current_task'):
            result = upload_course_survey_report(
                None, None, self.course.id,
                task_input, 'generating course survey report'
            )

        report_store = ReportStore.from_config(config_name='GRADES_DOWNLOAD')
        header_row = ",".join(['User ID', 'User Name', 'Email', self.question1, self.question2, self.question3])
        student1_row = ",".join([
            str(self.student1.id),  # pylint: disable=no-member
            self.student1.username,
            self.student1.email,
            self.answer1,
            self.answer2
        ])
        student2_row = ",".join([
            str(self.student2.id),  # pylint: disable=no-member
            self.student2.username,
            self.student2.email,
            self.answer3,
            self.answer2,
            self.answer1
        ])
        expected_data = [header_row, student1_row, student2_row]

        self.assertDictContainsSubset({'attempted': 2, 'succeeded': 2, 'failed': 0}, result)
        self._verify_csv_file_report(report_store, expected_data)

    def _verify_csv_file_report(self, report_store, expected_data):
        """
        Verify course survey data.
        """
        report_csv_filename = report_store.links_for(self.course.id)[0][0]
        with open(report_store.path_to(self.course.id, report_csv_filename)) as csv_file:
            csv_file_data = csv_file.read()
            for data in expected_data:
                self.assertIn(data, csv_file_data)


@ddt.ddt
class TestStudentReport(TestReportMixin, InstructorTaskCourseTestCase):
    """
    Tests that CSV student profile report generation works.
    """
    def setUp(self):
        super(TestStudentReport, self).setUp()
        self.course = CourseFactory.create()

    def test_success(self):
        self.create_student('student', 'student@example.com')
        task_input = {'features': []}
        with patch('instructor_task.tasks_helper._get_current_task'):
            result = upload_students_csv(None, None, self.course.id, task_input, 'calculated')
        report_store = ReportStore.from_config(config_name='GRADES_DOWNLOAD')
        links = report_store.links_for(self.course.id)

        self.assertEquals(len(links), 1)
        self.assertDictContainsSubset({'attempted': 1, 'succeeded': 1, 'failed': 0}, result)

    @ddt.data([u'student', u'student\xec'])
    def test_unicode_usernames(self, students):
        """
        Test that students with unicode characters in their usernames
        are handled.
        """
        for i, student in enumerate(students):
            self.create_student(username=student, email='student{0}@example.com'.format(i))

        self.current_task = Mock()
        self.current_task.update_state = Mock()
        task_input = {
            'features': [
                'id', 'username', 'name', 'email', 'language', 'location',
                'year_of_birth', 'gender', 'level_of_education', 'mailing_address',
                'goals'
            ]
        }
        with patch('instructor_task.tasks_helper._get_current_task') as mock_current_task:
            mock_current_task.return_value = self.current_task
            result = upload_students_csv(None, None, self.course.id, task_input, 'calculated')
        # This assertion simply confirms that the generation completed with no errors
        num_students = len(students)
        self.assertDictContainsSubset({'attempted': num_students, 'succeeded': num_students, 'failed': 0}, result)


<<<<<<< HEAD
class TestReponsesReport(TestReportMixin, ModuleStoreTestCase):
    """
    Tests that CSV student responses report generation works.
    """
    MODULESTORE = TEST_DATA_XML_MODULESTORE

    def test_unicode(self):
        course_key = CourseKey.from_string('edX/unicode_graded/2012_Fall')
        self.course = get_course_by_id(course_key)
        self.problem_location = Location("edX", "unicode_graded", "2012_Fall", "problem", "H1P1")

        self.student = UserFactory(username=u'student\xec')
        CourseEnrollmentFactory.create(user=self.student, course_id=self.course.id)

        StudentModuleFactory.create(
            course_id=self.course.id,
            module_state_key=self.problem_location,
            student=self.student,
            grade=0,
            state=u'{"student_answers":{"fake-problem":"caf\xe9"}}',
        )

        result = push_student_responses_to_s3(None, None, self.course.id, None, 'generated')
        self.assertEqual(result, "succeeded")


class TestInstructorOra2Report(TestReportMixin, InstructorTaskCourseTestCase):
    """
    Tests that ORA2 response report generation works.
    """
    def setUp(self):
        super(TestInstructorOra2Report, self).setUp()
        self.course = CourseFactory.create(org=TEST_COURSE_ORG,
                                           number=TEST_COURSE_NUMBER,
                                           display_name=TEST_COURSE_NAME)

        self.current_task = Mock()
        self.current_task.update_state = Mock()

    def tearDown(self):
        if os.path.exists(settings.ORA2_RESPONSES_DOWNLOAD['ROOT_PATH']):
            shutil.rmtree(settings.ORA2_RESPONSES_DOWNLOAD['ROOT_PATH'])

    def test_report_fails_if_error(self):
        with patch('instructor_task.tasks_helper.collect_anonymous_ora2_data') as mock_collect_data:
            mock_collect_data.side_effect = KeyError

            with patch('instructor_task.tasks_helper._get_current_task') as mock_current_task:
                mock_current_task.return_value = self.current_task

                self.assertEqual(push_ora2_responses_to_s3(None, None, self.course.id, {'include_email': 'False'}, 'generated'), UPDATE_STATUS_FAILED)

    @patch('instructor_task.tasks_helper.datetime')
    def test_report_stores_results(self, mock_time):
        start_time = datetime.now(UTC)
        mock_time.now.return_value = start_time

        test_header = ['field1', 'field2']
        test_rows = [['row1_field1', 'row1_field2'], ['row2_field1', 'row2_field2']]

        with patch('instructor_task.tasks_helper._get_current_task') as mock_current_task:
            mock_current_task.return_value = self.current_task

            with patch('instructor_task.tasks_helper.collect_anonymous_ora2_data') as mock_collect_data:
                mock_collect_data.return_value = (test_header, test_rows)

                with patch('instructor_task.models.LocalFSReportStore.store_rows') as mock_store_rows:

                    timestamp_str = start_time.strftime('%Y-%m-%d-%H%M')
                    course_id_string = urllib.quote(self.course.id.to_deprecated_string().replace('/', '_'))
                    filename = u'{}_ORA2_responses_anonymous_{}.csv'.format(course_id_string, timestamp_str)
                    return_val = push_ora2_responses_to_s3(None, None, self.course.id, {'include_email': 'False'}, 'generated')
                    self.assertEqual(return_val, UPDATE_STATUS_SUCCEEDED)
                    mock_store_rows.assert_called_once_with(self.course.id, filename, [test_header] + test_rows)


class TestInstructorOra2EmailReport(TestReportMixin, InstructorTaskCourseTestCase):
    """
    Tests that ORA2 response report generation works.
    """
    def setUp(self):
        super(TestInstructorOra2EmailReport, self).setUp()
        self.course = CourseFactory.create(org=TEST_COURSE_ORG,
                                           number=TEST_COURSE_NUMBER,
                                           display_name=TEST_COURSE_NAME)

        self.current_task = Mock()
        self.current_task.update_state = Mock()

    def tearDown(self):
        if os.path.exists(settings.ORA2_RESPONSES_DOWNLOAD['ROOT_PATH']):
            shutil.rmtree(settings.ORA2_RESPONSES_DOWNLOAD['ROOT_PATH'])

    def test_report_fails_if_error(self):
        with patch('instructor_task.tasks_helper.collect_email_ora2_data') as mock_collect_data:
            mock_collect_data.side_effect = KeyError

            with patch('instructor_task.tasks_helper._get_current_task') as mock_current_task:
                mock_current_task.return_value = self.current_task

                self.assertEqual(push_ora2_responses_to_s3(None, None, self.course.id, {'include_email': 'True'}, 'generated'), UPDATE_STATUS_FAILED)

    @patch('instructor_task.tasks_helper.datetime')
    def test_report_stores_results(self, mock_time):
        start_time = datetime.now(UTC)
        mock_time.now.return_value = start_time

        test_header = ['field1', 'field2']
        test_rows = [['row1_field1', 'row1_field2'], ['row2_field1', 'row2_field2']]

        with patch('instructor_task.tasks_helper._get_current_task') as mock_current_task:
            mock_current_task.return_value = self.current_task

            with patch('instructor_task.tasks_helper.collect_email_ora2_data') as mock_collect_data:
                mock_collect_data.return_value = (test_header, test_rows)

                with patch('instructor_task.models.LocalFSReportStore.store_rows') as mock_store_rows:
                    timestamp_str = start_time.strftime('%Y-%m-%d-%H%M')
                    course_id_string = urllib.quote(self.course.id.to_deprecated_string().replace('/', '_'))
                    filename = u'{}_ORA2_responses_including_email_{}.csv'.format(course_id_string, timestamp_str)
                    return_val = push_ora2_responses_to_s3(None, None, self.course.id, {'include_email': 'True'}, 'generated')
                    self.assertEqual(return_val, UPDATE_STATUS_SUCCEEDED)
                    mock_store_rows.assert_called_once_with(self.course.id, filename, [test_header] + test_rows)


class TestInstructorCourseForumsReport(TestReportMixin, InstructorTaskCourseTestCase):
    """
    Tests that course forums usage report generation works.
    """
    def setUp(self):
        super(TestInstructorCourseForumsReport, self).setUp()
        self.course = CourseFactory.create(org=TEST_COURSE_ORG,
                                           number=TEST_COURSE_NUMBER,
                                           display_name=TEST_COURSE_NAME)

        self.current_task = Mock()
        self.current_task.update_state = Mock()

    def test_report_fails_if_error(self):
        with patch('instructor_task.tasks_helper.collect_course_forums_data') as mock_collect_data:
            mock_collect_data.side_effect = KeyError

            with patch('instructor_task.tasks_helper._get_current_task') as mock_current_task:
                mock_current_task.return_value = self.current_task

                self.assertEqual(push_course_forums_data_to_s3(None, None, self.course.id, None, 'generated'), UPDATE_STATUS_FAILED)

    @patch('instructor_task.tasks_helper.datetime')
    def test_report_stores_results(self, mock_time):
        start_time = datetime.now(UTC)
        mock_time.now.return_value = start_time

        test_header = ['Date', 'Type', 'Number', 'Up Votes', 'Down Votes', 'Net Points']
        test_rows = [['row1_field1', 'row1_field2'], ['row2_field1', 'row2_field2']]

        with patch('instructor_task.tasks_helper._get_current_task') as mock_current_task:
            mock_current_task.return_value = self.current_task

            with patch('instructor_task.tasks_helper.collect_course_forums_data') as mock_collect_data:
                mock_collect_data.return_value = (test_header, test_rows)

                with patch('instructor_task.models.LocalFSReportStore.store_rows'):
                    return_val = push_course_forums_data_to_s3(None, None, self.course.id, None, 'generated')
                    self.assertEqual(return_val, UPDATE_STATUS_SUCCEEDED)


class TestInstructorStudentForumsReport(TestReportMixin, InstructorTaskCourseTestCase):
    """
    Tests that Student forums usage report generation works.
    """
    def setUp(self):
        super(TestInstructorStudentForumsReport, self).setUp()
        self.course = CourseFactory.create(org=TEST_COURSE_ORG,
                                           number=TEST_COURSE_NUMBER,
                                           display_name=TEST_COURSE_NAME)

        self.current_task = Mock()
        self.current_task.update_state = Mock()

    def test_report_fails_if_error(self):
        with patch('instructor_task.tasks_helper.collect_student_forums_data') as mock_collect_data:
            mock_collect_data.side_effect = KeyError

            with patch('instructor_task.tasks_helper._get_current_task') as mock_current_task:
                mock_current_task.return_value = self.current_task

                self.assertEqual(push_student_forums_data_to_s3(None, None, self.course.id, None, 'generated'), UPDATE_STATUS_FAILED)

    @patch('instructor_task.tasks_helper.datetime')
    def test_report_stores_results(self, mock_time):
        start_time = datetime.now(UTC)
        mock_time.now.return_value = start_time

        test_header = ['Username', 'Posts', 'Votes']
        test_rows = [['row1_field1', 'row1_field2', 'row1_field3'], ['row2_field1', 'row2_field2', 'row2_field3']]

        with patch('instructor_task.tasks_helper._get_current_task') as mock_current_task:
            mock_current_task.return_value = self.current_task

            with patch('instructor_task.tasks_helper.collect_student_forums_data') as mock_collect_data:
                mock_collect_data.return_value = (test_header, test_rows)

                with patch('instructor_task.models.LocalFSReportStore.store_rows'):
                    return_val = push_student_forums_data_to_s3(None, None, self.course.id, None, 'generated')
                    self.assertEqual(return_val, UPDATE_STATUS_SUCCEEDED)
=======
class TestTeamStudentReport(TestReportMixin, InstructorTaskCourseTestCase):
    "Test the student report when including teams information. "

    def setUp(self):
        super(TestTeamStudentReport, self).setUp()
        self.course = CourseFactory.create(teams_configuration={
            'max_size': 2, 'topics': [{'topic-id': 'topic', 'name': 'Topic', 'description': 'A Topic'}]
        })
        self.student1 = UserFactory.create()
        CourseEnrollment.enroll(self.student1, self.course.id)
        self.student2 = UserFactory.create()
        CourseEnrollment.enroll(self.student2, self.course.id)

    def _generate_and_verify_teams_column(self, username, expected_team):
        """ Run the upload_students_csv task and verify that the correct team was added to the CSV. """
        current_task = Mock()
        current_task.update_state = Mock()
        task_input = {
            'features': [
                'id', 'username', 'name', 'email', 'language', 'location',
                'year_of_birth', 'gender', 'level_of_education', 'mailing_address',
                'goals', 'team'
            ]
        }
        with patch('instructor_task.tasks_helper._get_current_task') as mock_current_task:
            mock_current_task.return_value = current_task
            result = upload_students_csv(None, None, self.course.id, task_input, 'calculated')
            self.assertDictContainsSubset({'attempted': 2, 'succeeded': 2, 'failed': 0}, result)
            report_store = ReportStore.from_config(config_name='GRADES_DOWNLOAD')
            report_csv_filename = report_store.links_for(self.course.id)[0][0]
            with open(report_store.path_to(self.course.id, report_csv_filename)) as csv_file:
                for row in unicodecsv.DictReader(csv_file):
                    if row.get('username') == username:
                        self.assertEqual(row['team'], expected_team)

    def test_team_column_no_teams(self):
        self._generate_and_verify_teams_column(self.student1.username, UNAVAILABLE)
        self._generate_and_verify_teams_column(self.student2.username, UNAVAILABLE)

    def test_team_column_with_teams(self):
        team1 = CourseTeamFactory.create(course_id=self.course.id)
        CourseTeamMembershipFactory.create(team=team1, user=self.student1)
        team2 = CourseTeamFactory.create(course_id=self.course.id)
        CourseTeamMembershipFactory.create(team=team2, user=self.student2)
        self._generate_and_verify_teams_column(self.student1.username, team1.name)
        self._generate_and_verify_teams_column(self.student2.username, team2.name)

    def test_team_column_with_deleted_team(self):
        team1 = CourseTeamFactory.create(course_id=self.course.id)
        membership1 = CourseTeamMembershipFactory.create(team=team1, user=self.student1)
        team2 = CourseTeamFactory.create(course_id=self.course.id)
        CourseTeamMembershipFactory.create(team=team2, user=self.student2)

        team1.delete()
        membership1.delete()

        self._generate_and_verify_teams_column(self.student1.username, UNAVAILABLE)
        self._generate_and_verify_teams_column(self.student2.username, team2.name)
>>>>>>> 3bd9f95a


@ddt.ddt
class TestListMayEnroll(TestReportMixin, InstructorTaskCourseTestCase):
    """
    Tests that generation of CSV files containing information about
    students who may enroll in a given course (but have not signed up
    for it yet) works.
    """
    def _create_enrollment(self, email):
        "Factory method for creating CourseEnrollmentAllowed objects."
        return CourseEnrollmentAllowed.objects.create(
            email=email, course_id=self.course.id
        )

    def setUp(self):
        super(TestListMayEnroll, self).setUp()
        self.course = CourseFactory.create()

    def test_success(self):
        self._create_enrollment('user@example.com')
        task_input = {'features': []}
        with patch('instructor_task.tasks_helper._get_current_task'):
            result = upload_may_enroll_csv(None, None, self.course.id, task_input, 'calculated')
        report_store = ReportStore.from_config(config_name='GRADES_DOWNLOAD')
        links = report_store.links_for(self.course.id)

        self.assertEquals(len(links), 1)
        self.assertDictContainsSubset({'attempted': 1, 'succeeded': 1, 'failed': 0}, result)

    def test_unicode_email_addresses(self):
        """
        Test handling of unicode characters in email addresses of students
        who may enroll in a course.
        """
        enrollments = [u'student@example.com', u'ni\xf1o@example.com']
        for email in enrollments:
            self._create_enrollment(email)

        task_input = {'features': ['email']}
        with patch('instructor_task.tasks_helper._get_current_task'):
            result = upload_may_enroll_csv(None, None, self.course.id, task_input, 'calculated')
        # This assertion simply confirms that the generation completed with no errors
        num_enrollments = len(enrollments)
        self.assertDictContainsSubset({'attempted': num_enrollments, 'succeeded': num_enrollments, 'failed': 0}, result)


class MockDefaultStorage(object):
    """Mock django's DefaultStorage"""
    def __init__(self):
        pass

    def open(self, file_name):
        """Mock out DefaultStorage.open with standard python open"""
        return open(file_name)


@patch('instructor_task.tasks_helper.DefaultStorage', new=MockDefaultStorage)
class TestCohortStudents(TestReportMixin, InstructorTaskCourseTestCase):
    """
    Tests that bulk student cohorting works.
    """
    def setUp(self):
        super(TestCohortStudents, self).setUp()

        self.course = CourseFactory.create()
        self.cohort_1 = CohortFactory(course_id=self.course.id, name='Cohort 1')
        self.cohort_2 = CohortFactory(course_id=self.course.id, name='Cohort 2')
        self.student_1 = self.create_student(username=u'student_1\xec', email='student_1@example.com')
        self.student_2 = self.create_student(username='student_2', email='student_2@example.com')
        self.csv_header_row = ['Cohort Name', 'Exists', 'Students Added', 'Students Not Found']

    def _cohort_students_and_upload(self, csv_data):
        """
        Call `cohort_students_and_upload` with a file generated from `csv_data`.
        """
        with tempfile.NamedTemporaryFile() as temp_file:
            temp_file.write(csv_data.encode('utf-8'))
            temp_file.flush()
            with patch('instructor_task.tasks_helper._get_current_task'):
                return cohort_students_and_upload(None, None, self.course.id, {'file_name': temp_file.name}, 'cohorted')

    def test_username(self):
        result = self._cohort_students_and_upload(
            u'username,email,cohort\n'
            u'student_1\xec,,Cohort 1\n'
            u'student_2,,Cohort 2'
        )
        self.assertDictContainsSubset({'total': 2, 'attempted': 2, 'succeeded': 2, 'failed': 0}, result)
        self.verify_rows_in_csv(
            [
                dict(zip(self.csv_header_row, ['Cohort 1', 'True', '1', ''])),
                dict(zip(self.csv_header_row, ['Cohort 2', 'True', '1', ''])),
            ],
            verify_order=False
        )

    def test_email(self):
        result = self._cohort_students_and_upload(
            'username,email,cohort\n'
            ',student_1@example.com,Cohort 1\n'
            ',student_2@example.com,Cohort 2'
        )
        self.assertDictContainsSubset({'total': 2, 'attempted': 2, 'succeeded': 2, 'failed': 0}, result)
        self.verify_rows_in_csv(
            [
                dict(zip(self.csv_header_row, ['Cohort 1', 'True', '1', ''])),
                dict(zip(self.csv_header_row, ['Cohort 2', 'True', '1', ''])),
            ],
            verify_order=False
        )

    def test_username_and_email(self):
        result = self._cohort_students_and_upload(
            u'username,email,cohort\n'
            u'student_1\xec,student_1@example.com,Cohort 1\n'
            u'student_2,student_2@example.com,Cohort 2'
        )
        self.assertDictContainsSubset({'total': 2, 'attempted': 2, 'succeeded': 2, 'failed': 0}, result)
        self.verify_rows_in_csv(
            [
                dict(zip(self.csv_header_row, ['Cohort 1', 'True', '1', ''])),
                dict(zip(self.csv_header_row, ['Cohort 2', 'True', '1', ''])),
            ],
            verify_order=False
        )

    def test_prefer_email(self):
        """
        Test that `cohort_students_and_upload` greedily prefers 'email' over
        'username' when identifying the user.  This means that if a correct
        email is present, an incorrect or non-matching username will simply be
        ignored.
        """
        result = self._cohort_students_and_upload(
            u'username,email,cohort\n'
            u'student_1\xec,student_1@example.com,Cohort 1\n'  # valid username and email
            u'Invalid,student_2@example.com,Cohort 2'      # invalid username, valid email
        )
        self.assertDictContainsSubset({'total': 2, 'attempted': 2, 'succeeded': 2, 'failed': 0}, result)
        self.verify_rows_in_csv(
            [
                dict(zip(self.csv_header_row, ['Cohort 1', 'True', '1', ''])),
                dict(zip(self.csv_header_row, ['Cohort 2', 'True', '1', ''])),
            ],
            verify_order=False
        )

    def test_non_existent_user(self):
        result = self._cohort_students_and_upload(
            'username,email,cohort\n'
            'Invalid,,Cohort 1\n'
            'student_2,also_fake@bad.com,Cohort 2'
        )
        self.assertDictContainsSubset({'total': 2, 'attempted': 2, 'succeeded': 0, 'failed': 2}, result)
        self.verify_rows_in_csv(
            [
                dict(zip(self.csv_header_row, ['Cohort 1', 'True', '0', 'Invalid'])),
                dict(zip(self.csv_header_row, ['Cohort 2', 'True', '0', 'also_fake@bad.com'])),
            ],
            verify_order=False
        )

    def test_non_existent_cohort(self):
        result = self._cohort_students_and_upload(
            'username,email,cohort\n'
            ',student_1@example.com,Does Not Exist\n'
            'student_2,,Cohort 2'
        )
        self.assertDictContainsSubset({'total': 2, 'attempted': 2, 'succeeded': 1, 'failed': 1}, result)
        self.verify_rows_in_csv(
            [
                dict(zip(self.csv_header_row, ['Does Not Exist', 'False', '0', ''])),
                dict(zip(self.csv_header_row, ['Cohort 2', 'True', '1', ''])),
            ],
            verify_order=False
        )

    def test_too_few_commas(self):
        """
        A CSV file may be malformed and lack traling commas at the end of a row.
        In this case, those cells take on the value None by the CSV parser.
        Make sure we handle None values appropriately.

        i.e.:
            header_1,header_2,header_3
            val_1,val_2,val_3  <- good row
            val_1,,  <- good row
            val_1    <- bad row; no trailing commas to indicate empty rows
        """
        result = self._cohort_students_and_upload(
            u'username,email,cohort\n'
            u'student_1\xec,\n'
            u'student_2'
        )
        self.assertDictContainsSubset({'total': 2, 'attempted': 2, 'succeeded': 0, 'failed': 2}, result)
        self.verify_rows_in_csv(
            [
                dict(zip(self.csv_header_row, ['', 'False', '0', ''])),
            ],
            verify_order=False
        )

    def test_only_header_row(self):
        result = self._cohort_students_and_upload(
            u'username,email,cohort'
        )
        self.assertDictContainsSubset({'total': 0, 'attempted': 0, 'succeeded': 0, 'failed': 0}, result)
        self.verify_rows_in_csv([])

    def test_carriage_return(self):
        """
        Test that we can handle carriage returns in our file.
        """
        result = self._cohort_students_and_upload(
            u'username,email,cohort\r'
            u'student_1\xec,,Cohort 1\r'
            u'student_2,,Cohort 2'
        )
        self.assertDictContainsSubset({'total': 2, 'attempted': 2, 'succeeded': 2, 'failed': 0}, result)
        self.verify_rows_in_csv(
            [
                dict(zip(self.csv_header_row, ['Cohort 1', 'True', '1', ''])),
                dict(zip(self.csv_header_row, ['Cohort 2', 'True', '1', ''])),
            ],
            verify_order=False
        )

    def test_carriage_return_line_feed(self):
        """
        Test that we can handle carriage returns and line feeds in our file.
        """
        result = self._cohort_students_and_upload(
            u'username,email,cohort\r\n'
            u'student_1\xec,,Cohort 1\r\n'
            u'student_2,,Cohort 2'
        )
        self.assertDictContainsSubset({'total': 2, 'attempted': 2, 'succeeded': 2, 'failed': 0}, result)
        self.verify_rows_in_csv(
            [
                dict(zip(self.csv_header_row, ['Cohort 1', 'True', '1', ''])),
                dict(zip(self.csv_header_row, ['Cohort 2', 'True', '1', ''])),
            ],
            verify_order=False
        )

    def test_move_users_to_new_cohort(self):
        membership1 = CohortMembership(course_user_group=self.cohort_1, user=self.student_1)
        membership1.save()
        membership2 = CohortMembership(course_user_group=self.cohort_2, user=self.student_2)
        membership2.save()

        result = self._cohort_students_and_upload(
            u'username,email,cohort\n'
            u'student_1\xec,,Cohort 2\n'
            u'student_2,,Cohort 1'
        )
        self.assertDictContainsSubset({'total': 2, 'attempted': 2, 'succeeded': 2, 'failed': 0}, result)
        self.verify_rows_in_csv(
            [
                dict(zip(self.csv_header_row, ['Cohort 1', 'True', '1', ''])),
                dict(zip(self.csv_header_row, ['Cohort 2', 'True', '1', ''])),
            ],
            verify_order=False
        )

    def test_move_users_to_same_cohort(self):
        membership1 = CohortMembership(course_user_group=self.cohort_1, user=self.student_1)
        membership1.save()
        membership2 = CohortMembership(course_user_group=self.cohort_2, user=self.student_2)
        membership2.save()

        result = self._cohort_students_and_upload(
            u'username,email,cohort\n'
            u'student_1\xec,,Cohort 1\n'
            u'student_2,,Cohort 2'
        )
        self.assertDictContainsSubset({'total': 2, 'attempted': 2, 'skipped': 2, 'failed': 0}, result)
        self.verify_rows_in_csv(
            [
                dict(zip(self.csv_header_row, ['Cohort 1', 'True', '0', ''])),
                dict(zip(self.csv_header_row, ['Cohort 2', 'True', '0', ''])),
            ],
            verify_order=False
        )


@ddt.ddt
@patch('instructor_task.tasks_helper.DefaultStorage', new=MockDefaultStorage)
class TestGradeReportEnrollmentAndCertificateInfo(TestReportMixin, InstructorTaskModuleTestCase):
    """
    Test that grade report has correct user enrolment, verification, and certificate information.
    """
    def setUp(self):
        super(TestGradeReportEnrollmentAndCertificateInfo, self).setUp()

        self.initialize_course()

        self.create_problem()

        self.columns_to_check = [
            'Enrollment Track',
            'Verification Status',
            'Certificate Eligible',
            'Certificate Delivered',
            'Certificate Type'
        ]

    def create_problem(self, problem_display_name='test_problem', parent=None):
        """
        Create a multiple choice response problem.
        """
        if parent is None:
            parent = self.problem_section

        factory = MultipleChoiceResponseXMLFactory()
        args = {'choices': [False, True, False]}
        problem_xml = factory.build_xml(**args)
        ItemFactory.create(
            parent_location=parent.location,
            parent=parent,
            category="problem",
            display_name=problem_display_name,
            data=problem_xml
        )

    def user_is_embargoed(self, user, is_embargoed):
        """
        Set a users emabargo state.
        """
        user_profile = UserFactory(username=user.username, email=user.email).profile
        user_profile.allow_certificate = not is_embargoed
        user_profile.save()

    def _verify_csv_data(self, username, expected_data):
        """
        Verify grade report data.
        """
        with patch('instructor_task.tasks_helper._get_current_task'):
            upload_grades_csv(None, None, self.course.id, None, 'graded')
            report_store = ReportStore.from_config(config_name='GRADES_DOWNLOAD')
            report_csv_filename = report_store.links_for(self.course.id)[0][0]
            with open(report_store.path_to(self.course.id, report_csv_filename)) as csv_file:
                for row in unicodecsv.DictReader(csv_file):
                    if row.get('username') == username:
                        csv_row_data = [row[column] for column in self.columns_to_check]
                        self.assertEqual(csv_row_data, expected_data)

    def _create_user_data(self,
                          user_enroll_mode,
                          has_passed,
                          whitelisted,
                          is_embargoed,
                          verification_status,
                          certificate_status,
                          certificate_mode):
        """
        Create user data to be used during grade report generation.
        """

        user = self.create_student('u1', mode=user_enroll_mode)

        if has_passed:
            self.submit_student_answer('u1', 'test_problem', ['choice_1'])

        CertificateWhitelistFactory.create(user=user, course_id=self.course.id, whitelist=whitelisted)

        self.user_is_embargoed(user, is_embargoed)

        if user_enroll_mode in CourseMode.VERIFIED_MODES:
            SoftwareSecurePhotoVerificationFactory.create(user=user, status=verification_status)

        GeneratedCertificateFactory.create(
            user=user,
            course_id=self.course.id,
            status=certificate_status,
            mode=certificate_mode
        )

        return user

    @ddt.data(
        (
            'verified', False, False, False, 'approved', 'notpassing', 'honor',
            ['verified', 'ID Verified', 'N', 'N', 'N/A']
        ),
        (
            'verified', False, True, False, 'approved', 'downloadable', 'verified',
            ['verified', 'ID Verified', 'Y', 'Y', 'verified']
        ),
        (
            'honor', True, True, True, 'approved', 'restricted', 'honor',
            ['honor', 'N/A', 'N', 'N', 'N/A']
        ),
        (
            'verified', True, True, False, 'must_retry', 'downloadable', 'honor',
            ['verified', 'Not ID Verified', 'Y', 'Y', 'honor']
        ),
    )
    @ddt.unpack
    def test_grade_report_enrollment_and_certificate_info(
            self,
            user_enroll_mode,
            has_passed,
            whitelisted,
            is_embargoed,
            verification_status,
            certificate_status,
            certificate_mode,
            expected_output
    ):

        user = self._create_user_data(
            user_enroll_mode,
            has_passed,
            whitelisted,
            is_embargoed,
            verification_status,
            certificate_status,
            certificate_mode
        )

        self._verify_csv_data(user.username, expected_output)


@override_settings(CERT_QUEUE='test-queue')
class TestCertificateGeneration(InstructorTaskModuleTestCase):
    """
    Test certificate generation task works.
    """
    def setUp(self):
        super(TestCertificateGeneration, self).setUp()
        self.initialize_course()

    def test_certificate_generation_for_students(self):
        """
        Verify that certificates generated for all eligible students enrolled in a course.
        """
        # create 10 students
        students = [self.create_student(username='student_{}'.format(i), email='student_{}@example.com'.format(i))
                    for i in xrange(1, 11)]

        # mark 2 students to have certificates generated already
        for student in students[:2]:
            GeneratedCertificateFactory.create(
                user=student,
                course_id=self.course.id,
                status=CertificateStatuses.downloadable,
                mode='honor'
            )

        # white-list 5 students
        for student in students[2:7]:
            CertificateWhitelistFactory.create(user=student, course_id=self.course.id, whitelist=True)

        current_task = Mock()
        current_task.update_state = Mock()
<<<<<<< HEAD
        with self.assertNumQueries(136):
=======
        instructor_task = Mock()
        instructor_task.task_input = json.dumps({'students': None})
        with self.assertNumQueries(125):
>>>>>>> 3bd9f95a
            with patch('instructor_task.tasks_helper._get_current_task') as mock_current_task:
                mock_current_task.return_value = current_task
                with patch('capa.xqueue_interface.XQueueInterface.send_to_queue') as mock_queue:
                    mock_queue.return_value = (0, "Successfully queued")
                    with patch('instructor_task.models.InstructorTask.objects.get') as instructor_task_object:
                        instructor_task_object.return_value = instructor_task
                        result = generate_students_certificates(
                            None, None, self.course.id, {}, 'certificates generated'
                        )
        self.assertDictContainsSubset(
            {
                'action_name': 'certificates generated',
                'total': 10,
                'attempted': 8,
                'succeeded': 5,
                'failed': 3,
                'skipped': 2
            },
            result
        )<|MERGE_RESOLUTION|>--- conflicted
+++ resolved
@@ -1160,7 +1160,6 @@
         self.assertDictContainsSubset({'attempted': num_students, 'succeeded': num_students, 'failed': 0}, result)
 
 
-<<<<<<< HEAD
 class TestReponsesReport(TestReportMixin, ModuleStoreTestCase):
     """
     Tests that CSV student responses report generation works.
@@ -1366,7 +1365,8 @@
                 with patch('instructor_task.models.LocalFSReportStore.store_rows'):
                     return_val = push_student_forums_data_to_s3(None, None, self.course.id, None, 'generated')
                     self.assertEqual(return_val, UPDATE_STATUS_SUCCEEDED)
-=======
+
+
 class TestTeamStudentReport(TestReportMixin, InstructorTaskCourseTestCase):
     "Test the student report when including teams information. "
 
@@ -1425,7 +1425,6 @@
 
         self._generate_and_verify_teams_column(self.student1.username, UNAVAILABLE)
         self._generate_and_verify_teams_column(self.student2.username, team2.name)
->>>>>>> 3bd9f95a
 
 
 @ddt.ddt
@@ -1883,13 +1882,9 @@
 
         current_task = Mock()
         current_task.update_state = Mock()
-<<<<<<< HEAD
-        with self.assertNumQueries(136):
-=======
         instructor_task = Mock()
         instructor_task.task_input = json.dumps({'students': None})
         with self.assertNumQueries(125):
->>>>>>> 3bd9f95a
             with patch('instructor_task.tasks_helper._get_current_task') as mock_current_task:
                 mock_current_task.return_value = current_task
                 with patch('capa.xqueue_interface.XQueueInterface.send_to_queue') as mock_queue:
