--- conflicted
+++ resolved
@@ -275,8 +275,8 @@
         """
         Given the `course_id` and `filename` for the report, this method deletes the report
         """
-        key = self.key_for(course_id, filename)
-        self.bucket.delete_key(key)
+        path = self.path_to(course_id, filename)
+        os.remove(path)
 
     def links_for(self, course_id):
         """
@@ -302,81 +302,5 @@
         """
         Return the full path to a given file for a given course.
         """
-<<<<<<< HEAD
-        self.root_path = root_path
-        if not os.path.exists(root_path):
-            os.makedirs(root_path)
-
-    @classmethod
-    def from_config(cls, config_name):
-        """
-        Generate an instance of this object from Django settings. It assumes
-        that there is a dict in settings named GRADES_DOWNLOAD and that it has
-        a ROOT_PATH that maps to an absolute file path that the web app has
-        write permissions to. `LocalFSReportStore` will create any intermediate
-        directories as needed. Example::
-
-            STORAGE_TYPE : "localfs"
-            ROOT_PATH : /tmp/edx/report-downloads/
-        """
-        return cls(getattr(settings, config_name).get("ROOT_PATH"))
-
-    def path_to(self, course_id, filename):
-        """Return the full path to a given file for a given course."""
-        return os.path.join(self.root_path, urllib.quote(course_id.to_deprecated_string(), safe=''), filename)
-
-    def store(self, course_id, filename, buff, config=None):  # pylint: disable=unused-argument
-        """
-        Given the `course_id` and `filename`, store the contents of `buff` in
-        that file. Overwrite anything that was there previously. `buff` is
-        assumed to be a StringIO objecd (or anything that can flush its contents
-        to string using `.getvalue()`).
-        """
-        full_path = self.path_to(course_id, filename)
-        directory = os.path.dirname(full_path)
-        if not os.path.exists(directory):
-            os.mkdir(directory)
-
-        with open(full_path, "wb") as f:
-            f.write(buff.getvalue())
-
-    def store_rows(self, course_id, filename, rows):
-        """
-        Given a course_id, filename, and rows (each row is an iterable of strings),
-        write this data out.
-        """
-        output_buffer = StringIO()
-        csvwriter = csv.writer(output_buffer)
-        csvwriter.writerows(self._get_utf8_encoded_rows(rows))
-
-        self.store(course_id, filename, output_buffer)
-
-    def delete_file(self, course_id, filename):
-        """
-        Given the `course_id` and `filename` for the report, this method deletes the report
-        """
-        path = self.path_to(course_id, filename)
-        os.remove(path)
-
-    def links_for(self, course_id):
-        """
-        For a given `course_id`, return a list of `(filename, url)` tuples. `url`
-        can be plugged straight into an href. Note that `LocalFSReportStore`
-        will generate `file://` type URLs, so you'll need to copy the URL and
-        open it in a new browser window. Again, this class is only meant for
-        local development.
-        """
-        course_dir = self.path_to(course_id, '')
-        if not os.path.exists(course_dir):
-            return []
-        files = [(filename, os.path.join(course_dir, filename)) for filename in os.listdir(course_dir)]
-        files.sort(key=lambda (filename, full_path): os.path.getmtime(full_path), reverse=True)
-
-        return [
-            (filename, ("file://" + urllib.quote(full_path)))
-            for filename, full_path in files
-        ]
-=======
         hashed_course_id = hashlib.sha1(course_id.to_deprecated_string()).hexdigest()
-        return os.path.join(hashed_course_id, filename)
->>>>>>> 90707afa
+        return os.path.join(hashed_course_id, filename)