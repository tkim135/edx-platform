--- conflicted
+++ resolved
@@ -294,8 +294,6 @@
 
     return task_input, task_key
 
-<<<<<<< HEAD
-=======
 
 def encode_entrance_exam_and_student_input(usage_key, student=None):  # pylint: disable=invalid-name
     """
@@ -319,7 +317,6 @@
     return task_input, task_key
 
 
->>>>>>> 00b75f01
 def submit_task(request, task_type, task_class, course_key, task_input, task_key):
     """
     Helper method to submit a task.
