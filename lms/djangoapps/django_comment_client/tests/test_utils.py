# -*- coding: utf-8 -*-
import datetime
import json
import ddt
import mock
from mock import patch, Mock
from nose.plugins.attrib import attr
from pytz import UTC
from django.utils.timezone import UTC as django_utc

from django.core.urlresolvers import reverse
from django.test import TestCase, RequestFactory
from edxmako import add_lookup

from django_comment_client.tests.factories import RoleFactory
from django_comment_client.tests.unicode import UnicodeTestMixin
from django_comment_client.constants import TYPE_ENTRY, TYPE_SUBCATEGORY
import django_comment_client.utils as utils
from lms.lib.comment_client.utils import perform_request, CommentClientMaintenanceError
from django_comment_common.models import ForumsConfig

from courseware.tests.factories import InstructorFactory
from courseware.tabs import get_course_tab_list
from openedx.core.djangoapps.course_groups import cohorts
from openedx.core.djangoapps.course_groups.cohorts import set_course_cohort_settings
from openedx.core.djangoapps.course_groups.tests.helpers import config_course_cohorts, topic_name_to_id
from student.tests.factories import UserFactory, AdminFactory, CourseEnrollmentFactory
from openedx.core.djangoapps.content.course_structures.models import CourseStructure
from openedx.core.djangoapps.util.testing import ContentGroupTestCase
from student.roles import CourseStaffRole
from xmodule.modulestore import ModuleStoreEnum
from xmodule.modulestore.tests.factories import CourseFactory, ItemFactory, ToyCourseFactory
from xmodule.modulestore.tests.django_utils import ModuleStoreTestCase, TEST_DATA_MIXED_MODULESTORE
from xmodule.modulestore.django import modulestore
from lms.djangoapps.teams.tests.factories import CourseTeamFactory


@attr(shard=1)
class DictionaryTestCase(TestCase):
    def test_extract(self):
        d = {'cats': 'meow', 'dogs': 'woof'}
        k = ['cats', 'dogs', 'hamsters']
        expected = {'cats': 'meow', 'dogs': 'woof', 'hamsters': None}
        self.assertEqual(utils.extract(d, k), expected)

    def test_strip_none(self):
        d = {'cats': 'meow', 'dogs': 'woof', 'hamsters': None}
        expected = {'cats': 'meow', 'dogs': 'woof'}
        self.assertEqual(utils.strip_none(d), expected)

    def test_strip_blank(self):
        d = {'cats': 'meow', 'dogs': 'woof', 'hamsters': ' ', 'yetis': ''}
        expected = {'cats': 'meow', 'dogs': 'woof'}
        self.assertEqual(utils.strip_blank(d), expected)

    def test_merge_dict(self):
        d1 = {'cats': 'meow', 'dogs': 'woof'}
        d2 = {'lions': 'roar', 'ducks': 'quack'}
        expected = {'cats': 'meow', 'dogs': 'woof', 'lions': 'roar', 'ducks': 'quack'}
        self.assertEqual(utils.merge_dict(d1, d2), expected)


@attr(shard=1)
class AccessUtilsTestCase(ModuleStoreTestCase):
    """
    Base testcase class for access and roles for the
    comment client service integration
    """
    CREATE_USER = False

    def setUp(self):
        super(AccessUtilsTestCase, self).setUp()

        self.course = CourseFactory.create()
        self.course_id = self.course.id
        self.student_role = RoleFactory(name='Student', course_id=self.course_id)
        self.moderator_role = RoleFactory(name='Moderator', course_id=self.course_id)
        self.community_ta_role = RoleFactory(name='Community TA', course_id=self.course_id)
        self.student1 = UserFactory(username='student', email='student@edx.org')
        self.student1_enrollment = CourseEnrollmentFactory(user=self.student1)
        self.student_role.users.add(self.student1)
        self.student2 = UserFactory(username='student2', email='student2@edx.org')
        self.student2_enrollment = CourseEnrollmentFactory(user=self.student2)
        self.moderator = UserFactory(username='moderator', email='staff@edx.org', is_staff=True)
        self.moderator_enrollment = CourseEnrollmentFactory(user=self.moderator)
        self.moderator_role.users.add(self.moderator)
        self.community_ta1 = UserFactory(username='community_ta1', email='community_ta1@edx.org')
        self.community_ta_role.users.add(self.community_ta1)
        self.community_ta2 = UserFactory(username='community_ta2', email='community_ta2@edx.org')
        self.community_ta_role.users.add(self.community_ta2)
        self.course_staff = UserFactory(username='course_staff', email='course_staff@edx.org')
        CourseStaffRole(self.course_id).add_users(self.course_staff)

    def test_get_role_ids(self):
        ret = utils.get_role_ids(self.course_id)
        expected = {u'Moderator': [3], u'Community TA': [4, 5]}
        self.assertEqual(ret, expected)

    def test_has_discussion_privileges(self):
        self.assertFalse(utils.has_discussion_privileges(self.student1, self.course_id))
        self.assertFalse(utils.has_discussion_privileges(self.student2, self.course_id))
        self.assertFalse(utils.has_discussion_privileges(self.course_staff, self.course_id))
        self.assertTrue(utils.has_discussion_privileges(self.moderator, self.course_id))
        self.assertTrue(utils.has_discussion_privileges(self.community_ta1, self.course_id))
        self.assertTrue(utils.has_discussion_privileges(self.community_ta2, self.course_id))

    def test_has_forum_access(self):
        ret = utils.has_forum_access('student', self.course_id, 'Student')
        self.assertTrue(ret)

        ret = utils.has_forum_access('not_a_student', self.course_id, 'Student')
        self.assertFalse(ret)

        ret = utils.has_forum_access('student', self.course_id, 'NotARole')
        self.assertFalse(ret)


@ddt.ddt
<<<<<<< HEAD
@attr('shard_1')
@mock.patch('student.models.UserProfile.has_registered', mock.Mock(return_value=True))
=======
@attr(shard=1)
>>>>>>> 90707afa
class CoursewareContextTestCase(ModuleStoreTestCase):
    """
    Base testcase class for courseware context for the
    comment client service integration
    """
    def setUp(self):
        super(CoursewareContextTestCase, self).setUp()

        self.course = CourseFactory.create(org="TestX", number="101", display_name="Test Course")
        self.discussion1 = ItemFactory.create(
            parent_location=self.course.location,
            category="discussion",
            discussion_id="discussion1",
            discussion_category="Chapter",
            discussion_target="Discussion 1"
        )
        self.discussion2 = ItemFactory.create(
            parent_location=self.course.location,
            category="discussion",
            discussion_id="discussion2",
            discussion_category="Chapter / Section / Subsection",
            discussion_target="Discussion 2"
        )

    def test_empty(self):
        utils.add_courseware_context([], self.course, self.user)

    def test_missing_commentable_id(self):
        orig = {"commentable_id": "non-inline"}
        modified = dict(orig)
        utils.add_courseware_context([modified], self.course, self.user)
        self.assertEqual(modified, orig)

    def test_basic(self):
        threads = [
            {"commentable_id": self.discussion1.discussion_id},
            {"commentable_id": self.discussion2.discussion_id}
        ]
        utils.add_courseware_context(threads, self.course, self.user)

        def assertThreadCorrect(thread, discussion, expected_title):  # pylint: disable=invalid-name
            """Asserts that the given thread has the expected set of properties"""
            self.assertEqual(
                set(thread.keys()),
                set(["commentable_id", "courseware_url", "courseware_title"])
            )
            self.assertEqual(
                thread.get("courseware_url"),
                reverse(
                    "jump_to",
                    kwargs={
                        "course_id": self.course.id.to_deprecated_string(),
                        "location": discussion.location.to_deprecated_string()
                    }
                )
            )
            self.assertEqual(thread.get("courseware_title"), expected_title)

        assertThreadCorrect(threads[0], self.discussion1, "Chapter / Discussion 1")
        assertThreadCorrect(threads[1], self.discussion2, "Subsection / Discussion 2")

    @ddt.data((ModuleStoreEnum.Type.mongo, 2), (ModuleStoreEnum.Type.split, 1))
    @ddt.unpack
    def test_get_accessible_discussion_xblocks(self, modulestore_type, expected_discussion_xblocks):
        """
        Tests that the accessible discussion xblocks having no parents do not get fetched for split modulestore.
        """
        course = CourseFactory.create(default_store=modulestore_type)

        # Create a discussion xblock.
        test_discussion = self.store.create_child(self.user.id, course.location, 'discussion', 'test_discussion')

        # Assert that created discussion xblock is not an orphan.
        self.assertNotIn(test_discussion.location, self.store.get_orphans(course.id))

        # Assert that there is only one discussion xblock in the course at the moment.
        self.assertEqual(len(utils.get_accessible_discussion_xblocks(course, self.user)), 1)

        # Add an orphan discussion xblock to that course
        orphan = course.id.make_usage_key('discussion', 'orphan_discussion')
        self.store.create_item(self.user.id, orphan.course_key, orphan.block_type, block_id=orphan.block_id)

        # Assert that the discussion xblock is an orphan.
        self.assertIn(orphan, self.store.get_orphans(course.id))

        self.assertEqual(len(utils.get_accessible_discussion_xblocks(course, self.user)), expected_discussion_xblocks)


<<<<<<< HEAD
@mock.patch('student.models.UserProfile.has_registered', mock.Mock(return_value=True))
=======
@attr(shard=3)
>>>>>>> 90707afa
class CachedDiscussionIdMapTestCase(ModuleStoreTestCase):
    """
    Tests that using the cache of discussion id mappings has the same behavior as searching through the course.
    """
    def setUp(self):
        super(CachedDiscussionIdMapTestCase, self).setUp()

        self.course = CourseFactory.create(org='TestX', number='101', display_name='Test Course')
        self.discussion = ItemFactory.create(
            parent_location=self.course.location,
            category='discussion',
            discussion_id='test_discussion_id',
            discussion_category='Chapter',
            discussion_target='Discussion 1'
        )
        self.discussion2 = ItemFactory.create(
            parent_location=self.course.location,
            category='discussion',
            discussion_id='test_discussion_id_2',
            discussion_category='Chapter 2',
            discussion_target='Discussion 2'
        )
        self.private_discussion = ItemFactory.create(
            parent_location=self.course.location,
            category='discussion',
            discussion_id='private_discussion_id',
            discussion_category='Chapter 3',
            discussion_target='Beta Testing',
            visible_to_staff_only=True
        )
        self.bad_discussion = ItemFactory.create(
            parent_location=self.course.location,
            category='discussion',
            discussion_id='bad_discussion_id',
            discussion_category=None,
            discussion_target=None
        )

    def test_cache_returns_correct_key(self):
        usage_key = utils.get_cached_discussion_key(self.course.id, 'test_discussion_id')
        self.assertEqual(usage_key, self.discussion.location)

    def test_cache_returns_none_if_id_is_not_present(self):
        usage_key = utils.get_cached_discussion_key(self.course.id, 'bogus_id')
        self.assertIsNone(usage_key)

    def test_cache_raises_exception_if_course_structure_not_cached(self):
        CourseStructure.objects.all().delete()
        with self.assertRaises(utils.DiscussionIdMapIsNotCached):
            utils.get_cached_discussion_key(self.course.id, 'test_discussion_id')

    def test_cache_raises_exception_if_discussion_id_not_cached(self):
        cache = CourseStructure.objects.get(course_id=self.course.id)
        cache.discussion_id_map_json = None
        cache.save()

        with self.assertRaises(utils.DiscussionIdMapIsNotCached):
            utils.get_cached_discussion_key(self.course.id, 'test_discussion_id')

    def test_xblock_does_not_have_required_keys(self):
        self.assertTrue(utils.has_required_keys(self.discussion))
        self.assertFalse(utils.has_required_keys(self.bad_discussion))

    def verify_discussion_metadata(self):
        """Retrieves the metadata for self.discussion and self.discussion2 and verifies that it is correct"""
        metadata = utils.get_cached_discussion_id_map(
            self.course,
            ['test_discussion_id', 'test_discussion_id_2'],
            self.user
        )
        discussion1 = metadata[self.discussion.discussion_id]
        discussion2 = metadata[self.discussion2.discussion_id]
        self.assertEqual(discussion1['location'], self.discussion.location)
        self.assertEqual(discussion1['title'], 'Chapter / Discussion 1')
        self.assertEqual(discussion2['location'], self.discussion2.location)
        self.assertEqual(discussion2['title'], 'Chapter 2 / Discussion 2')

    def test_get_discussion_id_map_from_cache(self):
        self.verify_discussion_metadata()

    def test_get_discussion_id_map_without_cache(self):
        CourseStructure.objects.all().delete()
        self.verify_discussion_metadata()

    def test_get_missing_discussion_id_map_from_cache(self):
        metadata = utils.get_cached_discussion_id_map(self.course, ['bogus_id'], self.user)
        self.assertEqual(metadata, {})

    def test_get_discussion_id_map_from_cache_without_access(self):
        user = UserFactory.create()

        metadata = utils.get_cached_discussion_id_map(self.course, ['private_discussion_id'], self.user)
        self.assertEqual(metadata['private_discussion_id']['title'], 'Chapter 3 / Beta Testing')

        metadata = utils.get_cached_discussion_id_map(self.course, ['private_discussion_id'], user)
        self.assertEqual(metadata, {})

    def test_get_bad_discussion_id(self):
        metadata = utils.get_cached_discussion_id_map(self.course, ['bad_discussion_id'], self.user)
        self.assertEqual(metadata, {})

    def test_discussion_id_accessible(self):
        self.assertTrue(utils.discussion_category_id_access(self.course, self.user, 'test_discussion_id'))

    def test_bad_discussion_id_not_accessible(self):
        self.assertFalse(utils.discussion_category_id_access(self.course, self.user, 'bad_discussion_id'))

    def test_missing_discussion_id_not_accessible(self):
        self.assertFalse(utils.discussion_category_id_access(self.course, self.user, 'bogus_id'))

    def test_discussion_id_not_accessible_without_access(self):
        user = UserFactory.create()
        self.assertTrue(utils.discussion_category_id_access(self.course, self.user, 'private_discussion_id'))
        self.assertFalse(utils.discussion_category_id_access(self.course, user, 'private_discussion_id'))


class CategoryMapTestMixin(object):
    """
    Provides functionality for classes that test
    `get_discussion_category_map`.
    """
    def assert_category_map_equals(self, expected, requesting_user=None):
        """
        Call `get_discussion_category_map`, and verify that it returns
        what is expected.
        """
        self.assertEqual(
            utils.get_discussion_category_map(self.course, requesting_user or self.user),
            expected
        )


<<<<<<< HEAD
@attr('shard_1')
@mock.patch('student.models.UserProfile.has_registered', mock.Mock(return_value=True))
=======
@attr(shard=1)
>>>>>>> 90707afa
class CategoryMapTestCase(CategoryMapTestMixin, ModuleStoreTestCase):
    """
    Base testcase class for discussion categories for the
    comment client service integration
    """
    def setUp(self):
        super(CategoryMapTestCase, self).setUp()

        self.course = CourseFactory.create(
            org="TestX", number="101", display_name="Test Course",
            # This test needs to use a course that has already started --
            # discussion topics only show up if the course has already started,
            # and the default start date for courses is Jan 1, 2030.
            start=datetime.datetime(2012, 2, 3, tzinfo=UTC)
        )
        # Courses get a default discussion topic on creation, so remove it
        self.course.discussion_topics = {}
        self.course.save()
        self.discussion_num = 0
        self.instructor = InstructorFactory(course_key=self.course.id)
        self.maxDiff = None  # pylint: disable=invalid-name

    def create_discussion(self, discussion_category, discussion_target, **kwargs):
        self.discussion_num += 1
        return ItemFactory.create(
            parent_location=self.course.location,
            category="discussion",
            discussion_id="discussion{}".format(self.discussion_num),
            discussion_category=discussion_category,
            discussion_target=discussion_target,
            **kwargs
        )

    def assert_category_map_equals(self, expected, cohorted_if_in_list=False, exclude_unstarted=True):  # pylint: disable=arguments-differ
        """
        Asserts the expected map with the map returned by get_discussion_category_map method.
        """
        self.assertEqual(
            utils.get_discussion_category_map(self.course, self.instructor, cohorted_if_in_list, exclude_unstarted),
            expected
        )

    def test_empty(self):
        self.assert_category_map_equals({"entries": {}, "subcategories": {}, "children": []})

    def test_configured_topics(self):
        self.course.discussion_topics = {
            "Topic A": {"id": "Topic_A"},
            "Topic B": {"id": "Topic_B"},
            "Topic C": {"id": "Topic_C"}
        }

        def check_cohorted_topics(expected_ids):  # pylint: disable=missing-docstring
            self.assert_category_map_equals(
                {
                    "entries": {
                        "Topic A": {"id": "Topic_A", "sort_key": "Topic A", "is_cohorted": "Topic_A" in expected_ids},
                        "Topic B": {"id": "Topic_B", "sort_key": "Topic B", "is_cohorted": "Topic_B" in expected_ids},
                        "Topic C": {"id": "Topic_C", "sort_key": "Topic C", "is_cohorted": "Topic_C" in expected_ids},
                    },
                    "subcategories": {},
                    "children": [("Topic A", TYPE_ENTRY), ("Topic B", TYPE_ENTRY), ("Topic C", TYPE_ENTRY)]
                }
            )

        check_cohorted_topics([])  # default (empty) cohort config

        set_course_cohort_settings(course_key=self.course.id, is_cohorted=False, cohorted_discussions=[])
        check_cohorted_topics([])

        set_course_cohort_settings(course_key=self.course.id, is_cohorted=True, cohorted_discussions=[])
        check_cohorted_topics([])

        set_course_cohort_settings(
            course_key=self.course.id,
            is_cohorted=True,
            cohorted_discussions=["Topic_B", "Topic_C"],
            always_cohort_inline_discussions=False,
        )
        check_cohorted_topics(["Topic_B", "Topic_C"])

        set_course_cohort_settings(
            course_key=self.course.id,
            is_cohorted=True,
            cohorted_discussions=["Topic_A", "Some_Other_Topic"],
            always_cohort_inline_discussions=False,
        )
        check_cohorted_topics(["Topic_A"])

        # unlikely case, but make sure it works.
        set_course_cohort_settings(
            course_key=self.course.id,
            is_cohorted=False,
            cohorted_discussions=["Topic_A"],
            always_cohort_inline_discussions=False,
        )
        check_cohorted_topics([])

    def test_single_inline(self):
        self.create_discussion("Chapter", "Discussion")
        self.assert_category_map_equals(
            {
                "entries": {},
                "subcategories": {
                    "Chapter": {
                        "entries": {
                            "Discussion": {
                                "id": "discussion1",
                                "sort_key": None,
                                "is_cohorted": False,
                            }
                        },
                        "subcategories": {},
                        "children": [("Discussion", TYPE_ENTRY)]
                    }
                },
                "children": [("Chapter", TYPE_SUBCATEGORY)]
            }
        )

    def test_inline_with_always_cohort_inline_discussion_flag(self):
        self.create_discussion("Chapter", "Discussion")
        set_course_cohort_settings(course_key=self.course.id, is_cohorted=True)

        self.assert_category_map_equals(
            {
                "entries": {},
                "subcategories": {
                    "Chapter": {
                        "entries": {
                            "Discussion": {
                                "id": "discussion1",
                                "sort_key": None,
                                "is_cohorted": True,
                            }
                        },
                        "subcategories": {},
                        "children": [("Discussion", TYPE_ENTRY)]
                    }
                },
                "children": [("Chapter", TYPE_SUBCATEGORY)]
            }
        )

    def test_inline_without_always_cohort_inline_discussion_flag(self):
        self.create_discussion("Chapter", "Discussion")
        set_course_cohort_settings(course_key=self.course.id, is_cohorted=True, always_cohort_inline_discussions=False)

        self.assert_category_map_equals(
            {
                "entries": {},
                "subcategories": {
                    "Chapter": {
                        "entries": {
                            "Discussion": {
                                "id": "discussion1",
                                "sort_key": None,
                                "is_cohorted": False,
                            }
                        },
                        "subcategories": {},
                        "children": [("Discussion", TYPE_ENTRY)]
                    }
                },
                "children": [("Chapter", TYPE_SUBCATEGORY)]
            },
            cohorted_if_in_list=True
        )

    def test_get_unstarted_discussion_xblocks(self):
        later = datetime.datetime(datetime.MAXYEAR, 1, 1, tzinfo=django_utc())

        self.create_discussion("Chapter 1", "Discussion 1", start=later)

        self.assert_category_map_equals(
            {
                "entries": {},
                "subcategories": {
                    "Chapter 1": {
                        "entries": {
                            "Discussion 1": {
                                "id": "discussion1",
                                "sort_key": None,
                                "is_cohorted": False,
                                "start_date": later
                            }
                        },
                        "subcategories": {},
                        "children": [("Discussion 1", TYPE_ENTRY)],
                        "start_date": later,
                        "sort_key": "Chapter 1"
                    }
                },
                "children": [("Chapter 1", TYPE_SUBCATEGORY)]
            },
            cohorted_if_in_list=True,
            exclude_unstarted=False
        )

    def test_tree(self):
        self.create_discussion("Chapter 1", "Discussion 1")
        self.create_discussion("Chapter 1", "Discussion 2")
        self.create_discussion("Chapter 2", "Discussion")
        self.create_discussion("Chapter 2 / Section 1 / Subsection 1", "Discussion")
        self.create_discussion("Chapter 2 / Section 1 / Subsection 2", "Discussion")
        self.create_discussion("Chapter 3 / Section 1", "Discussion")

        def check_cohorted(is_cohorted):

            self.assert_category_map_equals(
                {
                    "entries": {},
                    "subcategories": {
                        "Chapter 1": {
                            "entries": {
                                "Discussion 1": {
                                    "id": "discussion1",
                                    "sort_key": None,
                                    "is_cohorted": is_cohorted,
                                },
                                "Discussion 2": {
                                    "id": "discussion2",
                                    "sort_key": None,
                                    "is_cohorted": is_cohorted,
                                }
                            },
                            "subcategories": {},
                            "children": [("Discussion 1", TYPE_ENTRY), ("Discussion 2", TYPE_ENTRY)]
                        },
                        "Chapter 2": {
                            "entries": {
                                "Discussion": {
                                    "id": "discussion3",
                                    "sort_key": None,
                                    "is_cohorted": is_cohorted,
                                }
                            },
                            "subcategories": {
                                "Section 1": {
                                    "entries": {},
                                    "subcategories": {
                                        "Subsection 1": {
                                            "entries": {
                                                "Discussion": {
                                                    "id": "discussion4",
                                                    "sort_key": None,
                                                    "is_cohorted": is_cohorted,
                                                }
                                            },
                                            "subcategories": {},
                                            "children": [("Discussion", TYPE_ENTRY)]
                                        },
                                        "Subsection 2": {
                                            "entries": {
                                                "Discussion": {
                                                    "id": "discussion5",
                                                    "sort_key": None,
                                                    "is_cohorted": is_cohorted,
                                                }
                                            },
                                            "subcategories": {},
                                            "children": [("Discussion", TYPE_ENTRY)]
                                        }
                                    },
                                    "children": [("Subsection 1", TYPE_SUBCATEGORY), ("Subsection 2", TYPE_SUBCATEGORY)]
                                }
                            },
                            "children": [("Discussion", TYPE_ENTRY), ("Section 1", TYPE_SUBCATEGORY)]
                        },
                        "Chapter 3": {
                            "entries": {},
                            "subcategories": {
                                "Section 1": {
                                    "entries": {
                                        "Discussion": {
                                            "id": "discussion6",
                                            "sort_key": None,
                                            "is_cohorted": is_cohorted,
                                        }
                                    },
                                    "subcategories": {},
                                    "children": [("Discussion", TYPE_ENTRY)]
                                }
                            },
                            "children": [("Section 1", TYPE_SUBCATEGORY)]
                        }
                    },
                    "children": [("Chapter 1", TYPE_SUBCATEGORY), ("Chapter 2", TYPE_SUBCATEGORY),
                                 ("Chapter 3", TYPE_SUBCATEGORY)]
                }
            )

        # empty / default config
        check_cohorted(False)

        # explicitly disabled cohorting
        set_course_cohort_settings(course_key=self.course.id, is_cohorted=False)
        check_cohorted(False)

        # explicitly enabled cohorting
        set_course_cohort_settings(course_key=self.course.id, is_cohorted=True)
        check_cohorted(True)

    def test_tree_with_duplicate_targets(self):
        self.create_discussion("Chapter 1", "Discussion A")
        self.create_discussion("Chapter 1", "Discussion B")
        self.create_discussion("Chapter 1", "Discussion A")  # duplicate
        self.create_discussion("Chapter 1", "Discussion A")  # another duplicate
        self.create_discussion("Chapter 2 / Section 1 / Subsection 1", "Discussion")
        self.create_discussion("Chapter 2 / Section 1 / Subsection 1", "Discussion")  # duplicate

        category_map = utils.get_discussion_category_map(self.course, self.user)

        chapter1 = category_map["subcategories"]["Chapter 1"]
        chapter1_discussions = set(["Discussion A", "Discussion B", "Discussion A (1)", "Discussion A (2)"])
        chapter1_discussions_with_types = set([("Discussion A", TYPE_ENTRY), ("Discussion B", TYPE_ENTRY),
                                               ("Discussion A (1)", TYPE_ENTRY), ("Discussion A (2)", TYPE_ENTRY)])
        self.assertEqual(set(chapter1["children"]), chapter1_discussions_with_types)
        self.assertEqual(set(chapter1["entries"].keys()), chapter1_discussions)

        chapter2 = category_map["subcategories"]["Chapter 2"]
        subsection1 = chapter2["subcategories"]["Section 1"]["subcategories"]["Subsection 1"]
        subsection1_discussions = set(["Discussion", "Discussion (1)"])
        subsection1_discussions_with_types = set([("Discussion", TYPE_ENTRY), ("Discussion (1)", TYPE_ENTRY)])
        self.assertEqual(set(subsection1["children"]), subsection1_discussions_with_types)
        self.assertEqual(set(subsection1["entries"].keys()), subsection1_discussions)

    def test_start_date_filter(self):
        now = datetime.datetime.now()
        later = datetime.datetime.max
        self.create_discussion("Chapter 1", "Discussion 1", start=now)
        self.create_discussion("Chapter 1", "Discussion 2 обсуждение", start=later)
        self.create_discussion("Chapter 2", "Discussion", start=now)
        self.create_discussion("Chapter 2 / Section 1 / Subsection 1", "Discussion", start=later)
        self.create_discussion("Chapter 2 / Section 1 / Subsection 2", "Discussion", start=later)
        self.create_discussion("Chapter 3 / Section 1", "Discussion", start=later)

        self.assertFalse(self.course.self_paced)
        self.assert_category_map_equals(
            {
                "entries": {},
                "subcategories": {
                    "Chapter 1": {
                        "entries": {
                            "Discussion 1": {
                                "id": "discussion1",
                                "sort_key": None,
                                "is_cohorted": False,
                            }
                        },
                        "subcategories": {},
                        "children": [("Discussion 1", TYPE_ENTRY)]
                    },
                    "Chapter 2": {
                        "entries": {
                            "Discussion": {
                                "id": "discussion3",
                                "sort_key": None,
                                "is_cohorted": False,
                            }
                        },
                        "subcategories": {},
                        "children": [("Discussion", TYPE_ENTRY)]
                    }
                },
                "children": [("Chapter 1", TYPE_SUBCATEGORY), ("Chapter 2", TYPE_SUBCATEGORY)]
            }
        )

    def test_self_paced_start_date_filter(self):
        self.course.self_paced = True
        self.course.save()

        now = datetime.datetime.now()
        later = datetime.datetime.max
        self.create_discussion("Chapter 1", "Discussion 1", start=now)
        self.create_discussion("Chapter 1", "Discussion 2", start=later)
        self.create_discussion("Chapter 2", "Discussion", start=now)
        self.create_discussion("Chapter 2 / Section 1 / Subsection 1", "Discussion", start=later)
        self.create_discussion("Chapter 2 / Section 1 / Subsection 2", "Discussion", start=later)
        self.create_discussion("Chapter 3 / Section 1", "Discussion", start=later)

        self.assertTrue(self.course.self_paced)
        self.assert_category_map_equals(
            {
                "entries": {},
                "subcategories": {
                    "Chapter 1": {
                        "entries": {
                            "Discussion 1": {
                                "id": "discussion1",
                                "sort_key": None,
                                "is_cohorted": False,
                            },
                            "Discussion 2": {
                                "id": "discussion2",
                                "sort_key": None,
                                "is_cohorted": False,
                            }
                        },
                        "subcategories": {},
                        "children": [("Discussion 1", TYPE_ENTRY), ("Discussion 2", TYPE_ENTRY)]
                    },
                    "Chapter 2": {
                        "entries": {
                            "Discussion": {
                                "id": "discussion3",
                                "sort_key": None,
                                "is_cohorted": False,
                            }
                        },
                        "subcategories": {
                            "Section 1": {
                                "entries": {},
                                "subcategories": {
                                    "Subsection 1": {
                                        "entries": {
                                            "Discussion": {
                                                "id": "discussion4",
                                                "sort_key": None,
                                                "is_cohorted": False,
                                            }
                                        },
                                        "subcategories": {},
                                        "children": [("Discussion", TYPE_ENTRY)]
                                    },
                                    "Subsection 2": {
                                        "entries": {
                                            "Discussion": {
                                                "id": "discussion5",
                                                "sort_key": None,
                                                "is_cohorted": False,
                                            }
                                        },
                                        "subcategories": {},
                                        "children": [("Discussion", TYPE_ENTRY)]
                                    }
                                },
                                "children": [("Subsection 1", TYPE_SUBCATEGORY), ("Subsection 2", TYPE_SUBCATEGORY)]
                            }
                        },
                        "children": [("Discussion", TYPE_ENTRY), ("Section 1", TYPE_SUBCATEGORY)]
                    },
                    "Chapter 3": {
                        "entries": {},
                        "subcategories": {
                            "Section 1": {
                                "entries": {
                                    "Discussion": {
                                        "id": "discussion6",
                                        "sort_key": None,
                                        "is_cohorted": False,
                                    }
                                },
                                "subcategories": {},
                                "children": [("Discussion", TYPE_ENTRY)]
                            }
                        },
                        "children": [("Section 1", TYPE_SUBCATEGORY)]
                    }
                },
                "children": [("Chapter 1", TYPE_SUBCATEGORY), ("Chapter 2", TYPE_SUBCATEGORY),
                             ("Chapter 3", TYPE_SUBCATEGORY)]
            }
        )

    def test_sort_inline_explicit(self):
        self.create_discussion("Chapter", "Discussion 1", sort_key="D")
        self.create_discussion("Chapter", "Discussion 2", sort_key="A")
        self.create_discussion("Chapter", "Discussion 3", sort_key="E")
        self.create_discussion("Chapter", "Discussion 4", sort_key="C")
        self.create_discussion("Chapter", "Discussion 5", sort_key="B")

        self.assert_category_map_equals(
            {
                "entries": {},
                "subcategories": {
                    "Chapter": {
                        "entries": {
                            "Discussion 1": {
                                "id": "discussion1",
                                "sort_key": "D",
                                "is_cohorted": False,
                            },
                            "Discussion 2": {
                                "id": "discussion2",
                                "sort_key": "A",
                                "is_cohorted": False,
                            },
                            "Discussion 3": {
                                "id": "discussion3",
                                "sort_key": "E",
                                "is_cohorted": False,
                            },
                            "Discussion 4": {
                                "id": "discussion4",
                                "sort_key": "C",
                                "is_cohorted": False,
                            },
                            "Discussion 5": {
                                "id": "discussion5",
                                "sort_key": "B",
                                "is_cohorted": False,
                            }
                        },
                        "subcategories": {},
                        "children": [
                            ("Discussion 2", TYPE_ENTRY),
                            ("Discussion 5", TYPE_ENTRY),
                            ("Discussion 4", TYPE_ENTRY),
                            ("Discussion 1", TYPE_ENTRY),
                            ("Discussion 3", TYPE_ENTRY)
                        ]
                    }
                },
                "children": [("Chapter", TYPE_SUBCATEGORY)]
            }
        )

    def test_sort_configured_topics_explicit(self):
        self.course.discussion_topics = {
            "Topic A": {"id": "Topic_A", "sort_key": "B"},
            "Topic B": {"id": "Topic_B", "sort_key": "C"},
            "Topic C": {"id": "Topic_C", "sort_key": "A"}
        }
        self.assert_category_map_equals(
            {
                "entries": {
                    "Topic A": {"id": "Topic_A", "sort_key": "B", "is_cohorted": False},
                    "Topic B": {"id": "Topic_B", "sort_key": "C", "is_cohorted": False},
                    "Topic C": {"id": "Topic_C", "sort_key": "A", "is_cohorted": False},
                },
                "subcategories": {},
                "children": [("Topic C", TYPE_ENTRY), ("Topic A", TYPE_ENTRY), ("Topic B", TYPE_ENTRY)]
            }
        )

    def test_sort_alpha(self):
        self.course.discussion_sort_alpha = True
        self.course.save()
        self.create_discussion("Chapter", "Discussion D")
        self.create_discussion("Chapter", "Discussion A")
        self.create_discussion("Chapter", "Discussion E")
        self.create_discussion("Chapter", "Discussion C")
        self.create_discussion("Chapter", "Discussion B")

        self.assert_category_map_equals(
            {
                "entries": {},
                "subcategories": {
                    "Chapter": {
                        "entries": {
                            "Discussion D": {
                                "id": "discussion1",
                                "sort_key": "Discussion D",
                                "is_cohorted": False,
                            },
                            "Discussion A": {
                                "id": "discussion2",
                                "sort_key": "Discussion A",
                                "is_cohorted": False,
                            },
                            "Discussion E": {
                                "id": "discussion3",
                                "sort_key": "Discussion E",
                                "is_cohorted": False,
                            },
                            "Discussion C": {
                                "id": "discussion4",
                                "sort_key": "Discussion C",
                                "is_cohorted": False,
                            },
                            "Discussion B": {
                                "id": "discussion5",
                                "sort_key": "Discussion B",
                                "is_cohorted": False,
                            }
                        },
                        "subcategories": {},
                        "children": [
                            ("Discussion A", TYPE_ENTRY),
                            ("Discussion B", TYPE_ENTRY),
                            ("Discussion C", TYPE_ENTRY),
                            ("Discussion D", TYPE_ENTRY),
                            ("Discussion E", TYPE_ENTRY)
                        ]
                    }
                },
                "children": [("Chapter", TYPE_SUBCATEGORY)]
            }
        )

    def test_sort_intermediates(self):
        self.create_discussion("Chapter B", "Discussion 2")
        self.create_discussion("Chapter C", "Discussion")
        self.create_discussion("Chapter A", "Discussion 1")
        self.create_discussion("Chapter B", "Discussion 1")
        self.create_discussion("Chapter A", "Discussion 2")

        self.assert_category_map_equals(
            {
                "entries": {},
                "subcategories": {
                    "Chapter A": {
                        "entries": {
                            "Discussion 1": {
                                "id": "discussion3",
                                "sort_key": None,
                                "is_cohorted": False,
                            },
                            "Discussion 2": {
                                "id": "discussion5",
                                "sort_key": None,
                                "is_cohorted": False,
                            }
                        },
                        "subcategories": {},
                        "children": [("Discussion 1", TYPE_ENTRY), ("Discussion 2", TYPE_ENTRY)]
                    },
                    "Chapter B": {
                        "entries": {
                            "Discussion 1": {
                                "id": "discussion4",
                                "sort_key": None,
                                "is_cohorted": False,
                            },
                            "Discussion 2": {
                                "id": "discussion1",
                                "sort_key": None,
                                "is_cohorted": False,
                            }
                        },
                        "subcategories": {},
                        "children": [("Discussion 1", TYPE_ENTRY), ("Discussion 2", TYPE_ENTRY)]
                    },
                    "Chapter C": {
                        "entries": {
                            "Discussion": {
                                "id": "discussion2",
                                "sort_key": None,
                                "is_cohorted": False,
                            }
                        },
                        "subcategories": {},
                        "children": [("Discussion", TYPE_ENTRY)]
                    }
                },
                "children": [("Chapter A", TYPE_SUBCATEGORY), ("Chapter B", TYPE_SUBCATEGORY),
                             ("Chapter C", TYPE_SUBCATEGORY)]
            }
        )

    def test_ids_empty(self):
        self.assertEqual(utils.get_discussion_categories_ids(self.course, self.user), [])

    def test_ids_configured_topics(self):
        self.course.discussion_topics = {
            "Topic A": {"id": "Topic_A"},
            "Topic B": {"id": "Topic_B"},
            "Topic C": {"id": "Topic_C"}
        }
        self.assertItemsEqual(
            utils.get_discussion_categories_ids(self.course, self.user),
            ["Topic_A", "Topic_B", "Topic_C"]
        )

    def test_ids_inline(self):
        self.create_discussion("Chapter 1", "Discussion 1")
        self.create_discussion("Chapter 1", "Discussion 2")
        self.create_discussion("Chapter 2", "Discussion")
        self.create_discussion("Chapter 2 / Section 1 / Subsection 1", "Discussion")
        self.create_discussion("Chapter 2 / Section 1 / Subsection 2", "Discussion")
        self.create_discussion("Chapter 3 / Section 1", "Discussion")
        self.assertItemsEqual(
            utils.get_discussion_categories_ids(self.course, self.user),
            ["discussion1", "discussion2", "discussion3", "discussion4", "discussion5", "discussion6"]
        )

    def test_ids_mixed(self):
        self.course.discussion_topics = {
            "Topic A": {"id": "Topic_A"},
            "Topic B": {"id": "Topic_B"},
            "Topic C": {"id": "Topic_C"}
        }
        self.create_discussion("Chapter 1", "Discussion 1")
        self.create_discussion("Chapter 2", "Discussion")
        self.create_discussion("Chapter 2 / Section 1 / Subsection 1", "Discussion")
        self.assertItemsEqual(
            utils.get_discussion_categories_ids(self.course, self.user),
            ["Topic_A", "Topic_B", "Topic_C", "discussion1", "discussion2", "discussion3"]
        )


@attr(shard=1)
class ContentGroupCategoryMapTestCase(CategoryMapTestMixin, ContentGroupTestCase):
    """
    Tests `get_discussion_category_map` on discussion xblocks which are
    only visible to some content groups.
    """
    def test_staff_user(self):
        """
        Verify that the staff user can access the alpha, beta, and
        global discussion topics.
        """
        self.assert_category_map_equals(
            {
                'subcategories': {
                    'Week 1': {
                        'subcategories': {},
                        'children': [
                            ('Visible to Alpha', 'entry'),
                            ('Visible to Beta', 'entry'),
                            ('Visible to Everyone', 'entry')
                        ],
                        'entries': {
                            'Visible to Alpha': {
                                'sort_key': None,
                                'is_cohorted': True,
                                'id': 'alpha_group_discussion'
                            },
                            'Visible to Beta': {
                                'sort_key': None,
                                'is_cohorted': True,
                                'id': 'beta_group_discussion'
                            },
                            'Visible to Everyone': {
                                'sort_key': None,
                                'is_cohorted': True,
                                'id': 'global_group_discussion'
                            }
                        }
                    }
                },
                'children': [('General', 'entry'), ('Week 1', 'subcategory')],
                'entries': {
                    'General': {
                        'sort_key': 'General',
                        'is_cohorted': False,
                        'id': 'i4x-org-number-course-run'
                    }
                }
            },
            requesting_user=self.staff_user
        )

    def test_alpha_user(self):
        """
        Verify that the alpha user can access the alpha and global
        discussion topics.
        """
        self.assert_category_map_equals(
            {
                'subcategories': {
                    'Week 1': {
                        'subcategories': {},
                        'children': [
                            ('Visible to Alpha', 'entry'),
                            ('Visible to Everyone', 'entry')
                        ],
                        'entries': {
                            'Visible to Alpha': {
                                'sort_key': None,
                                'is_cohorted': True,
                                'id': 'alpha_group_discussion'
                            },
                            'Visible to Everyone': {
                                'sort_key': None,
                                'is_cohorted': True,
                                'id': 'global_group_discussion'
                            }
                        }
                    }
                },
                'children': [('General', 'entry'), ('Week 1', 'subcategory')],
                'entries': {
                    'General': {
                        'sort_key': 'General',
                        'is_cohorted': False,
                        'id': 'i4x-org-number-course-run'
                    }
                }
            },
            requesting_user=self.alpha_user
        )

    def test_beta_user(self):
        """
        Verify that the beta user can access the beta and global
        discussion topics.
        """
        self.assert_category_map_equals(
            {
                'subcategories': {
                    'Week 1': {
                        'subcategories': {},
                        'children': [
                            ('Visible to Beta', 'entry'),
                            ('Visible to Everyone', 'entry')
                        ],
                        'entries': {
                            'Visible to Beta': {
                                'sort_key': None,
                                'is_cohorted': True,
                                'id': 'beta_group_discussion'
                            },
                            'Visible to Everyone': {
                                'sort_key': None,
                                'is_cohorted': True,
                                'id': 'global_group_discussion'
                            }
                        }
                    }
                },
                'children': [('General', 'entry'), ('Week 1', 'subcategory')],
                'entries': {
                    'General': {
                        'sort_key': 'General',
                        'is_cohorted': False,
                        'id': 'i4x-org-number-course-run'
                    }
                }
            },
            requesting_user=self.beta_user
        )

    def test_non_cohorted_user(self):
        """
        Verify that the non-cohorted user can access the global
        discussion topic.
        """
        self.assert_category_map_equals(
            {
                'subcategories': {
                    'Week 1': {
                        'subcategories': {},
                        'children': [
                            ('Visible to Everyone', 'entry')
                        ],
                        'entries': {
                            'Visible to Everyone': {
                                'sort_key': None,
                                'is_cohorted': True,
                                'id': 'global_group_discussion'
                            }
                        }
                    }
                },
                'children': [('General', 'entry'), ('Week 1', 'subcategory')],
                'entries': {
                    'General': {
                        'sort_key': 'General',
                        'is_cohorted': False,
                        'id': 'i4x-org-number-course-run'
                    }
                }
            },
            requesting_user=self.non_cohorted_user
        )


class JsonResponseTestCase(TestCase, UnicodeTestMixin):
    def _test_unicode_data(self, text):
        response = utils.JsonResponse(text)
        reparsed = json.loads(response.content)
        self.assertEqual(reparsed, text)


@attr(shard=1)
class RenderMustacheTests(TestCase):
    """
    Test the `render_mustache` utility function.
    """

    @mock.patch('edxmako.LOOKUP', {})
    def test_it(self):
        """
        Basic test.
        """
        add_lookup('main', '', package=__name__)
        self.assertEqual(utils.render_mustache('test.mustache', {}), 'Testing 1 2 3.\n')


class DiscussionTabTestCase(ModuleStoreTestCase):
    """ Test visibility of the discussion tab. """

    def setUp(self):
        super(DiscussionTabTestCase, self).setUp()
        self.course = CourseFactory.create()
        self.enrolled_user = UserFactory.create()
        self.staff_user = AdminFactory.create()
        CourseEnrollmentFactory.create(user=self.enrolled_user, course_id=self.course.id)
        self.unenrolled_user = UserFactory.create()

    def discussion_tab_present(self, user):
        """ Returns true if the user has access to the discussion tab. """
        request = RequestFactory().request()
        request.user = user
        all_tabs = get_course_tab_list(request, self.course)
        return any(tab.type == 'discussion' for tab in all_tabs)

    def test_tab_access(self):
        with self.settings(FEATURES={'ENABLE_DISCUSSION_SERVICE': True}):
            self.assertTrue(self.discussion_tab_present(self.staff_user))
            self.assertTrue(self.discussion_tab_present(self.enrolled_user))
            self.assertFalse(self.discussion_tab_present(self.unenrolled_user))

    @mock.patch('ccx.overrides.get_current_ccx')
    def test_tab_settings(self, mock_get_ccx):
        mock_get_ccx.return_value = True
        with self.settings(FEATURES={'ENABLE_DISCUSSION_SERVICE': False}):
            self.assertFalse(self.discussion_tab_present(self.enrolled_user))

        with self.settings(FEATURES={'CUSTOM_COURSES_EDX': True}):
            self.assertFalse(self.discussion_tab_present(self.enrolled_user))


class IsCommentableCohortedTestCase(ModuleStoreTestCase):
    """
    Test the is_commentable_cohorted function.
    """

    MODULESTORE = TEST_DATA_MIXED_MODULESTORE

    def setUp(self):
        """
        Make sure that course is reloaded every time--clear out the modulestore.
        """
        super(IsCommentableCohortedTestCase, self).setUp()
        self.toy_course_key = ToyCourseFactory.create().id

    def test_is_commentable_cohorted(self):
        course = modulestore().get_course(self.toy_course_key)
        self.assertFalse(cohorts.is_course_cohorted(course.id))

        def to_id(name):
            """Helper for topic_name_to_id that uses course."""
            return topic_name_to_id(course, name)

        # no topics
        self.assertFalse(
            utils.is_commentable_cohorted(course.id, to_id("General")),
            "Course doesn't even have a 'General' topic"
        )

        # not cohorted
        config_course_cohorts(course, is_cohorted=False, discussion_topics=["General", "Feedback"])

        self.assertFalse(
            utils.is_commentable_cohorted(course.id, to_id("General")),
            "Course isn't cohorted"
        )

        # cohorted, but top level topics aren't
        config_course_cohorts(course, is_cohorted=True, discussion_topics=["General", "Feedback"])

        self.assertTrue(cohorts.is_course_cohorted(course.id))
        self.assertFalse(
            utils.is_commentable_cohorted(course.id, to_id("General")),
            "Course is cohorted, but 'General' isn't."
        )

        # cohorted, including "Feedback" top-level topics aren't
        config_course_cohorts(
            course,
            is_cohorted=True,
            discussion_topics=["General", "Feedback"],
            cohorted_discussions=["Feedback"]
        )

        self.assertTrue(cohorts.is_course_cohorted(course.id))
        self.assertFalse(
            utils.is_commentable_cohorted(course.id, to_id("General")),
            "Course is cohorted, but 'General' isn't."
        )
        self.assertTrue(
            utils.is_commentable_cohorted(course.id, to_id("Feedback")),
            "Feedback was listed as cohorted.  Should be."
        )

    def test_is_commentable_cohorted_inline_discussion(self):
        course = modulestore().get_course(self.toy_course_key)
        self.assertFalse(cohorts.is_course_cohorted(course.id))

        def to_id(name):  # pylint: disable=missing-docstring
            return topic_name_to_id(course, name)

        config_course_cohorts(
            course,
            is_cohorted=True,
            discussion_topics=["General", "Feedback"],
            cohorted_discussions=["Feedback", "random_inline"]
        )
        self.assertTrue(
            utils.is_commentable_cohorted(course.id, to_id("random")),
            "By default, Non-top-level discussion is always cohorted in cohorted courses."
        )

        # if always_cohort_inline_discussions is set to False, non-top-level discussion are always
        # non cohorted unless they are explicitly set in cohorted_discussions
        config_course_cohorts(
            course,
            is_cohorted=True,
            discussion_topics=["General", "Feedback"],
            cohorted_discussions=["Feedback", "random_inline"],
            always_cohort_inline_discussions=False
        )
        self.assertFalse(
            utils.is_commentable_cohorted(course.id, to_id("random")),
            "Non-top-level discussion is not cohorted if always_cohort_inline_discussions is False."
        )
        self.assertTrue(
            utils.is_commentable_cohorted(course.id, to_id("random_inline")),
            "If always_cohort_inline_discussions set to False, Non-top-level discussion is "
            "cohorted if explicitly set in cohorted_discussions."
        )
        self.assertTrue(
            utils.is_commentable_cohorted(course.id, to_id("Feedback")),
            "If always_cohort_inline_discussions set to False, top-level discussion are not affected."
        )

    def test_is_commentable_cohorted_team(self):
        course = modulestore().get_course(self.toy_course_key)
        self.assertFalse(cohorts.is_course_cohorted(course.id))

        config_course_cohorts(course, is_cohorted=True)
        team = CourseTeamFactory(course_id=course.id)

        # Verify that team discussions are not cohorted, but other discussions are
        self.assertFalse(utils.is_commentable_cohorted(course.id, team.discussion_topic_id))
        self.assertTrue(utils.is_commentable_cohorted(course.id, "random"))


class PermissionsTestCase(ModuleStoreTestCase):
    """Test utils functionality related to forums "abilities" (permissions)"""

    def test_get_ability(self):
        content = {}
        content['user_id'] = '1'
        content['type'] = 'thread'

        user = mock.Mock()
        user.id = 1

        with mock.patch('django_comment_client.utils.check_permissions_by_view') as check_perm:
            check_perm.return_value = True
            self.assertEqual(utils.get_ability(None, content, user), {
                'editable': True,
                'can_reply': True,
                'can_delete': True,
                'can_openclose': True,
                'can_vote': False,
                'can_report': False
            })

            content['user_id'] = '2'
            self.assertEqual(utils.get_ability(None, content, user), {
                'editable': True,
                'can_reply': True,
                'can_delete': True,
                'can_openclose': True,
                'can_vote': True,
                'can_report': True
            })

    def test_is_content_authored_by(self):
        content = {}
        user = mock.Mock()
        user.id = 1

        # strict equality checking
        content['user_id'] = 1
        self.assertTrue(utils.is_content_authored_by(content, user))

        # cast from string to int
        content['user_id'] = '1'
        self.assertTrue(utils.is_content_authored_by(content, user))

        # strict equality checking, fails
        content['user_id'] = 2
        self.assertFalse(utils.is_content_authored_by(content, user))

        # cast from string to int, fails
        content['user_id'] = 'string'
        self.assertFalse(utils.is_content_authored_by(content, user))

        # content has no known author
        del content['user_id']
        self.assertFalse(utils.is_content_authored_by(content, user))


class ClientConfigurationTestCase(TestCase):
    """Simple test cases to ensure enabling/disabling the use of the comment service works as intended."""

    def test_disabled(self):
        """Ensures that an exception is raised when forums are disabled."""
        config = ForumsConfig.current()
        config.enabled = False
        config.save()

        with self.assertRaises(CommentClientMaintenanceError):
            perform_request('GET', 'http://www.google.com')

    @patch('requests.request')
    def test_enabled(self, mock_request):
        """Ensures that requests proceed normally when forums are enabled."""
        config = ForumsConfig.current()
        config.enabled = True
        config.save()

        response = Mock()
        response.status_code = 200
        response.json = lambda: {}

        mock_request.return_value = response

        result = perform_request('GET', 'http://www.google.com')
        self.assertEqual(result, {})<|MERGE_RESOLUTION|>--- conflicted
+++ resolved
@@ -116,12 +116,8 @@
 
 
 @ddt.ddt
-<<<<<<< HEAD
-@attr('shard_1')
+@attr(shard=1)
 @mock.patch('student.models.UserProfile.has_registered', mock.Mock(return_value=True))
-=======
-@attr(shard=1)
->>>>>>> 90707afa
 class CoursewareContextTestCase(ModuleStoreTestCase):
     """
     Base testcase class for courseware context for the
@@ -210,11 +206,8 @@
         self.assertEqual(len(utils.get_accessible_discussion_xblocks(course, self.user)), expected_discussion_xblocks)
 
 
-<<<<<<< HEAD
+@attr(shard=3)
 @mock.patch('student.models.UserProfile.has_registered', mock.Mock(return_value=True))
-=======
-@attr(shard=3)
->>>>>>> 90707afa
 class CachedDiscussionIdMapTestCase(ModuleStoreTestCase):
     """
     Tests that using the cache of discussion id mappings has the same behavior as searching through the course.
@@ -347,12 +340,8 @@
         )
 
 
-<<<<<<< HEAD
-@attr('shard_1')
+@attr(shard=1)
 @mock.patch('student.models.UserProfile.has_registered', mock.Mock(return_value=True))
-=======
-@attr(shard=1)
->>>>>>> 90707afa
 class CategoryMapTestCase(CategoryMapTestMixin, ModuleStoreTestCase):
     """
     Base testcase class for discussion categories for the
