from xmodule.modulestore.django import modulestore
from xmodule.course_module import CourseDescriptor
from django.conf import settings
from branding_stanford.models import TileConfiguration

from opaque_keys.edx.locations import SlashSeparatedCourseKey
from microsite_configuration import microsite


def get_visible_courses():
    """
    Return the set of CourseDescriptors that should be visible in this branded instance
    """

<<<<<<< HEAD
    # In the event we don't want any course tiles displayed
    if not getattr(settings, 'DISPLAY_COURSE_TILES', False):
        return []

    _courses = modulestore().get_courses()
=======
    filtered_by_org = microsite.get_value('course_org_filter')

    _courses = modulestore().get_courses(org=filtered_by_org)
>>>>>>> 00b75f01

    courses = [c for c in _courses
               if isinstance(c, CourseDescriptor)]
    courses = sorted(courses, key=lambda course: course.number)

    subdomain = microsite.get_value('subdomain', 'default')

    # See if we have filtered course listings in this domain
    filtered_visible_ids = None

    # this is legacy format which is outside of the microsite feature -- also handle dev case, which should not filter
    if hasattr(settings, 'COURSE_LISTINGS') and subdomain in settings.COURSE_LISTINGS and not settings.DEBUG:
        filtered_visible_ids = frozenset([SlashSeparatedCourseKey.from_deprecated_string(c) for c in settings.COURSE_LISTINGS[subdomain]])

<<<<<<< HEAD
    filtered_by_org = microsite.get_value('course_org_filter')

    filtered_by_db = TileConfiguration.objects.filter(
        enabled=True,
    ).values('course_id').order_by('-change_date')

    if filtered_by_db:
        filtered_by_db_ids = [course['course_id'] for course in filtered_by_db]
        filtered_by_db_keys = frozenset([SlashSeparatedCourseKey.from_string(c) for c in filtered_by_db_ids])
        return [course for course in courses if course.id in filtered_by_db_keys]
=======
>>>>>>> 00b75f01
    if filtered_by_org:
        return [course for course in courses if course.location.org == filtered_by_org]
    if filtered_visible_ids:
        return [course for course in courses if course.id in filtered_visible_ids]
    else:
        # Let's filter out any courses in an "org" that has been declared to be
        # in a Microsite
        org_filter_out_set = microsite.get_all_orgs()
        return [course for course in courses if course.location.org not in org_filter_out_set]


def get_university_for_request():
    """
    Return the university name specified for the domain, or None
    if no university was specified
    """
    return microsite.get_value('university')


def get_logo_url():
    """
    Return the url for the branded logo image to be used
    """

    # if the MicrositeConfiguration has a value for the logo_image_url
    # let's use that
    image_url = microsite.get_value('logo_image_url')
    if image_url:
        return '{static_url}{image_url}'.format(
            static_url=settings.STATIC_URL,
            image_url=image_url
        )

    # otherwise, use the legacy means to configure this
    university = microsite.get_value('university')

    if university is None and settings.FEATURES.get('IS_EDX_DOMAIN', False):
        return '{static_url}images/edx-theme/edx-logo-77x36.png'.format(
            static_url=settings.STATIC_URL
        )
    elif university:
        return '{static_url}images/{uni}-on-edx-logo.png'.format(
            static_url=settings.STATIC_URL, uni=university
        )
    else:
        return '{static_url}images/default-theme/logo.png'.format(
            static_url=settings.STATIC_URL
        )<|MERGE_RESOLUTION|>--- conflicted
+++ resolved
@@ -12,17 +12,13 @@
     Return the set of CourseDescriptors that should be visible in this branded instance
     """
 
-<<<<<<< HEAD
     # In the event we don't want any course tiles displayed
     if not getattr(settings, 'DISPLAY_COURSE_TILES', False):
         return []
 
-    _courses = modulestore().get_courses()
-=======
     filtered_by_org = microsite.get_value('course_org_filter')
 
     _courses = modulestore().get_courses(org=filtered_by_org)
->>>>>>> 00b75f01
 
     courses = [c for c in _courses
                if isinstance(c, CourseDescriptor)]
@@ -37,19 +33,6 @@
     if hasattr(settings, 'COURSE_LISTINGS') and subdomain in settings.COURSE_LISTINGS and not settings.DEBUG:
         filtered_visible_ids = frozenset([SlashSeparatedCourseKey.from_deprecated_string(c) for c in settings.COURSE_LISTINGS[subdomain]])
 
-<<<<<<< HEAD
-    filtered_by_org = microsite.get_value('course_org_filter')
-
-    filtered_by_db = TileConfiguration.objects.filter(
-        enabled=True,
-    ).values('course_id').order_by('-change_date')
-
-    if filtered_by_db:
-        filtered_by_db_ids = [course['course_id'] for course in filtered_by_db]
-        filtered_by_db_keys = frozenset([SlashSeparatedCourseKey.from_string(c) for c in filtered_by_db_ids])
-        return [course for course in courses if course.id in filtered_by_db_keys]
-=======
->>>>>>> 00b75f01
     if filtered_by_org:
         return [course for course in courses if course.location.org == filtered_by_org]
     if filtered_visible_ids:
