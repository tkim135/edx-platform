--- conflicted
+++ resolved
@@ -6,12 +6,9 @@
 import urllib
 import urllib2
 import json
-<<<<<<< HEAD
 from util.json_request import JsonResponse
 from pytz import timezone
-=======
 import cgi
->>>>>>> 00b75f01
 
 from datetime import datetime
 from collections import defaultdict
@@ -26,13 +23,9 @@
 from django.contrib.auth.models import User, AnonymousUser
 from django.contrib.auth.decorators import login_required
 from django.utils.timezone import UTC
-<<<<<<< HEAD
-from django.views.decorators.http import require_GET
-from django.http import Http404, HttpResponse, HttpResponseNotFound, HttpResponseServerError
-=======
+from django.http import HttpResponseNotFound, HttpResponseServerError
 from django.views.decorators.http import require_GET, require_POST
 from django.http import Http404, HttpResponse, HttpResponseBadRequest
->>>>>>> 00b75f01
 from django.shortcuts import redirect
 from certificates import api as certs_api
 from edxmako.shortcuts import render_to_response, render_to_string, marketing_link
@@ -792,35 +785,22 @@
         return False
 
 
-<<<<<<< HEAD
-def get_course_display_price(course, registration_price):
-=======
 def get_cosmetic_display_price(course, registration_price):
->>>>>>> 00b75f01
     """
     Return Course Price as a string preceded by correct currency, or 'Free'
     """
     currency_symbol = settings.PAID_COURSE_REGISTRATION_CURRENCY[1]
 
-<<<<<<< HEAD
-    price = course.display_price
-=======
     price = course.cosmetic_display_price
->>>>>>> 00b75f01
     if registration_price > 0:
         price = registration_price
 
     if price:
-<<<<<<< HEAD
-        return "{}{}".format(currency_symbol, price)
-    else:
-=======
         # Translators: This will look like '$50', where {currency_symbol} is a symbol such as '$' and {price} is a
         # numerical amount in that currency. Adjust this display as needed for your language.
         return _("{currency_symbol}{price}").format(currency_symbol=currency_symbol, price=price)
     else:
         # Translators: This refers to the cost of the course. In this case, the course costs nothing so it is free.
->>>>>>> 00b75f01
         return _('Free')
 
 
@@ -845,17 +825,15 @@
         if microsite.get_value('ENABLE_MKTG_SITE', settings.FEATURES.get('ENABLE_MKTG_SITE', False)):
             return redirect(reverse('info', args=[course.id.to_deprecated_string()]))
 
-<<<<<<< HEAD
-    regularly_registered = (registered_for_course(course, request.user) and
-                            UserProfile.has_registered(request.user))
-    staff_access = has_access(request.user, 'staff', course)
-    studio_url = get_studio_url(course, 'settings/details')
-=======
         registered = registered_for_course(course, request.user)
+        regularly_registered = (
+            registered
+            and
+            UserProfile.has_registered(request.user)
+        )
 
         staff_access = has_access(request.user, 'staff', course)
         studio_url = get_studio_url(course, 'settings/details')
->>>>>>> 00b75f01
 
         if has_access(request.user, 'load', course):
             course_target = reverse('info', args=[course.id.to_deprecated_string()])
@@ -870,72 +848,6 @@
             or settings.FEATURES.get('ENABLE_LMS_MIGRATION')
         )
 
-<<<<<<< HEAD
-    # Note: this is a flow for payment for course registration, not the Verified Certificate flow.
-    registration_price = 0
-    in_cart = False
-    reg_then_add_to_cart_link = ""
-
-    _is_shopping_cart_enabled = is_shopping_cart_enabled()
-    if (_is_shopping_cart_enabled):
-        registration_price = CourseMode.min_course_price_for_currency(course_key,
-                                                                      settings.PAID_COURSE_REGISTRATION_CURRENCY[0])
-        if request.user.is_authenticated():
-            cart = shoppingcart.models.Order.get_cart_for_user(request.user)
-            in_cart = shoppingcart.models.PaidCourseRegistration.contained_in_order(cart, course_key) or \
-                shoppingcart.models.CourseRegCodeItem.contained_in_order(cart, course_key)
-
-        reg_then_add_to_cart_link = "{reg_url}?course_id={course_id}&enrollment_action=add_to_cart".format(
-            reg_url=reverse('register_user'), course_id=course.id.to_deprecated_string())
-
-    course_display_price = get_course_display_price(course, registration_price)
-
-    # only allow course sneak peek if
-    # 1) within enrollment period
-    # 2) course specifies it's okay
-    # 3) request.user is not a registered user.
-    sneakpeek_allowed = (has_access(request.user, 'within_enrollment_period', course) and
-                         CoursePreference.course_allows_nonregistered_access(course_key) and
-                         not UserProfile.has_registered(request.user))
-
-    # Used to provide context to message to student if enrollment not allowed
-    can_enroll = has_access(request.user, 'enroll', course)
-    invitation_only = course.invitation_only
-    # see if we have already filled up all allowed enrollments
-    is_course_full = CourseEnrollment.is_course_full(course)
-
-    # Register button should be disabled if one of the following is true:
-    # - Student is already registered for course
-    # - Course is already full
-    # - Student cannot enroll in course
-    active_reg_button = not(regularly_registered or is_course_full or not can_enroll)
-
-    is_shib_course = uses_shib(course)
-
-    return render_to_response('courseware/course_about.html', {
-        'course': course,
-        'staff_access': staff_access,
-        'studio_url': studio_url,
-        'regularly_registered': regularly_registered,
-        'sneakpeek_allowed': sneakpeek_allowed,
-        'course_target': course_target,
-        'registration_price': registration_price,
-        'course_display_price': course_display_price,
-        'in_cart': in_cart,
-        'reg_then_add_to_cart_link': reg_then_add_to_cart_link,
-        'show_courseware_link': show_courseware_link,
-        'is_course_full': is_course_full,
-        'can_enroll': can_enroll,
-        'invitation_only': invitation_only,
-        'active_reg_button': active_reg_button,
-        'is_shib_course': is_shib_course,
-         # We do not want to display the internal courseware header, which is used when the course is found in the
-         # context. This value is therefor explicitly set to render the appropriate header.
-        'disable_courseware_header': True,
-        'is_shopping_cart_enabled': _is_shopping_cart_enabled,
-        'cart_link': reverse('shoppingcart.views.show_cart'),
-    })
-=======
         # Note: this is a flow for payment for course registration, not the Verified Certificate flow.
         registration_price = 0
         in_cart = False
@@ -956,6 +868,14 @@
         course_price = get_cosmetic_display_price(course, registration_price)
         can_add_course_to_cart = _is_shopping_cart_enabled and registration_price
 
+        # only allow course sneak peek if
+        # 1) within enrollment period
+        # 2) course specifies it's okay
+        # 3) request.user is not a registered user.
+        sneakpeek_allowed = (has_access(request.user, 'within_enrollment_period', course) and
+                             CoursePreference.course_allows_nonregistered_access(course_key) and
+                             not UserProfile.has_registered(request.user))
+
         # Used to provide context to message to student if enrollment not allowed
         can_enroll = has_access(request.user, 'enroll', course)
         invitation_only = course.invitation_only
@@ -965,7 +885,8 @@
         # - Student is already registered for course
         # - Course is already full
         # - Student cannot enroll in course
-        active_reg_button = not(registered or is_course_full or not can_enroll)
+        # active_reg_button = not(registered or is_course_full or not can_enroll)
+        active_reg_button = not(regularly_registered or is_course_full or not can_enroll)
 
         is_shib_course = uses_shib(course)
 
@@ -993,9 +914,11 @@
             'disable_courseware_header': True,
             'can_add_course_to_cart': can_add_course_to_cart,
             'cart_link': reverse('shoppingcart.views.show_cart'),
-            'pre_requisite_courses': pre_requisite_courses
+            'pre_requisite_courses': pre_requisite_courses,
+            'regularly_registered': regularly_registered,
+            'sneakpeek_allowed': sneakpeek_allowed,
+            'is_shopping_cart_enabled': _is_shopping_cart_enabled,
         })
->>>>>>> 00b75f01
 
 
 @ensure_csrf_cookie
@@ -1525,7 +1448,6 @@
     )
 
 
-<<<<<<< HEAD
 def _issue_with_data(item, part_id, message_by_part, question_types_by_part, num_options_by_part, num_rows_by_part):
     """
     A function where issues with the data returned by the analytics API are detected
@@ -1559,7 +1481,8 @@
         return True
 
     return False
-=======
+
+
 def is_course_passed(course, grade_summary=None, student=None, request=None):
     """
     check user's course passing status. return True if passed
@@ -1667,5 +1590,4 @@
                     'clientId': tracking_context.get('client_id')
                 }
             }
-        )
->>>>>>> 00b75f01
+        )