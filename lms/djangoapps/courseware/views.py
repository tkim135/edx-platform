--- conflicted
+++ resolved
@@ -6,12 +6,9 @@
 import urllib
 import urllib2
 import json
-<<<<<<< HEAD
 from util.json_request import JsonResponse
 from pytz import timezone
 import cgi
-=======
->>>>>>> 3bd9f95a
 
 from datetime import datetime
 from django.utils.translation import ugettext as _
