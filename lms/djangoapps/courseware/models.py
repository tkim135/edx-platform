--- conflicted
+++ resolved
@@ -233,7 +233,6 @@
         return "[OCGLog] %s: %s" % (self.course_id.to_deprecated_string(), self.created)  # pylint: disable=no-member
 
 
-<<<<<<< HEAD
 class CoursePreference(models.Model):
     """
     This is a place to keep course preferences that are not inherent to the course.  Those should be attributes
@@ -260,7 +259,8 @@
 
     def __unicode__(self):
         return u"{} : {} : {}".format(self.course_id, self.pref_key, self.pref_value)
-=======
+
+
 class StudentFieldOverride(TimeStampedModel):
     """
     Holds the value of a specific field overriden for a student.  This is used
@@ -275,5 +275,4 @@
         unique_together = (('course_id', 'field', 'location', 'student'),)
 
     field = models.CharField(max_length=255)
-    value = models.TextField(default='null')
->>>>>>> 00b75f01
+    value = models.TextField(default='null')