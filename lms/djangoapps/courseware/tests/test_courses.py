# -*- coding: utf-8 -*-
"""
Tests for course access
"""
<<<<<<< HEAD
import datetime
from mock import MagicMock
=======
import ddt
import itertools
>>>>>>> 00b75f01
import mock

from django.conf import settings
from django.test.utils import override_settings
from django.core.urlresolvers import reverse
from django.test.client import RequestFactory
from opaque_keys.edx.locations import SlashSeparatedCourseKey

from courseware.courses import (
    get_course_by_id, get_cms_course_link, course_image_url,
    get_course_info_section, get_course_about_section, get_cms_block_link
)
from courseware.module_render import get_module_for_descriptor
from courseware.tests.helpers import get_request_for_user
from courseware.model_data import FieldDataCache
from student.tests.factories import UserFactory
from xmodule.modulestore.django import _get_modulestore_branch_setting, modulestore
from xmodule.modulestore import ModuleStoreEnum
from xmodule.modulestore.xml_importer import import_course_from_xml
from xmodule.modulestore.tests.django_utils import ModuleStoreTestCase
from xmodule.modulestore.tests.django_utils import TEST_DATA_MIXED_TOY_MODULESTORE
from xmodule.modulestore.tests.factories import CourseFactory, ItemFactory
from xmodule.tests.xml import factories as xml
from xmodule.tests.xml import XModuleXmlImportTest


CMS_BASE_TEST = 'testcms'
TEST_DATA_DIR = settings.COMMON_TEST_DATA_ROOT

class CoursesTest(ModuleStoreTestCase):
    """Test methods related to fetching courses."""

    @override_settings(CMS_BASE=CMS_BASE_TEST)
    def test_get_cms_course_block_link(self):
        """
        Tests that get_cms_course_link_by_id and get_cms_block_link_by_id return the right thing
        """
        self.course = CourseFactory.create(
            org='org', number='num', display_name='name'
        )

        cms_url = u"//{}/course/{}".format(CMS_BASE_TEST, unicode(self.course.id))
        self.assertEqual(cms_url, get_cms_course_link(self.course))
        cms_url = u"//{}/course/{}".format(CMS_BASE_TEST, unicode(self.course.location))
        self.assertEqual(cms_url, get_cms_block_link(self.course, 'course'))


class ModuleStoreBranchSettingTest(ModuleStoreTestCase):
    """Test methods related to the modulestore branch setting."""
    @mock.patch(
        'xmodule.modulestore.django.get_current_request_hostname',
        mock.Mock(return_value='preview.localhost')
    )
    @override_settings(
        HOSTNAME_MODULESTORE_DEFAULT_MAPPINGS={r'preview\.': ModuleStoreEnum.Branch.draft_preferred},
        MODULESTORE_BRANCH='fake_default_branch',
    )
    def test_default_modulestore_preview_mapping(self):
        self.assertEqual(_get_modulestore_branch_setting(), ModuleStoreEnum.Branch.draft_preferred)

    @mock.patch(
        'xmodule.modulestore.django.get_current_request_hostname',
        mock.Mock(return_value='localhost')
    )
    @override_settings(
        HOSTNAME_MODULESTORE_DEFAULT_MAPPINGS={r'preview\.': ModuleStoreEnum.Branch.draft_preferred},
        MODULESTORE_BRANCH='fake_default_branch',
    )
    def test_default_modulestore_branch_mapping(self):
        self.assertEqual(_get_modulestore_branch_setting(), 'fake_default_branch')


@override_settings(CMS_BASE=CMS_BASE_TEST)
class MongoCourseImageTestCase(ModuleStoreTestCase):
    """Tests for course image URLs when using a mongo modulestore."""

    def test_get_image_url(self):
        """Test image URL formatting."""
        course = CourseFactory.create(org='edX', course='999')
        self.assertEquals(course_image_url(course), '/c4x/edX/999/asset/{0}'.format(course.course_image))

    def test_non_ascii_image_name(self):
        # Verify that non-ascii image names are cleaned
        course = CourseFactory.create(course_image=u'before_\N{SNOWMAN}_after.jpg')
        self.assertEquals(
            course_image_url(course),
            '/c4x/{org}/{course}/asset/before___after.jpg'.format(
                org=course.location.org,
                course=course.location.course
            )
        )

    def test_spaces_in_image_name(self):
        # Verify that image names with spaces in them are cleaned
        course = CourseFactory.create(course_image=u'before after.jpg')
        self.assertEquals(
            course_image_url(course),
            '/c4x/{org}/{course}/asset/before_after.jpg'.format(
                org=course.location.org,
                course=course.location.course
            )
        )

    def test_static_asset_path_course_image_default(self):
        """
        Test that without course_image being set, but static_asset_path
        being set that we get the right course_image url.
        """
        course = CourseFactory.create(static_asset_path="foo")
        self.assertEquals(
            course_image_url(course),
            '/static/foo/images/course_image.jpg'
        )

    def test_static_asset_path_course_image_set(self):
        """
        Test that with course_image and static_asset_path both
        being set, that we get the right course_image url.
        """
        course = CourseFactory.create(course_image=u'things_stuff.jpg',
                                      static_asset_path="foo")
        self.assertEquals(
            course_image_url(course),
            '/static/foo/things_stuff.jpg'
        )


class XmlCourseImageTestCase(XModuleXmlImportTest):
    """Tests for course image URLs when using an xml modulestore."""

    def test_get_image_url(self):
        """Test image URL formatting."""
        course = self.process_xml(xml.CourseFactory.build())
        self.assertEquals(course_image_url(course), '/static/xml_test_course/images/course_image.jpg')

    def test_non_ascii_image_name(self):
        course = self.process_xml(xml.CourseFactory.build(course_image=u'before_\N{SNOWMAN}_after.jpg'))
        self.assertEquals(course_image_url(course), u'/static/xml_test_course/before_\N{SNOWMAN}_after.jpg')

    def test_spaces_in_image_name(self):
        course = self.process_xml(xml.CourseFactory.build(course_image=u'before after.jpg'))
        self.assertEquals(course_image_url(course), u'/static/xml_test_course/before after.jpg')


class CoursesRenderTest(ModuleStoreTestCase):
    """Test methods related to rendering courses content."""

    # TODO: this test relies on the specific setup of the toy course.
    # It should be rewritten to build the course it needs and then test that.
    def setUp(self):
        """
        Set up the course and user context
        """
        super(CoursesRenderTest, self).setUp()

        store = modulestore()
        course_items = import_course_from_xml(store, self.user.id, TEST_DATA_DIR, ['toy'])
        course_key = course_items[0].id
        self.course = get_course_by_id(course_key)
        self.request = get_request_for_user(UserFactory.create())

    def test_get_course_info_section_render(self):
        # Test render works okay
        course_info = get_course_info_section(self.request, self.course, 'handouts')
        self.assertEqual(course_info, u"<a href='/c4x/edX/toy/asset/handouts_sample_handout.txt'>Sample</a>")

        # Test when render raises an exception
        with mock.patch('courseware.courses.get_module') as mock_module_render:
            mock_module_render.return_value = mock.MagicMock(
                render=mock.Mock(side_effect=Exception('Render failed!'))
            )
            course_info = get_course_info_section(self.request, self.course, 'handouts')
            self.assertIn("this module is temporarily unavailable", course_info)

    @mock.patch('courseware.courses.get_request_for_thread')
    def test_get_course_about_section_render(self, mock_get_request):
        mock_get_request.return_value = self.request

        # Test render works okay
        course_about = get_course_about_section(self.course, 'short_description')
        self.assertEqual(course_about, "A course about toys.")

        # Test when render raises an exception
        with mock.patch('courseware.courses.get_module') as mock_module_render:
            mock_module_render.return_value = mock.MagicMock(
                render=mock.Mock(side_effect=Exception('Render failed!'))
            )
            course_about = get_course_about_section(self.course, 'short_description')
            self.assertIn("this module is temporarily unavailable", course_about)


class XmlCoursesRenderTest(ModuleStoreTestCase):
    """Test methods related to rendering courses content for an XML course."""
    MODULESTORE = TEST_DATA_MIXED_TOY_MODULESTORE

    toy_course_key = SlashSeparatedCourseKey('edX', 'toy', '2012_Fall')

    def test_get_course_info_section_render(self):
        course = get_course_by_id(self.toy_course_key)
        request = get_request_for_user(UserFactory.create())

        # Test render works okay. Note the href is different in XML courses.
        course_info = get_course_info_section(request, course, 'handouts')
        self.assertEqual(course_info, "<a href='/static/toy/handouts/sample_handout.txt'>Sample</a>")

        # Test when render raises an exception
        with mock.patch('courseware.courses.get_module') as mock_module_render:
            mock_module_render.return_value = mock.MagicMock(
                render=mock.Mock(side_effect=Exception('Render failed!'))
            )
            course_info = get_course_info_section(request, course, 'handouts')
            self.assertIn("this module is temporarily unavailable", course_info)


@ddt.ddt
class CourseInstantiationTests(ModuleStoreTestCase):
    """
    Tests around instantiating a course multiple times in the same request.
    """
    def setUp(self):
        super(CourseInstantiationTests, self).setUp()

        self.factory = RequestFactory()

    @ddt.data(*itertools.product(xrange(5), [ModuleStoreEnum.Type.mongo, ModuleStoreEnum.Type.split], [None, 0, 5]))
    @ddt.unpack
    def test_repeated_course_module_instantiation(self, loops, default_store, course_depth):

        with modulestore().default_store(default_store):
            course = CourseFactory.create()
            chapter = ItemFactory(parent=course, category='chapter', graded=True)
            section = ItemFactory(parent=chapter, category='sequential')
            __ = ItemFactory(parent=section, category='problem')

        fake_request = self.factory.get(
            reverse('progress', kwargs={'course_id': unicode(course.id)})
        )

        course = modulestore().get_course(course.id, depth=course_depth)

        for _ in xrange(loops):
            field_data_cache = FieldDataCache.cache_for_descriptor_descendents(
                course.id, self.user, course, depth=course_depth
            )
            course_module = get_module_for_descriptor(
                self.user,
                fake_request,
                course,
                field_data_cache,
                course.id
            )
            for chapter in course_module.get_children():
                for section in chapter.get_children():
                    for item in section.get_children():
                        self.assertTrue(item.graded)<|MERGE_RESOLUTION|>--- conflicted
+++ resolved
@@ -2,13 +2,8 @@
 """
 Tests for course access
 """
-<<<<<<< HEAD
-import datetime
-from mock import MagicMock
-=======
 import ddt
 import itertools
->>>>>>> 00b75f01
 import mock
 
 from django.conf import settings
