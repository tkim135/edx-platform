"""
Test the course_info xblock
"""
import mock
from nose.plugins.attrib import attr
from urllib import urlencode

from django.conf import settings
from django.core.urlresolvers import reverse
from django.test.utils import override_settings
from opaque_keys.edx.locations import SlashSeparatedCourseKey

from util.date_utils import strftime_localized
from xmodule.modulestore.tests.django_utils import ModuleStoreTestCase, SharedModuleStoreTestCase
from xmodule.modulestore.tests.django_utils import TEST_DATA_MIXED_CLOSED_MODULESTORE
from xmodule.modulestore.tests.factories import CourseFactory, ItemFactory, check_mongo_calls
from student.models import CourseEnrollment

from .helpers import LoginEnrollmentTestCase


@attr('shard_1')
class CourseInfoTestCase(LoginEnrollmentTestCase, ModuleStoreTestCase):
    """
    Tests for the Course Info page
    """
    def setUp(self):
        super(CourseInfoTestCase, self).setUp()
        self.course = CourseFactory.create()
        self.page = ItemFactory.create(
            category="course_info", parent_location=self.course.location,
            data="OOGIE BLOOGIE", display_name="updates"
        )

    def test_logged_in_unenrolled(self):
        self.setup_user()
        url = reverse('info', args=[self.course.id.to_deprecated_string()])
        resp = self.client.get(url)
        self.assertEqual(resp.status_code, 200)
        self.assertIn("OOGIE BLOOGIE", resp.content)
        self.assertIn("You are not currently enrolled in this course", resp.content)

    def test_logged_in_enrolled(self):
        self.enroll(self.course)
        url = reverse('info', args=[self.course.id.to_deprecated_string()])
        resp = self.client.get(url)
        self.assertNotIn("You are not currently enrolled in this course", resp.content)

    def test_anonymous_user(self):
        url = reverse('info', args=[self.course.id.to_deprecated_string()])
        resp = self.client.get(url)
        self.assertEqual(resp.status_code, 200)
        self.assertNotIn("OOGIE BLOOGIE", resp.content)

    def test_logged_in_not_enrolled(self):
        self.setup_user()
        url = reverse('info', args=[self.course.id.to_deprecated_string()])
        self.client.get(url)

        # Check whether the user has been enrolled in the course.
        # There was a bug in which users would be automatically enrolled
        # with is_active=False (same as if they enrolled and immediately unenrolled).
        # This verifies that the user doesn't have *any* enrollment record.
        enrollment_exists = CourseEnrollment.objects.filter(
            user=self.user, course_id=self.course.id
        ).exists()
        self.assertFalse(enrollment_exists)

    @mock.patch.dict(settings.FEATURES, {'DISABLE_START_DATES': False})
    def test_non_live_course(self):
        """Ensure that a user accessing a non-live course sees a redirect to
        the student dashboard, not a 404.
        """
        self.setup_user()
        self.enroll(self.course)
        url = reverse('info', args=[unicode(self.course.id)])
        response = self.client.get(url)
        start_date = strftime_localized(self.course.start, 'SHORT_DATE')
        self.assertRedirects(response, '{0}?{1}'.format(reverse('dashboard'), urlencode({'notlive': start_date})))

    def test_nonexistent_course(self):
        self.setup_user()
        url = reverse('info', args=['not/a/course'])
        response = self.client.get(url)
        self.assertEqual(response.status_code, 404)


@attr('shard_1')
class CourseInfoTestCaseXML(LoginEnrollmentTestCase, ModuleStoreTestCase):
    """
    Tests for the Course Info page for an XML course
    """
    MODULESTORE = TEST_DATA_MIXED_CLOSED_MODULESTORE

    # The following XML test course (which lives at common/test/data/2014)
    # is closed; we're testing that a course info page still appears when
    # the course is already closed
    xml_course_key = SlashSeparatedCourseKey('edX', 'detached_pages', '2014')

    # this text appears in that course's course info page
    # common/test/data/2014/info/updates.html
    xml_data = "course info 463139"

    @mock.patch.dict('django.conf.settings.FEATURES', {'DISABLE_START_DATES': False})
    def test_logged_in_xml(self):
        self.setup_user()
        url = reverse('info', args=[self.xml_course_key.to_deprecated_string()])
        resp = self.client.get(url)
        self.assertEqual(resp.status_code, 200)
        self.assertIn(self.xml_data, resp.content)

    @mock.patch.dict('django.conf.settings.FEATURES', {'DISABLE_START_DATES': False})
    def test_anonymous_user_xml(self):
        url = reverse('info', args=[self.xml_course_key.to_deprecated_string()])
        resp = self.client.get(url)
        self.assertEqual(resp.status_code, 200)
        self.assertNotIn(self.xml_data, resp.content)


@attr('shard_1')
@override_settings(FEATURES=dict(settings.FEATURES, EMBARGO=False))
class SelfPacedCourseInfoTestCase(LoginEnrollmentTestCase, SharedModuleStoreTestCase):
    """
    Tests for the info page of self-paced courses.
    """

    def setUp(self):
        super(SelfPacedCourseInfoTestCase, self).setUp()
        self.instructor_paced_course = CourseFactory.create(self_paced=False)
        self.self_paced_course = CourseFactory.create(self_paced=True)
        self.setup_user()

    def fetch_course_info_with_queries(self, course, sql_queries, mongo_queries):
        """
        Fetch the given course's info page, asserting the number of SQL
        and Mongo queries.
        """
        url = reverse('info', args=[unicode(course.id)])
        with self.assertNumQueries(sql_queries):
            with check_mongo_calls(mongo_queries):
                resp = self.client.get(url)
        self.assertEqual(resp.status_code, 200)

    def test_num_queries_instructor_paced(self):
<<<<<<< HEAD
        self.fetch_course_info_with_queries(self.instructor_paced_course, 16, 4)

    def test_num_queries_self_paced(self):
        self.fetch_course_info_with_queries(self.self_paced_course, 16, 4)
=======
        self.fetch_course_info_with_queries(self.instructor_paced_course, 17, 4)

    def test_num_queries_self_paced(self):
        self.fetch_course_info_with_queries(self.self_paced_course, 17, 4)
>>>>>>> 7c2fec21
<|MERGE_RESOLUTION|>--- conflicted
+++ resolved
@@ -142,14 +142,7 @@
         self.assertEqual(resp.status_code, 200)
 
     def test_num_queries_instructor_paced(self):
-<<<<<<< HEAD
-        self.fetch_course_info_with_queries(self.instructor_paced_course, 16, 4)
+        self.fetch_course_info_with_queries(self.instructor_paced_course, 19, 4)
 
     def test_num_queries_self_paced(self):
-        self.fetch_course_info_with_queries(self.self_paced_course, 16, 4)
-=======
-        self.fetch_course_info_with_queries(self.instructor_paced_course, 17, 4)
-
-    def test_num_queries_self_paced(self):
-        self.fetch_course_info_with_queries(self.self_paced_course, 17, 4)
->>>>>>> 7c2fec21
+        self.fetch_course_info_with_queries(self.self_paced_course, 19, 4)