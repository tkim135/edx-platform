"""
Tests i18n in courseware
"""

import re

from django.conf import settings
from django.contrib.auth.models import User
from django.core.urlresolvers import reverse
from django.test import TestCase
from django.test.client import Client
from django.utils import translation
from nose.plugins.attrib import attr

from openedx.core.djangoapps.dark_lang.models import DarkLangConfig
from openedx.core.djangoapps.lang_pref import LANGUAGE_KEY
from openedx.core.djangoapps.user_api.preferences.api import set_user_preference
from student.tests.factories import UserFactory


class BaseI18nTestCase(TestCase):
    """
    Base utilities for i18n test classes to derive from
    """
    preview_language_url = '/update_lang/'
    url = reverse('dashboard')
    site_lang = settings.LANGUAGE_CODE
    pwd = 'test_password'

    def setUp(self):
        super(BaseI18nTestCase, self).setUp()
        self.addCleanup(translation.deactivate)
        self.client = Client()
        self.create_user()

    def assert_tag_has_attr(self, content, tag, attname, value):
        """Assert that a tag in `content` has a certain value in a certain attribute."""
        regex = r"""<{tag} [^>]*\b{attname}=['"]([\w\d\- ]+)['"][^>]*>""".format(tag=tag, attname=attname)
        match = re.search(regex, content)
        self.assertTrue(match, "Couldn't find desired tag '%s' with attr '%s' in %r" % (tag, attname, content))
        attvalues = match.group(1).split()
        self.assertIn(value, attvalues)

    def release_languages(self, languages):
        """
        Release a set of languages using the dark lang interface.
        languages is a list of comma-separated lang codes, eg, 'ar, es-419'
        """
        user = User()
        user.save()
        DarkLangConfig(
            released_languages=languages,
            changed_by=user,
            enabled=True
        ).save()

<<<<<<< HEAD
    def tearDown(self):
        response = self.client.get('/', HTTP_ACCEPT_LANGUAGE='en')
=======
    def create_user(self):
        """
        Creates the user log in
        """
        # Create one user and save it to the database
        email = 'test@edx.org'
        self.user = UserFactory.build(username='test', email=email, password=self.pwd)
        self.user.save()

    def user_login(self):
        """
        Log the user in
        """
        # Get the login url & log in our user
        self.client.login(username=self.user.username, password=self.pwd)
>>>>>>> 90707afa


@attr(shard=1)
class I18nTestCase(BaseI18nTestCase):
    """
    Tests for i18n
    """
    def test_default_is_en(self):
        self.release_languages('fr')
        response = self.client.get('/')
        self.assert_tag_has_attr(response.content, "html", "lang", "en")
        self.assertEqual(response['Content-Language'], 'en')
        self.assert_tag_has_attr(response.content, "body", "class", "lang_en")

    def test_esperanto(self):
        self.release_languages('fr, eo')
        response = self.client.get('/', HTTP_ACCEPT_LANGUAGE='eo')
        self.assert_tag_has_attr(response.content, "html", "lang", "eo")
        self.assertEqual(response['Content-Language'], 'eo')
        self.assert_tag_has_attr(response.content, "body", "class", "lang_eo")

    def test_switching_languages_bidi(self):
        self.release_languages('ar, eo')
        response = self.client.get('/')
        self.assert_tag_has_attr(response.content, "html", "lang", "en")
        self.assertEqual(response['Content-Language'], 'en')
        self.assert_tag_has_attr(response.content, "body", "class", "lang_en")
        self.assert_tag_has_attr(response.content, "body", "class", "ltr")

        response = self.client.get('/', HTTP_ACCEPT_LANGUAGE='ar')
        self.assert_tag_has_attr(response.content, "html", "lang", "ar")
        self.assertEqual(response['Content-Language'], 'ar')
        self.assert_tag_has_attr(response.content, "body", "class", "lang_ar")
        self.assert_tag_has_attr(response.content, "body", "class", "rtl")


@attr(shard=1)
class I18nRegressionTests(BaseI18nTestCase):
    """
    Tests for i18n
    """
    def test_es419_acceptance(self):
        # Regression test; LOC-72, and an issue with Django
        self.release_languages('es-419')
        response = self.client.get('/', HTTP_ACCEPT_LANGUAGE='es-419')
        self.assert_tag_has_attr(response.content, "html", "lang", "es-419")

    def test_unreleased_lang_resolution(self):
        # Regression test; LOC-85
        self.release_languages('fa')
        self.user_login()

        # We've released 'fa', AND we have language files for 'fa-ir' but
        # we want to keep 'fa-ir' as a dark language. Requesting 'fa-ir'
        # in the http request (NOT with the ?preview-lang query param) should
        # receive files for 'fa'
        response = self.client.get(self.url, HTTP_ACCEPT_LANGUAGE='fa-ir')
        self.assert_tag_has_attr(response.content, "html", "lang", "fa")

        # Now try to access with dark lang
        self.client.post(self.preview_language_url, {'preview_lang': 'fa-ir', 'set_language': 'set_language'})
        response = self.client.get(self.url)
        self.assert_tag_has_attr(response.content, "html", "lang", "fa-ir")

    def test_preview_lang(self):
        self.user_login()

        # Regression test; LOC-87
        self.release_languages('es-419')
        site_lang = settings.LANGUAGE_CODE
        # Visit the front page; verify we see site default lang
        response = self.client.get(self.url)
        self.assert_tag_has_attr(response.content, "html", "lang", site_lang)

        # Verify we can switch language using the preview-lang query param
        # Set the language
        self.client.post(self.preview_language_url, {'preview_lang': 'eo', 'set_language': 'set_language'})

        response = self.client.get(self.url)
        self.assert_tag_has_attr(response.content, "html", "lang", "eo")
        # We should be able to see released languages using preview-lang, too
        self.client.post(self.preview_language_url, {'preview_lang': 'es-419', 'set_language': 'set_language'})
        response = self.client.get(self.url)
        self.assert_tag_has_attr(response.content, "html", "lang", "es-419")

        # Clearing the language should go back to site default
        self.client.post(self.preview_language_url, {'reset': 'reset'})
        response = self.client.get(self.url)
        self.assert_tag_has_attr(response.content, "html", "lang", site_lang)


@attr(shard=1)
class I18nLangPrefTests(BaseI18nTestCase):
    """
    Regression tests of language presented to the user, when they
    choose a language preference, and when they have a preference
    and use the dark lang preview functionality.
    """
    def setUp(self):
        super(I18nLangPrefTests, self).setUp()
        self.user_login()

    def test_lang_preference(self):
        # Regression test; LOC-87
        self.release_languages('ar, es-419')

        # Visit the front page; verify we see site default lang
        response = self.client.get(self.url)
        self.assert_tag_has_attr(response.content, "html", "lang", self.site_lang)

        # Set user language preference
        set_user_preference(self.user, LANGUAGE_KEY, 'ar')
        # and verify we now get an ar response
        response = self.client.get(self.url)
        self.assert_tag_has_attr(response.content, "html", "lang", 'ar')

        # Verify that switching language preference gives the right language
        set_user_preference(self.user, LANGUAGE_KEY, 'es-419')
        response = self.client.get(self.url)
        self.assert_tag_has_attr(response.content, "html", "lang", 'es-419')

    def test_preview_precedence(self):
        # Regression test; LOC-87
        self.release_languages('ar, es-419')

        # Set user language preference
        set_user_preference(self.user, LANGUAGE_KEY, 'ar')
        # Verify preview-lang takes precedence
        self.client.post(self.preview_language_url, {'preview_lang': 'eo', 'set_language': 'set_language'})
        response = self.client.get(self.url)

        self.assert_tag_has_attr(response.content, "html", "lang", 'eo')
        # Hitting another page should keep the dark language set.
        response = self.client.get(reverse('courses'))
        self.assert_tag_has_attr(response.content, "html", "lang", "eo")

        # Clearing language must set language back to preference language
        self.client.post(self.preview_language_url, {'reset': 'reset'})
        response = self.client.get(self.url)

        self.assert_tag_has_attr(response.content, "html", "lang", 'ar')<|MERGE_RESOLUTION|>--- conflicted
+++ resolved
@@ -54,10 +54,6 @@
             enabled=True
         ).save()
 
-<<<<<<< HEAD
-    def tearDown(self):
-        response = self.client.get('/', HTTP_ACCEPT_LANGUAGE='en')
-=======
     def create_user(self):
         """
         Creates the user log in
@@ -73,7 +69,9 @@
         """
         # Get the login url & log in our user
         self.client.login(username=self.user.username, password=self.pwd)
->>>>>>> 90707afa
+
+    def tearDown(self):
+        response = self.client.get('/', HTTP_ACCEPT_LANGUAGE='en')
 
 
 @attr(shard=1)
