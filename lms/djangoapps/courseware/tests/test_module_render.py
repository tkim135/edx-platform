--- conflicted
+++ resolved
@@ -2277,13 +2277,40 @@
     def test_get_item(self, default_ms):
         with self.store.default_store(default_ms):
             course = CourseFactory()
-<<<<<<< HEAD
-            for block_type in ('video',):
-                item = ItemFactory(category=block_type, parent=course)
-                item = self.store.get_item(item.scope_ids.usage_id)
-                self.assertEqual(item.__class__.__name__, 'RawDescriptorWithMixins')
-
-
+            self._verify_descriptor('video', course, 'RawDescriptorWithMixins')
+
+    @ddt.data(ModuleStoreEnum.Type.mongo, ModuleStoreEnum.Type.split)
+    def test_dynamic_updates(self, default_ms):
+        """Tests that the list of disabled xblocks can dynamically update."""
+        with self.store.default_store(default_ms):
+            course = CourseFactory()
+            item_usage_id = self._verify_descriptor('problem', course, 'CapaDescriptorWithMixins')
+            XBlockConfiguration(name='problem', enabled=False).save()
+
+            # First verify that the cached value is used until there is a new request cache.
+            self._verify_descriptor('problem', course, 'CapaDescriptorWithMixins', item_usage_id)
+
+            # Now simulate a new request cache.
+            self.store.request_cache.data = {}
+            self._verify_descriptor('problem', course, 'RawDescriptorWithMixins', item_usage_id)
+
+    def _verify_descriptor(self, category, course, descriptor, item_id=None):
+        """
+        Helper method that gets an item with the specified category from the
+        modulestore and verifies that it has the expected descriptor name.
+
+        Returns the item's usage_id.
+        """
+        if not item_id:
+            item = ItemFactory(category=category, parent=course)
+            item_id = item.scope_ids.usage_id
+
+        item = self.store.get_item(item_id)
+        self.assertEqual(item.__class__.__name__, descriptor)
+        return item_id
+
+
+# Stanford Inline Analytics tests
 @override_settings(ANALYTICS_DATA_URL='dummy_url')
 class TestInlineAnalytics(ModuleStoreTestCase):
     """Tests to verify that Inline Analytics fragment is generated correctly"""
@@ -2447,36 +2474,4 @@
         )
         result_fragment = module.render(STUDENT_VIEW)
         self.assertNotIn('Staff Analytics Info', result_fragment.content)
-=======
-            self._verify_descriptor('video', course, 'RawDescriptorWithMixins')
-
-    @ddt.data(ModuleStoreEnum.Type.mongo, ModuleStoreEnum.Type.split)
-    def test_dynamic_updates(self, default_ms):
-        """Tests that the list of disabled xblocks can dynamically update."""
-        with self.store.default_store(default_ms):
-            course = CourseFactory()
-            item_usage_id = self._verify_descriptor('problem', course, 'CapaDescriptorWithMixins')
-            XBlockConfiguration(name='problem', enabled=False).save()
-
-            # First verify that the cached value is used until there is a new request cache.
-            self._verify_descriptor('problem', course, 'CapaDescriptorWithMixins', item_usage_id)
-
-            # Now simulate a new request cache.
-            self.store.request_cache.data = {}
-            self._verify_descriptor('problem', course, 'RawDescriptorWithMixins', item_usage_id)
-
-    def _verify_descriptor(self, category, course, descriptor, item_id=None):
-        """
-        Helper method that gets an item with the specified category from the
-        modulestore and verifies that it has the expected descriptor name.
-
-        Returns the item's usage_id.
-        """
-        if not item_id:
-            item = ItemFactory(category=category, parent=course)
-            item_id = item.scope_ids.usage_id
-
-        item = self.store.get_item(item_id)
-        self.assertEqual(item.__class__.__name__, descriptor)
-        return item_id
->>>>>>> 90707afa
+    # Stanford Inline Analytics tests