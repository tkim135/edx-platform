"""
This file will test through the LMS some of the PasswordHistory features
"""
import json
import ddt
from mock import patch
from uuid import uuid4
from nose.plugins.attrib import attr

from django.contrib.auth.models import User
from django.utils import timezone
from datetime import timedelta
from django.test.utils import override_settings

from django.core.urlresolvers import reverse
from django.contrib.auth.tokens import default_token_generator
from django.utils.http import int_to_base36

from freezegun import freeze_time

from student.models import PasswordHistory
from courseware.tests.helpers import LoginEnrollmentTestCase


@attr(shard=1)
@patch.dict("django.conf.settings.FEATURES", {'ADVANCED_SECURITY': True})
@ddt.ddt
class TestPasswordHistory(LoginEnrollmentTestCase):
    """
    Go through some of the PasswordHistory use cases
    """

    def _login(self, email, password, should_succeed=True, err_msg_check=None):
        """
        Override the base implementation so we can do appropriate asserts
        """
        resp = self.client.post(reverse('login'), {'email': email, 'password': password})
        data = json.loads(resp.content)

        self.assertEqual(resp.status_code, 200)
        if should_succeed:
            self.assertTrue(data['success'])
        else:
            self.assertFalse(data['success'])
            if err_msg_check:
                self.assertIn(err_msg_check, data['value'])

    def _setup_user(self, is_staff=False, password=None):
        """
        Override the base implementation to randomize the email
        """
        email = 'foo_{0}@test.com'.format(uuid4().hex[:8])
        password = password if password else 'foo'
        username = 'test_{0}'.format(uuid4().hex[:8])
        self.create_account(username, email, password)
        self.activate_user(email)

        # manually twiddle the is_staff bit, if needed
        if is_staff:
            user = User.objects.get(email=email)
            user.is_staff = True
            user.save()

        return email, password

    def _update_password(self, email, new_password):
        """
        Helper method to reset a password
        """
        user = User.objects.get(email=email)
        user.set_password(new_password)
        user.save()
        history = PasswordHistory()
        history.create(user)

    def assertPasswordResetError(self, response, error_message, valid_link=False):
        """
        This method is a custom assertion that verifies that a password reset
        view returns an error response as expected.
        Args:
            response: response from calling a password reset endpoint
            error_message: message we expect to see in the response
            valid_link: if the current password reset link is still valid

        """
        self.assertEqual(response.status_code, 200)
        self.assertEqual(response.context_data['validlink'], valid_link)
        self.assertIn(error_message, response.content)

    @patch.dict("django.conf.settings.ADVANCED_SECURITY_CONFIG", {'MIN_DAYS_FOR_STAFF_ACCOUNTS_PASSWORD_RESETS': None})
    @patch.dict("django.conf.settings.ADVANCED_SECURITY_CONFIG", {'MIN_DAYS_FOR_STUDENT_ACCOUNTS_PASSWORD_RESETS': None})
    def test_no_forced_password_change(self):
        """
        Makes sure default behavior is correct when we don't have this turned on
        """

        email, password = self._setup_user()
        self._login(email, password)

        email, password = self._setup_user(is_staff=True)
        self._login(email, password)

    @patch.dict("django.conf.settings.ADVANCED_SECURITY_CONFIG", {'MIN_DAYS_FOR_STAFF_ACCOUNTS_PASSWORD_RESETS': 1})
    @patch.dict("django.conf.settings.ADVANCED_SECURITY_CONFIG", {'MIN_DAYS_FOR_STUDENT_ACCOUNTS_PASSWORD_RESETS': 5})
    def test_forced_password_change(self):
        """
        Make sure password are viewed as expired in LMS after the policy time has elapsed
        """

        student_email, student_password = self._setup_user()
        staff_email, staff_password = self._setup_user(is_staff=True)

        self._login(student_email, student_password)
        self._login(staff_email, staff_password)

        staff_reset_time = timezone.now() + timedelta(days=1)
        with freeze_time(staff_reset_time):
            self._login(student_email, student_password)

            # staff should fail because password expired
            self._login(staff_email, staff_password, should_succeed=False,
                        err_msg_check="Your password has expired due to password policy on this account")

            # if we reset the password, we should be able to log in
            self._update_password(staff_email, "updated")
            self._login(staff_email, "updated")

        student_reset_time = timezone.now() + timedelta(days=5)
        with freeze_time(student_reset_time):
            # Both staff and student logins should fail because user must
            # reset the password

            self._login(student_email, student_password, should_succeed=False,
                        err_msg_check="Your password has expired due to password policy on this account")
            self._update_password(student_email, "updated")
            self._login(student_email, "updated")

            self._login(staff_email, staff_password, should_succeed=False,
                        err_msg_check="Your password has expired due to password policy on this account")
            self._update_password(staff_email, "updated2")
            self._login(staff_email, "updated2")

    def test_allow_all_password_reuse(self):
        """
        Tests that password_reset flows work as expected if reuse config is missing, meaning
        passwords can always be reused
        """
        student_email, _ = self._setup_user()
        user = User.objects.get(email=student_email)

        err_msg = 'You are re-using a password that you have used recently.'

        token = default_token_generator.make_token(user)
        uidb36 = int_to_base36(user.id)

        # try to do a password reset with the same password as before
        resp = self.client.post('/password_reset_confirm/{0}-{1}/'.format(uidb36, token), {
            'new_password1': 'foo',
            'new_password2': 'foo'
        }, follow=True)

        self.assertNotIn(
            err_msg,
            resp.content
        )

    @patch.dict("django.conf.settings.ADVANCED_SECURITY_CONFIG", {'MIN_DIFFERENT_STUDENT_PASSWORDS_BEFORE_REUSE': 1})
    def test_student_password_reset_reuse(self):
        """
        Goes through the password reset flows to make sure the various password reuse policies are enforced
        """
        student_email, _ = self._setup_user()
        user = User.objects.get(email=student_email)

        err_msg = 'You are re-using a password that you have used recently. You must have 1 distinct password'
        success_msg = 'Your Password Reset is Complete'

        token = default_token_generator.make_token(user)
        uidb36 = int_to_base36(user.id)

        # try to do a password reset with the same password as before
        resp = self.client.post('/password_reset_confirm/{0}-{1}/'.format(uidb36, token), {
            'new_password1': 'foo',
            'new_password2': 'foo'
        }, follow=True)

<<<<<<< HEAD
        self.assertPasswordResetError(resp, err_msg)
=======
        self.assertPasswordResetError(resp, err_msg, valid_link=True)
>>>>>>> e3e39155

        # now retry with a different password
        resp = self.client.post('/password_reset_confirm/{0}-{1}/'.format(uidb36, token), {
            'new_password1': 'bar',
            'new_password2': 'bar'
        }, follow=True)

        self.assertIn(success_msg, resp.content)

    @patch.dict("django.conf.settings.ADVANCED_SECURITY_CONFIG", {'MIN_DIFFERENT_STAFF_PASSWORDS_BEFORE_REUSE': 2})
    def test_staff_password_reset_reuse(self):
        """
        Goes through the password reset flows to make sure the various password reuse policies are enforced
        """
        staff_email, _ = self._setup_user(is_staff=True)
        user = User.objects.get(email=staff_email)

        err_msg = 'You are re-using a password that you have used recently. You must have 2 distinct passwords'
        success_msg = 'Your Password Reset is Complete'

        token = default_token_generator.make_token(user)
        uidb36 = int_to_base36(user.id)

        # try to do a password reset with the same password as before
        resp = self.client.post('/password_reset_confirm/{0}-{1}/'.format(uidb36, token), {
            'new_password1': 'foo',
            'new_password2': 'foo',
        }, follow=True)

<<<<<<< HEAD
        self.assertPasswordResetError(resp, err_msg)
=======
        self.assertPasswordResetError(resp, err_msg, valid_link=True)
>>>>>>> e3e39155

        # now use different one
        user = User.objects.get(email=staff_email)
        token = default_token_generator.make_token(user)
        uidb36 = int_to_base36(user.id)

        resp = self.client.post('/password_reset_confirm/{0}-{1}/'.format(uidb36, token), {
            'new_password1': 'bar',
            'new_password2': 'bar',
        }, follow=True)

        self.assertIn(success_msg, resp.content)

        # now try again with the first one
        user = User.objects.get(email=staff_email)
        token = default_token_generator.make_token(user)
        uidb36 = int_to_base36(user.id)

        resp = self.client.post('/password_reset_confirm/{0}-{1}/'.format(uidb36, token), {
            'new_password1': 'foo',
            'new_password2': 'foo',
        }, follow=True)

<<<<<<< HEAD
        self.assertPasswordResetError(resp, err_msg)
=======
        self.assertPasswordResetError(resp, err_msg, valid_link=True)
>>>>>>> e3e39155

        # now use different one
        user = User.objects.get(email=staff_email)
        token = default_token_generator.make_token(user)
        uidb36 = int_to_base36(user.id)

        resp = self.client.post('/password_reset_confirm/{0}-{1}/'.format(uidb36, token), {
            'new_password1': 'baz',
            'new_password2': 'baz',
        }, follow=True)

        self.assertIn(success_msg, resp.content)

        # now we should be able to reuse the first one
        user = User.objects.get(email=staff_email)
        token = default_token_generator.make_token(user)
        uidb36 = int_to_base36(user.id)

        resp = self.client.post('/password_reset_confirm/{0}-{1}/'.format(uidb36, token), {
            'new_password1': 'foo',
            'new_password2': 'foo',
        }, follow=True)

        self.assertIn(success_msg, resp.content)

    @patch.dict("django.conf.settings.ADVANCED_SECURITY_CONFIG", {'MIN_TIME_IN_DAYS_BETWEEN_ALLOWED_RESETS': 1})
    def test_password_reset_frequency_limit(self):
        """
        Asserts the frequency limit on how often we can change passwords
        """
        staff_email, _ = self._setup_user(is_staff=True)

        success_msg = 'Your Password Reset is Complete'

        # try to reset password, it should fail
        user = User.objects.get(email=staff_email)
        token = default_token_generator.make_token(user)
        uidb36 = int_to_base36(user.id)

        # try to do a password reset with the same password as before
        resp = self.client.post('/password_reset_confirm/{0}-{1}/'.format(uidb36, token), {
            'new_password1': 'foo',
            'new_password2': 'foo',
        }, follow=True)

        self.assertNotIn(
            success_msg,
            resp.content
        )

        # pretend we're in the future
        staff_reset_time = timezone.now() + timedelta(days=1)
        with freeze_time(staff_reset_time):
            user = User.objects.get(email=staff_email)
            token = default_token_generator.make_token(user)
            uidb36 = int_to_base36(user.id)

            # try to do a password reset with the same password as before
            resp = self.client.post('/password_reset_confirm/{0}-{1}/'.format(uidb36, token), {
                'new_password1': 'foo',
                'new_password2': 'foo',
            }, follow=True)

            self.assertIn(success_msg, resp.content)

    @patch.dict("django.conf.settings.FEATURES", {'ENFORCE_PASSWORD_POLICY': True})
    @override_settings(PASSWORD_MIN_LENGTH=6)
    def test_password_policy_on_password_reset(self):
        """
        This makes sure the proper asserts on password policy also works on password reset
        """
        staff_email, _ = self._setup_user(is_staff=True, password='foofoo')

        success_msg = 'Your Password Reset is Complete'

        # try to reset password, it should fail
        user = User.objects.get(email=staff_email)
        token = default_token_generator.make_token(user)
        uidb36 = int_to_base36(user.id)

        # try to do a password reset with the same password as before
        resp = self.client.post('/password_reset_confirm/{0}-{1}/'.format(uidb36, token), {
            'new_password1': 'foo',
            'new_password2': 'foo',
        }, follow=True)

        self.assertNotIn(
            success_msg,
            resp.content
        )

        # try to reset password with a long enough password
        user = User.objects.get(email=staff_email)
        token = default_token_generator.make_token(user)
        uidb36 = int_to_base36(user.id)

        # try to do a password reset with the same password as before
        resp = self.client.post('/password_reset_confirm/{0}-{1}/'.format(uidb36, token), {
            'new_password1': 'foofoo',
            'new_password2': 'foofoo',
        }, follow=True)

        self.assertIn(success_msg, resp.content)

    @ddt.data(
        ('foo', 'foobar'),
        ('', ''),
    )
    @ddt.unpack
    def test_password_reset_form_invalid(self, password1, password2):
        """
        Tests that password reset fail when providing bad passwords and error message is displayed
        to the user.
        """
        user_email, _ = self._setup_user()
        err_msg = 'Error in resetting your password. Please try again.'

        # try to reset password, it should fail
        user = User.objects.get(email=user_email)
        token = default_token_generator.make_token(user)
        uidb36 = int_to_base36(user.id)

        # try to do a password reset with the same password as before
        resp = self.client.post('/password_reset_confirm/{0}-{1}/'.format(uidb36, token), {
            'new_password1': password1,
            'new_password2': password2,
        }, follow=True)
        self.assertPasswordResetError(resp, err_msg, valid_link=True)<|MERGE_RESOLUTION|>--- conflicted
+++ resolved
@@ -184,11 +184,7 @@
             'new_password2': 'foo'
         }, follow=True)
 
-<<<<<<< HEAD
-        self.assertPasswordResetError(resp, err_msg)
-=======
         self.assertPasswordResetError(resp, err_msg, valid_link=True)
->>>>>>> e3e39155
 
         # now retry with a different password
         resp = self.client.post('/password_reset_confirm/{0}-{1}/'.format(uidb36, token), {
@@ -218,11 +214,7 @@
             'new_password2': 'foo',
         }, follow=True)
 
-<<<<<<< HEAD
-        self.assertPasswordResetError(resp, err_msg)
-=======
         self.assertPasswordResetError(resp, err_msg, valid_link=True)
->>>>>>> e3e39155
 
         # now use different one
         user = User.objects.get(email=staff_email)
@@ -246,11 +238,7 @@
             'new_password2': 'foo',
         }, follow=True)
 
-<<<<<<< HEAD
-        self.assertPasswordResetError(resp, err_msg)
-=======
         self.assertPasswordResetError(resp, err_msg, valid_link=True)
->>>>>>> e3e39155
 
         # now use different one
         user = User.objects.get(email=staff_email)
