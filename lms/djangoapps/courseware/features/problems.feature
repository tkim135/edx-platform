@shard_1 @requires_stub_xqueue
Feature: LMS.Answer problems
    As a student in an edX course
    In order to test my understanding of the material
    I want to answer problems

    Scenario: I can reset a problem
        Given I am viewing a randomization "<Randomization>" "<ProblemType>" problem with reset button on
        And I answer a "<ProblemType>" problem "<Correctness>ly"
        When I reset the problem
        Then my "<ProblemType>" answer is marked "unanswered"
        And The "<ProblemType>" problem displays a "blank" answer

        Examples:
        | ProblemType       | Correctness   | Randomization |
        | drop down         | correct       | always        |
        | drop down         | incorrect     | always        |
        | multiple choice   | correct       | always        |
        | multiple choice   | incorrect     | always        |
        | checkbox          | correct       | always        |
        | checkbox          | incorrect     | always        |
        | radio             | correct       | always        |
        | radio             | incorrect     | always        |
        #| string            | correct       | always        |
        #| string            | incorrect     | always        |
        | numerical         | correct       | always        |
        | numerical         | incorrect     | always        |
        | formula           | correct       | always        |
        | formula           | incorrect     | always        |
        | script            | correct       | always        |
        | script            | incorrect     | always        |
        | radio_text        | correct       | always        |
        | radio_text        | incorrect     | always        |
        | checkbox_text     | correct       | always        |
        | checkbox_text     | incorrect     | always        |
        | image             | correct       | always        |
        | image             | incorrect     | always        |

    Scenario: I can reset a non-randomized problem that I answer incorrectly
        Given I am viewing a randomization "<Randomization>" "<ProblemType>" problem with reset button on
        And I answer a "<ProblemType>" problem "<Correctness>ly"
        When I reset the problem
        Then my "<ProblemType>" answer is marked "unanswered"
        And The "<ProblemType>" problem displays a "blank" answer

        Examples:
        | ProblemType       | Correctness   | Randomization   |
        | drop down         | incorrect     | never           |
        | multiple choice   | incorrect     | never           |
        | checkbox          | incorrect     | never           |
        # TE-572
        #| radio             | incorrect     | never           |
        #| string            | incorrect     | never           |
        | numerical         | incorrect     | never           |
        | formula           | incorrect     | never           |
        # TE-572 failing intermittently
        #| script            | incorrect     | never           |
        | radio_text        | incorrect     | never           |
        | checkbox_text     | incorrect     | never           |
        | image             | incorrect     | never           |

    Scenario: The reset button doesn't show up
        Given I am viewing a randomization "<Randomization>" "<ProblemType>" problem with reset button on
        And I answer a "<ProblemType>" problem "<Correctness>ly"
        Then The "Reset" button does not appear

        Examples:
        | ProblemType       | Correctness   | Randomization   |
        | drop down         | correct       | never           |
        | multiple choice   | correct       | never           |
        | checkbox          | correct       | never           |
        | radio             | correct       | never           |
        #| string            | correct       | never           |
        | numerical         | correct       | never           |
        | formula           | correct       | never           |
        | script            | correct       | never           |
        | radio_text        | correct       | never           |
        | checkbox_text     | correct       | never           |
        | image             | correct       | never           |

    Scenario: I can answer a problem with one attempt correctly and not reset
        Given I am viewing a "multiple choice" problem with "1" attempt
        When I answer a "multiple choice" problem "correctly"
        Then The "Reset" button does not appear

    Scenario: I can answer a problem with multiple attempts correctly and still reset the problem
        Given I am viewing a "multiple choice" problem with "3" attempts
        Then I should see "You have used 0 of 3 attempts" somewhere in the page
        When I answer a "multiple choice" problem "correctly"
        Then The "Reset" button does appear

    Scenario: I can answer a problem with multiple attempts correctly but cannot reset because randomization is off
        Given I am viewing a randomization "never" "multiple choice" problem with "3" attempts with reset
        Then I should see "You have used 0 of 3 attempts" somewhere in the page
        When I answer a "multiple choice" problem "correctly"
        Then The "Reset" button does not appear

    Scenario: I can view how many attempts I have left on a problem
        Given I am viewing a "multiple choice" problem with "3" attempts
        Then I should see "You have used 0 of 3 attempts" somewhere in the page
        When I answer a "multiple choice" problem "incorrectly"
        And I reset the problem
        Then I should see "You have used 1 of 3 attempts" somewhere in the page
        When I answer a "multiple choice" problem "incorrectly"
        And I reset the problem
<<<<<<< HEAD
        Then I should see "You have used 2 of 3 submissions" somewhere in the page
=======
        Then I should see "You have used 2 of 3 attempts" somewhere in the page
>>>>>>> 90707afa
        And The "Submit" button does appear
        When I answer a "multiple choice" problem "correctly"
        Then The "Reset" button does not appear

    Scenario: I can view the answer if the problem has it:
        Given I am viewing a "numerical" that shows the answer "always"
        When I press the button with the label "Show Answer"
        And I should see "4.14159" somewhere in the page

    Scenario: I can see my score on a problem when I answer it and after I reset it
        Given I am viewing a "<ProblemType>" problem
        When I answer a "<ProblemType>" problem "<Correctness>ly"
        Then I should see a score of "<Score>"
        When I reset the problem
        Then I should see a score of "<Points Possible>"

        Examples:
        | ProblemType       | Correctness   | Score                 | Points Possible        |
        | drop down         | correct       | 1/1 point (ungraded)  | 0/1 point (ungraded)   |
        | drop down         | incorrect     | 0/1 point (ungraded)  | 0/1 point (ungraded)   |
        | multiple choice   | correct       | 1/1 point (ungraded)  | 0/1 point (ungraded)   |
        | multiple choice   | incorrect     | 0/1 point (ungraded)  | 0/1 point (ungraded)   |
        | checkbox          | correct       | 1/1 point (ungraded)  | 0/1 point (ungraded)   |
        | checkbox          | incorrect     | 0/1 point (ungraded)  | 0/1 point (ungraded)   |
        | radio             | correct       | 1/1 point (ungraded)  | 0/1 point (ungraded)   |
        | radio             | incorrect     | 0/1 point (ungraded)  | 0/1 point (ungraded)   |
        | numerical         | correct       | 1/1 point (ungraded)  | 0/1 point (ungraded)   |
        | numerical         | incorrect     | 0/1 point (ungraded)  | 0/1 point (ungraded)   |
        | formula           | correct       | 1/1 point (ungraded)  | 0/1 point (ungraded)   |
        | formula           | incorrect     | 0/1 point (ungraded)  | 0/1 point (ungraded)   |
        | script            | correct       | 2/2 points (ungraded) | 0/2 points (ungraded)  |
        | script            | incorrect     | 0/2 points (ungraded) | 0/2 points (ungraded)  |
        | image             | correct       | 1/1 point (ungraded)  | 0/1 point (ungraded)   |
        | image             | incorrect     | 0/1 point (ungraded)  | 0/1 point (ungraded)   |

    Scenario: I can see my score on a problem when I answer it and after I reset it
        Given I am viewing a "<ProblemType>" problem with randomization "<Randomization>" with reset button on
        When I answer a "<ProblemType>" problem "<Correctness>ly"
        Then I should see a score of "<Score>"
        When I reset the problem
        Then I should see a score of "<Points Possible>"

        Examples:
        | ProblemType       | Correctness   | Score                  | Points Possible        | Randomization |
        | drop down         | correct       | 1/1 point (ungraded)   | 0/1 point (ungraded)   | never         |
        | drop down         | incorrect     | 0/1 point (ungraded)   | 0/1 point (ungraded)   | never         |
        | multiple choice   | correct       | 1/1 point (ungraded)   | 0/1 point (ungraded)   | never         |
        | multiple choice   | incorrect     | 0/1 point (ungraded)   | 0/1 point (ungraded)   | never         |
        | checkbox          | correct       | 1/1 point (ungraded)   | 0/1 point (ungraded)   | never         |
        | checkbox          | incorrect     | 0/1 point (ungraded)   | 0/1 point (ungraded)   | never         |
        | radio             | correct       | 1/1 point (ungraded)   | 0/1 point (ungraded)   | never         |
        | radio             | incorrect     | 0/1 point (ungraded)   | 0/1 point (ungraded)   | never         |
        | numerical         | correct       | 1/1 point (ungraded)   | 0/1 point (ungraded)   | never         |
        | numerical         | incorrect     | 0/1 point (ungraded)   | 0/1 point (ungraded)   | never         |
        | formula           | correct       | 1/1 point (ungraded)   | 0/1 point (ungraded)   | never         |
        | formula           | incorrect     | 0/1 point (ungraded)   | 0/1 point (ungraded)   | never         |
        | script            | correct       | 2/2 points (ungraded)  | 0/2 points (ungraded)  | never         |
        | script            | incorrect     | 0/2 points (ungraded)  | 0/2 points (ungraded)  | never         |
        | image             | correct       | 1/1 point (ungraded)   | 0/1 point (ungraded)   | never         |
        | image             | incorrect     | 0/1 point (ungraded)   | 0/1 point (ungraded)   | never         |

    Scenario: I can see my score on a problem to which I submit a blank answer
        Given I am viewing a "<ProblemType>" problem
        When I submit a problem
        Then I should see a score of "<Points Possible>"

        Examples:
        | ProblemType       | Points Possible               |
        | image             | 0/1 point (ungraded)   |

    Scenario: I can reset the correctness of a problem after changing my answer
        Given I am viewing a "<ProblemType>" problem
        Then my "<ProblemType>" answer is marked "unanswered"
        When I answer a "<ProblemType>" problem "<InitialCorrectness>ly"
        And I input an answer on a "<ProblemType>" problem "<OtherCorrectness>ly"
        Then my "<ProblemType>" answer is marked "unanswered"
        And I reset the problem

        Examples:
        | ProblemType     | InitialCorrectness | OtherCorrectness |
        | drop down       | correct            | incorrect        |
        | drop down       | incorrect          | correct          |
        | checkbox        | correct            | incorrect        |
        | checkbox        | incorrect          | correct          |
        #| string          | correct            | incorrect        |
        #| string          | incorrect          | correct          |
        | numerical       | correct            | incorrect        |
        | numerical       | incorrect          | correct          |
        | formula         | correct            | incorrect        |
        | formula         | incorrect          | correct          |
        | script          | correct            | incorrect        |
        | script          | incorrect          | correct          |

    # Radio groups behave slightly differently than other types of checkboxes, because they
    # don't put their status to the top left of the boxes (like checkboxes do), thus, they'll
    # not ever have a status of "unanswered" once you've made an answer. They should simply NOT
    # be marked either correct or incorrect. Arguably this behavior should be changed; when it
    # is, these cases should move into the above Scenario.
    Scenario: I can reset the correctness of a radiogroup problem after changing my answer
        Given I am viewing a "<ProblemType>" problem
        When I answer a "<ProblemType>" problem "<InitialCorrectness>ly"
        Then my "<ProblemType>" answer is marked "<InitialCorrectness>"
        And I reset the problem
        Then my "<ProblemType>" answer is NOT marked "<InitialCorrectness>"
        And my "<ProblemType>" answer is NOT marked "<OtherCorrectness>"

        Examples:
        | ProblemType     | InitialCorrectness | OtherCorrectness |
        | multiple choice | correct            | incorrect        |
        | multiple choice | incorrect          | correct          |
        | radio           | correct            | incorrect        |
        | radio           | incorrect          | correct          |<|MERGE_RESOLUTION|>--- conflicted
+++ resolved
@@ -103,11 +103,7 @@
         Then I should see "You have used 1 of 3 attempts" somewhere in the page
         When I answer a "multiple choice" problem "incorrectly"
         And I reset the problem
-<<<<<<< HEAD
-        Then I should see "You have used 2 of 3 submissions" somewhere in the page
-=======
         Then I should see "You have used 2 of 3 attempts" somewhere in the page
->>>>>>> 90707afa
         And The "Submit" button does appear
         When I answer a "multiple choice" problem "correctly"
         Then The "Reset" button does not appear
