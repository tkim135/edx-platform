--- conflicted
+++ resolved
@@ -54,11 +54,7 @@
     replace_static_urls,
     add_staff_markup,
     wrap_xblock,
-<<<<<<< HEAD
-    request_token,
-=======
     request_token as xblock_request_token,
->>>>>>> f49ac735
 )
 from psychometrics.psychoanalyze import make_psychometrics_data_update_handler
 from student.models import anonymous_id_for_user, user_by_anonymous_id
@@ -83,12 +79,9 @@
 from util import milestones_helpers
 from verify_student.services import ReverificationService
 from openedx.core.lib.inline_analytics_utils import add_inline_analytics
-<<<<<<< HEAD
-=======
 
 from edx_proctoring.services import ProctoringService
 from openedx.core.djangoapps.credit.services import CreditService
->>>>>>> f49ac735
 
 from .field_overrides import OverrideFieldData
 
