--- conflicted
+++ resolved
@@ -622,24 +622,15 @@
         students to see modules.  If not, views should check the course, so we
         don't have to hit the enrollments table on every module load.
         """
-<<<<<<< HEAD
+        # Stanford Sneak Peek permissions
         if user.is_authenticated():
             if not UserProfile.has_registered(user):
                 if not _can_load_descriptor_nonregistered(descriptor):
                     return ACCESS_DENIED
-        response = (
-            _visible_to_nonstaff_users(descriptor)
-            and _has_group_access(descriptor, user, course_key)
-            and
-            (
-                _has_detached_class_tag(descriptor)
-                or _can_access_descriptor_with_start_date(user, descriptor, course_key)
-            )
-        )
-=======
+        # / Stanford Sneak Peek permissions
+
         if _has_staff_access_to_descriptor(user, descriptor, course_key):
             return ACCESS_GRANTED
->>>>>>> 90707afa
 
         # if the user has staff access, they can load the module so this code doesn't need to run
         return (
