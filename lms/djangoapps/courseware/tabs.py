"""
This module is essentially a broker to xmodule/tabs.py -- it was originally introduced to
perform some LMS-specific tab display gymnastics for the Entrance Exams feature
"""
from django.conf import settings
from django.utils.translation import ugettext as _, ugettext_noop

from courseware.access import has_access
from courseware.entrance_exams import user_must_complete_entrance_exam
<<<<<<< HEAD
from student.models import CourseEnrollment, EntranceExamConfiguration
from student.models import UserProfile
from xmodule.tabs import CourseTabList
=======
from openedx.core.lib.course_tabs import CourseTabPluginManager
from student.models import CourseEnrollment
from xmodule.tabs import CourseTab, CourseTabList, key_checker
>>>>>>> c8090659


class EnrolledTab(CourseTab):
    """
    A base class for any view types that require a user to be enrolled.
    """
    @classmethod
    def is_enabled(cls, course, user=None):
        if user is None:
            return True
        return bool(CourseEnrollment.is_enrolled(user, course.id) or has_access(user, 'staff', course, course.id))


class CoursewareTab(EnrolledTab):
    """
    The main courseware view.
    """
    type = 'courseware'
    title = ugettext_noop('Courseware')
    priority = 10
    view_name = 'courseware'
    is_movable = False
    is_default = False


class CourseInfoTab(CourseTab):
    """
    The course info view.
    """
    type = 'course_info'
    title = ugettext_noop('Course Info')
    priority = 20
    view_name = 'info'
    tab_id = 'info'
    is_movable = False
    is_default = False

    @classmethod
    def is_enabled(cls, course, user=None):
        return True


class SyllabusTab(EnrolledTab):
    """
    A tab for the course syllabus.
    """
    type = 'syllabus'
    title = ugettext_noop('Syllabus')
    priority = 30
    view_name = 'syllabus'
    allow_multiple = True
    is_default = False

    @classmethod
    def is_enabled(cls, course, user=None):
        if not super(SyllabusTab, cls).is_enabled(course, user=user):
            return False
        return getattr(course, 'syllabus_present', False)


class ProgressTab(EnrolledTab):
    """
    The course progress view.
    """
    type = 'progress'
    title = ugettext_noop('Progress')
    priority = 40
    view_name = 'progress'
    is_hideable = True
    is_default = False

    @classmethod
    def is_enabled(cls, course, user=None):  # pylint: disable=unused-argument
        if not super(ProgressTab, cls).is_enabled(course, user=user):
            return False
        return not course.hide_progress_tab


class TextbookTabsBase(CourseTab):
    """
    Abstract class for textbook collection tabs classes.
    """
    # Translators: 'Textbooks' refers to the tab in the course that leads to the course' textbooks
    title = ugettext_noop("Textbooks")
    is_collection = True
    is_default = False

    @classmethod
    def is_enabled(cls, course, user=None):  # pylint: disable=unused-argument
        return user is None or user.is_authenticated()

    @classmethod
    def items(cls, course):
        """
        A generator for iterating through all the SingleTextbookTab book objects associated with this
        collection of textbooks.
        """
        raise NotImplementedError()


class TextbookTabs(TextbookTabsBase):
    """
    A tab representing the collection of all textbook tabs.
    """
    type = 'textbooks'
    priority = None
    view_name = 'book'

    @classmethod
    def is_enabled(cls, course, user=None):  # pylint: disable=unused-argument
        parent_is_enabled = super(TextbookTabs, cls).is_enabled(course, user)
        return settings.FEATURES.get('ENABLE_TEXTBOOK') and parent_is_enabled

    @classmethod
    def items(cls, course):
        for index, textbook in enumerate(course.textbooks):
            yield SingleTextbookTab(
                name=textbook.title,
                tab_id='textbook/{0}'.format(index),
                view_name=cls.view_name,
                index=index
            )


class PDFTextbookTabs(TextbookTabsBase):
    """
    A tab representing the collection of all PDF textbook tabs.
    """
    type = 'pdf_textbooks'
    priority = None
    view_name = 'pdf_book'

    @classmethod
    def items(cls, course):
        for index, textbook in enumerate(course.pdf_textbooks):
            yield SingleTextbookTab(
                name=textbook['tab_title'],
                tab_id='pdftextbook/{0}'.format(index),
                view_name=cls.view_name,
                index=index
            )


class HtmlTextbookTabs(TextbookTabsBase):
    """
    A tab representing the collection of all Html textbook tabs.
    """
    type = 'html_textbooks'
    priority = None
    view_name = 'html_book'

    @classmethod
    def items(cls, course):
        for index, textbook in enumerate(course.html_textbooks):
            yield SingleTextbookTab(
                name=textbook['tab_title'],
                tab_id='htmltextbook/{0}'.format(index),
                view_name=cls.view_name,
                index=index
            )


class LinkTab(CourseTab):
    """
    Abstract class for tabs that contain external links.
    """
    link_value = ''

    def __init__(self, tab_dict=None, name=None, link=None):
        self.link_value = tab_dict['link'] if tab_dict else link

        def link_value_func(_course, _reverse_func):
            """ Returns the link_value as the link. """
            return self.link_value

        self.type = tab_dict['type']

        tab_dict['link_func'] = link_value_func

        super(LinkTab, self).__init__(tab_dict)

    def __getitem__(self, key):
        if key == 'link':
            return self.link_value
        else:
            return super(LinkTab, self).__getitem__(key)

    def __setitem__(self, key, value):
        if key == 'link':
            self.link_value = value
        else:
            super(LinkTab, self).__setitem__(key, value)

    def to_json(self):
        to_json_val = super(LinkTab, self).to_json()
        to_json_val.update({'link': self.link_value})
        return to_json_val

    def __eq__(self, other):
        if not super(LinkTab, self).__eq__(other):
            return False
        return self.link_value == other.get('link')

    @classmethod
    def is_enabled(cls, course, user=None):  # pylint: disable=unused-argument
        return True


class ExternalDiscussionCourseTab(LinkTab):
    """
    A course tab that links to an external discussion service.
    """

    type = 'external_discussion'
    # Translators: 'Discussion' refers to the tab in the courseware that leads to the discussion forums
    title = ugettext_noop('Discussion')
    priority = None
    is_default = False

    @classmethod
    def validate(cls, tab_dict, raise_error=True):
        """ Validate that the tab_dict for this course tab has the necessary information to render. """
        return (super(ExternalDiscussionCourseTab, cls).validate(tab_dict, raise_error) and
                key_checker(['link'])(tab_dict, raise_error))

    @classmethod
    def is_enabled(cls, course, user=None):  # pylint: disable=unused-argument
        if not super(ExternalDiscussionCourseTab, cls).is_enabled(course, user=user):
            return False
        return course.discussion_link


class ExternalLinkCourseTab(LinkTab):
    """
    A course tab containing an external link.
    """
    type = 'external_link'
    priority = None
    is_default = False    # An external link tab is not added to a course by default
    allow_multiple = True

    @classmethod
    def validate(cls, tab_dict, raise_error=True):
        """ Validate that the tab_dict for this course tab has the necessary information to render. """
        return (super(ExternalLinkCourseTab, cls).validate(tab_dict, raise_error) and
                key_checker(['link', 'name'])(tab_dict, raise_error))


class SingleTextbookTab(CourseTab):
    """
    A tab representing a single textbook.  It is created temporarily when enumerating all textbooks within a
    Textbook collection tab.  It should not be serialized or persisted.
    """
    type = 'single_textbook'
    is_movable = False
    is_collection_item = True
    priority = None

    def __init__(self, name, tab_id, view_name, index):
        def link_func(course, reverse_func, index=index):
            """ Constructs a link for textbooks from a view name, a course, and an index. """
            return reverse_func(view_name, args=[unicode(course.id), index])

        tab_dict = dict()
        tab_dict['name'] = name
        tab_dict['tab_id'] = tab_id
        tab_dict['link_func'] = link_func
        super(SingleTextbookTab, self).__init__(tab_dict)

    def to_json(self):
        raise NotImplementedError('SingleTextbookTab should not be serialized.')


def get_course_tab_list(request, course):
    """
    Retrieves the course tab list from xmodule.tabs and manipulates the set as necessary
    """
<<<<<<< HEAD
    user_is_enrolled = user.is_authenticated() and CourseEnrollment.is_enrolled(user, course.id)
    xmodule_tab_list = CourseTabList.iterate_displayable(
        course,
        settings,
        user.is_authenticated(),
        has_access(user, 'staff', course, course.id),
        user_is_enrolled,
        not UserProfile.has_registered(user),
    )

    # Now that we've loaded the tabs for this course, perform the Entrance Exam work
    # If the user has to take an entrance exam, we'll need to hide away all of the tabs
    # except for the Courseware and Instructor tabs (latter is only viewed if applicable)
    # We don't have access to the true request object in this context, but we can use a mock
    request = RequestFactory().request()
    request.user = user
=======
    user = request.user
    xmodule_tab_list = CourseTabList.iterate_displayable(course, user=user)

    # Now that we've loaded the tabs for this course, perform the Entrance Exam work.
    # If the user has to take an entrance exam, we'll need to hide away all but the
    # "Courseware" tab. The tab is then renamed as "Entrance Exam".
>>>>>>> c8090659
    course_tab_list = []
    for tab in xmodule_tab_list:
        if user_must_complete_entrance_exam(request, user, course):
            # Hide all of the tabs except for 'Courseware'
            # Rename 'Courseware' tab to 'Entrance Exam'
            if tab.type is not 'courseware':
                continue
            tab.name = _("Entrance Exam")
        course_tab_list.append(tab)

    # Add in any dynamic tabs, i.e. those that are not persisted
    course_tab_list += _get_dynamic_tabs(course, user)
    return course_tab_list


def _get_dynamic_tabs(course, user):
    """
    Returns the dynamic tab types for the current user.

    Note: dynamic tabs are those that are not persisted in the course, but are
    instead added dynamically based upon the user's role.
    """
    dynamic_tabs = list()
    for tab_type in CourseTabPluginManager.get_tab_types():
        if getattr(tab_type, "is_dynamic", False):
            tab = tab_type(dict())
            if tab.is_enabled(course, user=user):
                dynamic_tabs.append(tab)
    dynamic_tabs.sort(key=lambda dynamic_tab: dynamic_tab.name)
    return dynamic_tabs<|MERGE_RESOLUTION|>--- conflicted
+++ resolved
@@ -7,15 +7,11 @@
 
 from courseware.access import has_access
 from courseware.entrance_exams import user_must_complete_entrance_exam
-<<<<<<< HEAD
-from student.models import CourseEnrollment, EntranceExamConfiguration
 from student.models import UserProfile
-from xmodule.tabs import CourseTabList
-=======
 from openedx.core.lib.course_tabs import CourseTabPluginManager
 from student.models import CourseEnrollment
 from xmodule.tabs import CourseTab, CourseTabList, key_checker
->>>>>>> c8090659
+from xmodule.tabs import StaticTab
 
 
 class EnrolledTab(CourseTab):
@@ -293,31 +289,22 @@
     """
     Retrieves the course tab list from xmodule.tabs and manipulates the set as necessary
     """
-<<<<<<< HEAD
-    user_is_enrolled = user.is_authenticated() and CourseEnrollment.is_enrolled(user, course.id)
+    user = request.user
+    is_user_enrolled = user.is_authenticated() and CourseEnrollment.is_enrolled(user, course.id)
     xmodule_tab_list = CourseTabList.iterate_displayable(
         course,
-        settings,
-        user.is_authenticated(),
-        has_access(user, 'staff', course, course.id),
-        user_is_enrolled,
-        not UserProfile.has_registered(user),
+        user=user,
+        settings=settings,
+        is_user_authenticated=user.is_authenticated(),
+        is_user_staff=has_access(user, 'staff', course, course.id),
+        is_user_enrolled=is_user_enrolled,
+        is_user_sneakpeek=not UserProfile.has_registered(user),
+        sneakpeek_tab_types=SNEAKPEEK_TAB_TYPES,
     )
-
-    # Now that we've loaded the tabs for this course, perform the Entrance Exam work
-    # If the user has to take an entrance exam, we'll need to hide away all of the tabs
-    # except for the Courseware and Instructor tabs (latter is only viewed if applicable)
-    # We don't have access to the true request object in this context, but we can use a mock
-    request = RequestFactory().request()
-    request.user = user
-=======
-    user = request.user
-    xmodule_tab_list = CourseTabList.iterate_displayable(course, user=user)
 
     # Now that we've loaded the tabs for this course, perform the Entrance Exam work.
     # If the user has to take an entrance exam, we'll need to hide away all but the
     # "Courseware" tab. The tab is then renamed as "Entrance Exam".
->>>>>>> c8090659
     course_tab_list = []
     for tab in xmodule_tab_list:
         if user_must_complete_entrance_exam(request, user, course):
@@ -347,4 +334,12 @@
             if tab.is_enabled(course, user=user):
                 dynamic_tabs.append(tab)
     dynamic_tabs.sort(key=lambda dynamic_tab: dynamic_tab.name)
-    return dynamic_tabs+    return dynamic_tabs
+
+
+SNEAKPEEK_TAB_TYPES = [
+    CoursewareTab,
+    CourseInfoTab,
+    StaticTab,
+    SyllabusTab,
+]