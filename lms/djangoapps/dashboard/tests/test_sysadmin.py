"""
Provide tests for sysadmin dashboard feature in sysadmin.py
"""
import glob
import os
import re
import shutil
import unittest
from uuid import uuid4
<<<<<<< HEAD
from mock import patch
from pymongo.errors import PyMongoError
=======
>>>>>>> 90707afa
from util.date_utils import get_time_display, DEFAULT_DATE_TIME_FORMAT
from nose.plugins.attrib import attr

from django.conf import settings
from django.core.urlresolvers import reverse
from django.test.client import Client
from django.test.utils import override_settings
from django.utils.timezone import utc as UTC
import mongoengine
from opaque_keys.edx.locations import SlashSeparatedCourseKey

from dashboard.models import CourseImportLog
from dashboard.git_import import GitImportErrorNoDir
from datetime import datetime
from student.roles import CourseStaffRole, GlobalStaff
from student.tests.factories import UserFactory
from xmodule.modulestore.django import modulestore
from xmodule.modulestore.tests.django_utils import SharedModuleStoreTestCase
from xmodule.modulestore.tests.mongo_connection import MONGO_PORT_NUM, MONGO_HOST
from instructor_task.tests.factories import InstructorTaskFactory


TEST_MONGODB_LOG = {
    'host': MONGO_HOST,
    'port': MONGO_PORT_NUM,
    'user': '',
    'password': '',
    'db': 'test_xlog',
}

FEATURES_WITH_SSL_AUTH = settings.FEATURES.copy()
FEATURES_WITH_SSL_AUTH['AUTH_USE_CERTIFICATES'] = True


class SysadminBaseTestCase(SharedModuleStoreTestCase):
    """
    Base class with common methods used in XML and Mongo tests
    """

    TEST_REPO = 'https://github.com/mitocw/edx4edx_lite.git'
    TEST_BRANCH = 'testing_do_not_delete'
    TEST_BRANCH_COURSE = SlashSeparatedCourseKey('MITx', 'edx4edx_branch', 'edx4edx')

    def setUp(self):
        """Setup test case by adding primary user."""
        super(SysadminBaseTestCase, self).setUp()
        self.user = UserFactory.create(username='test_user',
                                       email='test_user+sysadmin@edx.org',
                                       password='foo')
        self.client = Client()

    def _setsuperuser_login(self):
        """Makes the test user a superuser and logs them in"""
        self.user.is_superuser = True
        self.user.save()
        self.client.login(username=self.user.username, password='foo')

    def _setstaff_login(self):
        """Makes the test user staff and logs them in"""
        GlobalStaff().add_users(self.user)
        self.client.login(username=self.user.username, password='foo')

    def _add_edx4edx(self, branch=None):
        """Adds the edx4edx sample course"""
        post_dict = {'repo_location': self.TEST_REPO, 'action': 'add_course', }
        if branch:
            post_dict['repo_branch'] = branch
        return self.client.post(reverse('sysadmin_courses'), post_dict)

    def _rm_edx4edx(self):
        """Deletes the sample course from the XML store"""
        def_ms = modulestore()
        course_path = '{0}/edx4edx_lite'.format(
            os.path.abspath(settings.DATA_DIR))
        try:
            # using XML store
            course = def_ms.courses.get(course_path, None)
        except AttributeError:
            # Using mongo store
            course = def_ms.get_course(SlashSeparatedCourseKey('MITx', 'edx4edx', 'edx4edx'))

        # Delete git loaded course
        response = self.client.post(
            reverse('sysadmin_courses'),
            {
                'course_id': course.id.to_deprecated_string(),
                'action': 'del_course',
            }
        )
        self.addCleanup(self._rm_glob, '{0}_deleted_*'.format(course_path))

        return response

    def _rm_glob(self, path):
        """
        Create a shell expansion of passed in parameter and iteratively
        remove them.  Must only expand to directories.
        """
        for path in glob.glob(path):
            shutil.rmtree(path)

    def _mkdir(self, path):
        """
        Create directory and add the cleanup for it.
        """
        os.mkdir(path)
        self.addCleanup(shutil.rmtree, path)


<<<<<<< HEAD
@attr('shard_1')
@unittest.skipUnless(settings.FEATURES.get('ENABLE_SYSADMIN_DASHBOARD'),
                     "ENABLE_SYSADMIN_DASHBOARD not set")
@override_settings(GIT_IMPORT_WITH_XMLMODULESTORE=True)
class TestSysadmin(SysadminBaseTestCase):
    """
    Test sysadmin dashboard features using XMLModuleStore
    """
    MODULESTORE = TEST_DATA_XML_MODULESTORE

    def test_staff_access(self):
        """Test access controls."""

        test_views = ['sysadmin', 'sysadmin_courses', 'sysadmin_staffing', ]
        for view in test_views:
            response = self.client.get(reverse(view))
            self.assertEqual(response.status_code, 302)

        self.user.is_staff = False
        self.user.save()

        logged_in = self.client.login(username=self.user.username,
                                      password='foo')
        self.assertTrue(logged_in)

        for view in test_views:
            response = self.client.get(reverse(view))
            self.assertEqual(response.status_code, 404)

        response = self.client.get(reverse('gitlogs'))
        self.assertEqual(response.status_code, 404)

        self.user.is_staff = True
        self.user.save()

        self.client.logout()
        self.client.login(username=self.user.username, password='foo')

        for view in test_views:
            response = self.client.get(reverse(view))
            self.assertTrue(response.status_code, 200)

        response = self.client.get(reverse('gitlogs'))
        self.assertTrue(response.status_code, 200)

    def test_rename_user(self):
        """
        Tests the rename user feature
        """
        self._setstaff_login()
        self.client.login(username=self.user.username, password='foo')

        user1 = UserFactory.create(
            username='test_rename_user',
            email='test_rename_user@edx.org',
            password='foo',
        )
        user2 = UserFactory.create(
            username=user1.username + '_second',
            email=user1.username + '_second@edx.org',
            password='foo',
        )

        username_new = 'targetName'
        username_nonexistent = 'notFoundName'

        # ensures that the test database doesn't have a user with username `notFoundName`
        self.assertEqual(0, len(User.objects.filter(
            username=username_nonexistent,
        )))

        # tests response when one field is blank
        response = self.client.post(reverse('sysadmin'), {
            'action': 'rename_user',
            'username_old': '',
            'username_new': username_new,
        })
        self.assertIn("Usernames cannot be blank", response.content.decode('utf-8'))

        # tests response when user is not found
        response = self.client.post(reverse('sysadmin'), {
            'action': 'rename_user',
            'username_old': username_nonexistent,
            'username_new': username_new,
        })
        self.assertIn("User '{user}' does not exist".format(
            user=username_nonexistent,
        ), response.content.decode('utf-8'))

        # tests response when rename fails due to integrity error
        response = self.client.post(reverse('sysadmin'), {
            'action': 'rename_user',
            'username_old': user1.username,
            'username_new': user2.username,
        })
        self.assertIn("User '{user}' already exists".format(
            user=user2.username,
        ), response.content.decode('utf-8'))

        # tests response when rename is successful
        response = self.client.post(reverse('sysadmin'), {
            'action': 'rename_user',
            'username_old': user1.username,
            'username_new': username_new,
        })
        self.assertIn("Changed username of user '{user}'".format(
            user=user1.username,
        ), response.content.decode('utf-8'))

        # tests response when PyMongoError is raised
        with patch('dashboard.sysadmin.rename_user_util') as mock_rename_user_util:
            mock_rename_user_util.side_effect = PyMongoError()
            response = self.client.post(reverse('sysadmin'), {
                'action': 'rename_user',
                'username_old': user1.username,
                'username_new': user2.username,
            })
        self.assertIn("Failed to modify username for user '{user}'".format(
            user=user1.username,
        ), response.content.decode('utf-8'))

        # cleanup users
        user1.delete()
        user2.delete()

    def test_user_mod(self):
        """Create and delete a user"""

        self._setstaff_login()

        self.client.login(username=self.user.username, password='foo')

        # Create user tests

        # No uname
        response = self.client.post(reverse('sysadmin'),
                                    {'action': 'create_user',
                                     'student_fullname': 'blah',
                                     'student_password': 'foozor', })
        self.assertIn('Must provide username', response.content.decode('utf-8'))
        # no full name
        response = self.client.post(reverse('sysadmin'),
                                    {'action': 'create_user',
                                     'student_uname': 'test_cuser+sysadmin@edx.org',
                                     'student_password': 'foozor', })
        self.assertIn('Must provide full name', response.content.decode('utf-8'))

        # Test create valid user
        self.client.post(reverse('sysadmin'),
                         {'action': 'create_user',
                          'student_uname': 'test_cuser+sysadmin@edx.org',
                          'student_fullname': 'test cuser',
                          'student_password': 'foozor', })

        self.assertIsNotNone(
            User.objects.get(username='test_cuser+sysadmin@edx.org',
                             email='test_cuser+sysadmin@edx.org'))

        # login as new user to confirm
        self.assertTrue(self.client.login(
            username='test_cuser+sysadmin@edx.org', password='foozor'))

        self.client.logout()
        self.client.login(username=self.user.username, password='foo')

        # Delete user tests

        # Try no username
        response = self.client.post(reverse('sysadmin'),
                                    {'action': 'del_user', })
        self.assertIn('Must provide username', response.content.decode('utf-8'))

        # Try bad usernames
        response = self.client.post(reverse('sysadmin'),
                                    {'action': 'del_user',
                                     'student_uname': 'flabbergast@example.com',
                                     'student_fullname': 'enigma jones', })
        self.assertIn('Cannot find user with email address', response.content.decode('utf-8'))

        response = self.client.post(reverse('sysadmin'),
                                    {'action': 'del_user',
                                     'student_uname': 'flabbergast',
                                     'student_fullname': 'enigma jones', })
        self.assertIn('Cannot find user with username', response.content.decode('utf-8'))

        self.client.post(reverse('sysadmin'),
                         {'action': 'del_user',
                          'student_uname': 'test_cuser+sysadmin@edx.org',
                          'student_fullname': 'test cuser', })

        self.assertEqual(0, len(User.objects.filter(
            username='test_cuser+sysadmin@edx.org',
            email='test_cuser+sysadmin@edx.org')))

        self.assertEqual(1, len(User.objects.all()))

    def test_user_csv(self):
        """Download and validate user CSV"""

        num_test_users = 100
        self._setstaff_login()

        # Stuff full of users to test streaming
        for user_num in xrange(num_test_users):
            Users().create_user('testingman_with_long_name{}'.format(user_num),
                                'test test')

        response = self.client.post(reverse('sysadmin'),
                                    {'action': 'download_users', })

        self.assertIn('attachment', response['Content-Disposition'])
        self.assertEqual('text/csv', response['Content-Type'])
        self.assertIn('test_user', response.content)
        self.assertTrue(num_test_users + 2, len(response.content.splitlines()))

        # Clean up
        User.objects.filter(
            username__startswith='testingman_with_long_name').delete()

    @override_settings(FEATURES=FEATURES_WITH_SSL_AUTH)
    def test_authmap_repair(self):
        """Run authmap check and repair"""

        self._setstaff_login()

        Users().create_user('test0', 'test test')
        # Will raise exception, so no assert needed
        eamap = ExternalAuthMap.objects.get(external_name='test test')
        mitu = User.objects.get(username='test0')

        self.assertTrue(check_password(eamap.internal_password, mitu.password))
        mitu.set_password('not autogenerated')
        mitu.save()
        self.assertFalse(check_password(eamap.internal_password, mitu.password))

        # Create really non user AuthMap
        ExternalAuthMap(external_id='ll',
                        external_domain='ll',
                        external_credentials='{}',
                        external_email='a@b.c',
                        external_name='c',
                        internal_password='').save()

        response = self.client.post(reverse('sysadmin'),
                                    {'action': 'repair_eamap', })

        self.assertIn('{0} test0'.format('Failed in authenticating'),
                      response.content)
        self.assertIn('fixed password', response.content.decode('utf-8'))

        self.assertTrue(self.client.login(username='test0',
                                          password=eamap.internal_password))

        # Check for all OK
        self._setstaff_login()
        response = self.client.post(reverse('sysadmin'),
                                    {'action': 'repair_eamap', })
        self.assertIn('All ok!', response.content.decode('utf-8'))

    def test_xml_course_add_delete(self):
        """add and delete course from xml module store"""

        self._setstaff_login()

        # Try bad git repo
        response = self.client.post(reverse('sysadmin_courses'), {
            'repo_location': 'github.com/mitocw/edx4edx_lite',
            'action': 'add_course', })
        self.assertIn(_("The git repo location should end with '.git', "
                        "and be a valid url"), response.content.decode('utf-8'))

        response = self.client.post(reverse('sysadmin_courses'), {
            'repo_location': 'http://example.com/not_real.git',
            'action': 'add_course', })
        self.assertIn('Unable to clone or pull repository',
                      response.content.decode('utf-8'))
        # Create git loaded course
        response = self._add_edx4edx()

        def_ms = modulestore()

        self.assertEqual('xml', def_ms.get_modulestore_type(None))
        course = def_ms.courses.get('{0}/edx4edx_lite'.format(
            os.path.abspath(settings.DATA_DIR)), None)
        self.assertIsNotNone(course)

        # Delete a course
        self._rm_edx4edx()
        course = def_ms.courses.get('{0}/edx4edx_lite'.format(
            os.path.abspath(settings.DATA_DIR)), None)
        self.assertIsNone(course)

        # Load a bad git branch
        response = self._add_edx4edx('asdfasdfasdf')
        self.assertIn(GitImportError.REMOTE_BRANCH_MISSING,
                      response.content.decode('utf-8'))

        # Load a course from a git branch
        self._add_edx4edx(self.TEST_BRANCH)
        course = def_ms.courses.get('{0}/edx4edx_lite'.format(
            os.path.abspath(settings.DATA_DIR)), None)
        self.assertIsNotNone(course)
        self.assertEqual(self.TEST_BRANCH_COURSE, course.id)
        self._rm_edx4edx()

        # Try and delete a non-existent course
        response = self.client.post(reverse('sysadmin_courses'),
                                    {'course_id': 'foobar/foo/blah',
                                     'action': 'del_course', })
        self.assertIn('Error - cannot get course with ID',
                      response.content.decode('utf-8'))

    @override_settings(GIT_IMPORT_WITH_XMLMODULESTORE=False)
    def test_xml_safety_flag(self):
        """Make sure the settings flag to disable xml imports is working"""

        self._setstaff_login()
        response = self._add_edx4edx()
        self.assertIn('GIT_IMPORT_WITH_XMLMODULESTORE', response.content)

        def_ms = modulestore()
        course = def_ms.courses.get('{0}/edx4edx_lite'.format(
            os.path.abspath(settings.DATA_DIR)), None)
        self.assertIsNone(course)

    def test_git_pull(self):
        """Make sure we can pull"""

        self._setstaff_login()

        response = self._add_edx4edx()
        response = self._add_edx4edx()
        self.assertIn(_("The course {0} already exists in the data directory! "
                        "(reloading anyway)").format('edx4edx_lite'),
                      response.content.decode('utf-8'))
        self._rm_edx4edx()

    def test_staff_csv(self):
        """Download and validate staff CSV"""

        self._setstaff_login()
        self._add_edx4edx()

        def_ms = modulestore()
        course = def_ms.get_course(SlashSeparatedCourseKey('MITx', 'edx4edx', 'edx4edx'))
        CourseStaffRole(course.id).add_users(self.user)

        response = self.client.post(reverse('sysadmin_staffing'),
                                    {'action': 'get_staff_csv', })
        self.assertIn('attachment', response['Content-Disposition'])
        self.assertEqual('text/csv', response['Content-Type'])
        columns = ['course_id', 'role', 'username',
                   'email', 'full_name', ]
        self.assertIn(','.join('"' + c + '"' for c in columns),
                      response.content)

        self._rm_edx4edx()

    def test_enrollment_page(self):
        """
        Adds a course and makes sure that it shows up on the staffing and
        enrollment page
        """

        self._setstaff_login()
        self._add_edx4edx()
        response = self.client.get(reverse('sysadmin_staffing'))
        self.assertIn('edx4edx', response.content)
        self._rm_edx4edx()

    def test_task_queue(self):
        """Kill an InstructorTask"""

        self._setstaff_login()
        self.client.login(username=self.user.username, password='foo')

        # Missing ID.
        response = self.client.post(
            reverse(
                'sysadmin_task_queue'
            ),
            {
                'action': 'kill_task',
            }
        )
        self.assertIn('Must provide an ID', response.content.decode('utf-8'))

        # ID not an integer.
        response = self.client.post(
            reverse(
                'sysadmin_task_queue'
            ),
            {
                'action': 'kill_task',
                'row_id': 'abc',
            }
        )
        self.assertIn('ID must be an integer', response.content.decode('utf-8'))

        # InstructorTask with this ID doesn't exist.
        response = self.client.post(
            reverse(
                'sysadmin_task_queue'
            ),
            {
                'action': 'kill_task',
                'row_id': '123',
            }
        )
        self.assertIn('Cannot find task with ID 123 and task_state QUEUING - InstructorTask matching query does not exist.', response.content.decode('utf-8'))

        # Create InstructorTask with incorrect task_state.
        instructor_task = InstructorTaskFactory.create(
            task_key='dummy value',
            task_id=str(uuid4()),
            task_state='SUCCESS',
        )
        response = self.client.post(
            reverse(
                'sysadmin_task_queue'
            ),
            {
                'action': 'kill_task',
                'row_id': instructor_task.id,
            }
        )
        self.assertIn(
            'Cannot find task with ID {instructor_task_id} and task_state QUEUING - InstructorTask matching query does not exist.'.format(
                instructor_task_id=instructor_task.id,
            ),
            response.content.decode(
                'utf-8',
            )
        )

        # Create InstructorTask with correct task_state
        instructor_task = InstructorTaskFactory.create(
            task_key='dummy value',
            task_id=str(uuid4()),
            task_state='QUEUING',
        )
        response = self.client.post(
            reverse(
                'sysadmin_task_queue'
            ),
            {
                'action': 'kill_task',
                'row_id': instructor_task.id,
            }
        )
        self.assertIn(
            'Task with id {instructor_task_id} was successfully killed!'.format(
                instructor_task_id=instructor_task.id,
            ),
            response.content.decode(
                'utf-8',
            )
        )


@attr('shard_1')
@override_settings(MONGODB_LOG=TEST_MONGODB_LOG)
=======
@attr(shard=1)
@override_settings(
    MONGODB_LOG=TEST_MONGODB_LOG,
    GIT_REPO_DIR=settings.TEST_ROOT / "course_repos_{}".format(uuid4().hex)
)
>>>>>>> 90707afa
@unittest.skipUnless(settings.FEATURES.get('ENABLE_SYSADMIN_DASHBOARD'),
                     "ENABLE_SYSADMIN_DASHBOARD not set")
class TestSysAdminMongoCourseImport(SysadminBaseTestCase):
    """
    Check that importing into the mongo module store works
    """

    @classmethod
    def tearDownClass(cls):
        """Delete mongo log entries after test."""
        super(TestSysAdminMongoCourseImport, cls).tearDownClass()
        try:
            mongoengine.connect(TEST_MONGODB_LOG['db'])
            CourseImportLog.objects.all().delete()
        except mongoengine.connection.ConnectionError:
            pass

    def _setstaff_login(self):
        """
        Makes the test user staff and logs them in
        """

        self.user.is_staff = True
        self.user.save()

        self.client.login(username=self.user.username, password='foo')

    def test_missing_repo_dir(self):
        """
        Ensure that we handle a missing repo dir
        """

        self._setstaff_login()

        if os.path.isdir(settings.GIT_REPO_DIR):
            shutil.rmtree(settings.GIT_REPO_DIR)

        # Create git loaded course
        response = self._add_edx4edx()
        self.assertIn(GitImportErrorNoDir(settings.GIT_REPO_DIR).message,
                      response.content.decode('UTF-8'))

    def test_mongo_course_add_delete(self):
        """
        This is the same as TestSysadmin.test_xml_course_add_delete,
        but it uses a mongo store
        """

        self._setstaff_login()
        self._mkdir(settings.GIT_REPO_DIR)

        def_ms = modulestore()
        self.assertNotEqual('xml', def_ms.get_modulestore_type(None))

        self._add_edx4edx()
        course = def_ms.get_course(SlashSeparatedCourseKey('MITx', 'edx4edx', 'edx4edx'))
        self.assertIsNotNone(course)

        self._rm_edx4edx()
        course = def_ms.get_course(SlashSeparatedCourseKey('MITx', 'edx4edx', 'edx4edx'))
        self.assertIsNone(course)

    def test_course_info(self):
        """
        Check to make sure we are getting git info for courses
        """
        # Regex of first 3 columns of course information table row for
        # test course loaded from git. Would not have sha1 if
        # git_info_for_course failed.
        table_re = re.compile(r"""
            <tr>\s+
            <td>edX\sAuthor\sCourse</td>\s+  # expected test git course name
            <td>MITx/edx4edx/edx4edx</td>\s+  # expected test git course_id
            <td>[a-fA-F\d]{40}</td>  # git sha1 hash
        """, re.VERBOSE)

        self._setstaff_login()
        self._mkdir(settings.GIT_REPO_DIR)

        # Make sure we don't have any git hashes on the page
        response = self.client.get(reverse('sysadmin_courses'))
        self.assertNotRegexpMatches(response.content, table_re)

        # Now add the course and make sure it does match
        response = self._add_edx4edx()
        self.assertRegexpMatches(response.content, table_re)

    def test_gitlogs(self):
        """
        Create a log entry and make sure it exists
        """

        self._setstaff_login()
        self._mkdir(settings.GIT_REPO_DIR)

        self._add_edx4edx()
        response = self.client.get(reverse('gitlogs'))

        # Check that our earlier import has a log with a link to details
        self.assertIn('/gitlogs/MITx/edx4edx/edx4edx', response.content)

        response = self.client.get(
            reverse('gitlogs_detail', kwargs={
                'course_id': 'MITx/edx4edx/edx4edx'}))

        self.assertIn('======&gt; IMPORTING course',
                      response.content)

        self._rm_edx4edx()

    def test_gitlog_date(self):
        """
        Make sure the date is timezone-aware and being converted/formatted
        properly.
        """

        tz_names = [
            'America/New_York',  # UTC - 5
            'Asia/Pyongyang',    # UTC + 9
            'Europe/London',     # UTC
            'Canada/Yukon',      # UTC - 8
            'Europe/Moscow',     # UTC + 4
        ]
        tz_format = DEFAULT_DATE_TIME_FORMAT

        self._setstaff_login()
        self._mkdir(settings.GIT_REPO_DIR)

        self._add_edx4edx()
        date = CourseImportLog.objects.first().created.replace(tzinfo=UTC)

        for timezone in tz_names:
            with (override_settings(TIME_ZONE=timezone)):
                date_text = get_time_display(date, tz_format, settings.TIME_ZONE)
                response = self.client.get(reverse('gitlogs'))
                self.assertIn(date_text, response.content.decode('UTF-8'))

        self._rm_edx4edx()

    def test_gitlog_bad_course(self):
        """
        Make sure we gracefully handle courses that don't exist.
        """
        self._setstaff_login()
        response = self.client.get(
            reverse('gitlogs_detail', kwargs={
                'course_id': 'Not/Real/Testing'}))
        self.assertEqual(404, response.status_code)

    def test_gitlog_no_logs(self):
        """
        Make sure the template behaves well when rendered despite there not being any logs.
        (This is for courses imported using methods other than the git_add_course command)
        """

        self._setstaff_login()
        self._mkdir(settings.GIT_REPO_DIR)

        self._add_edx4edx()

        # Simulate a lack of git import logs
        import_logs = CourseImportLog.objects.all()
        import_logs.delete()

        response = self.client.get(
            reverse('gitlogs_detail', kwargs={
                'course_id': 'MITx/edx4edx/edx4edx'
            })
        )
        self.assertIn(
            'No git import logs have been recorded for this course.',
            response.content
        )

        self._rm_edx4edx()

    def test_gitlog_pagination_out_of_range_invalid(self):
        """
        Make sure the pagination behaves properly when the requested page is out
        of range.
        """

        self._setstaff_login()

        mongoengine.connect(TEST_MONGODB_LOG['db'])

        for _ in xrange(15):
            CourseImportLog(
                course_id=SlashSeparatedCourseKey("test", "test", "test"),
                location="location",
                import_log="import_log",
                git_log="git_log",
                repo_dir="repo_dir",
                created=datetime.now()
            ).save()

        for page, expected in [(-1, 1), (1, 1), (2, 2), (30, 2), ('abc', 1)]:
            response = self.client.get(
                '{}?page={}'.format(
                    reverse('gitlogs'),
                    page
                )
            )
            self.assertIn(
                'Page {} of 2'.format(expected),
                response.content
            )

        CourseImportLog.objects.delete()

    def test_gitlog_courseteam_access(self):
        """
        Ensure course team users are allowed to access only their own course.
        """

        self._mkdir(settings.GIT_REPO_DIR)

        self._setstaff_login()
        self._add_edx4edx()
        self.user.is_staff = False
        self.user.save()
        logged_in = self.client.login(username=self.user.username,
                                      password='foo')
        response = self.client.get(reverse('gitlogs'))
        # Make sure our non privileged user doesn't have access to all logs
        self.assertEqual(response.status_code, 404)
        # Or specific logs
        response = self.client.get(reverse('gitlogs_detail', kwargs={
            'course_id': 'MITx/edx4edx/edx4edx'
        }))
        self.assertEqual(response.status_code, 404)

        # Add user as staff in course team
        def_ms = modulestore()
        course = def_ms.get_course(SlashSeparatedCourseKey('MITx', 'edx4edx', 'edx4edx'))
        CourseStaffRole(course.id).add_users(self.user)

        self.assertTrue(CourseStaffRole(course.id).has_user(self.user))
        logged_in = self.client.login(username=self.user.username,
                                      password='foo')
        self.assertTrue(logged_in)

        response = self.client.get(
            reverse('gitlogs_detail', kwargs={
                'course_id': 'MITx/edx4edx/edx4edx'
            }))
        self.assertIn('======&gt; IMPORTING course',
                      response.content)

        self._rm_edx4edx()<|MERGE_RESOLUTION|>--- conflicted
+++ resolved
@@ -7,15 +7,13 @@
 import shutil
 import unittest
 from uuid import uuid4
-<<<<<<< HEAD
 from mock import patch
 from pymongo.errors import PyMongoError
-=======
->>>>>>> 90707afa
 from util.date_utils import get_time_display, DEFAULT_DATE_TIME_FORMAT
 from nose.plugins.attrib import attr
 
 from django.conf import settings
+from django.contrib.auth.models import User
 from django.core.urlresolvers import reverse
 from django.test.client import Client
 from django.test.utils import override_settings
@@ -121,51 +119,13 @@
         self.addCleanup(shutil.rmtree, path)
 
 
-<<<<<<< HEAD
 @attr('shard_1')
 @unittest.skipUnless(settings.FEATURES.get('ENABLE_SYSADMIN_DASHBOARD'),
                      "ENABLE_SYSADMIN_DASHBOARD not set")
-@override_settings(GIT_IMPORT_WITH_XMLMODULESTORE=True)
 class TestSysadmin(SysadminBaseTestCase):
     """
     Test sysadmin dashboard features using XMLModuleStore
     """
-    MODULESTORE = TEST_DATA_XML_MODULESTORE
-
-    def test_staff_access(self):
-        """Test access controls."""
-
-        test_views = ['sysadmin', 'sysadmin_courses', 'sysadmin_staffing', ]
-        for view in test_views:
-            response = self.client.get(reverse(view))
-            self.assertEqual(response.status_code, 302)
-
-        self.user.is_staff = False
-        self.user.save()
-
-        logged_in = self.client.login(username=self.user.username,
-                                      password='foo')
-        self.assertTrue(logged_in)
-
-        for view in test_views:
-            response = self.client.get(reverse(view))
-            self.assertEqual(response.status_code, 404)
-
-        response = self.client.get(reverse('gitlogs'))
-        self.assertEqual(response.status_code, 404)
-
-        self.user.is_staff = True
-        self.user.save()
-
-        self.client.logout()
-        self.client.login(username=self.user.username, password='foo')
-
-        for view in test_views:
-            response = self.client.get(reverse(view))
-            self.assertTrue(response.status_code, 200)
-
-        response = self.client.get(reverse('gitlogs'))
-        self.assertTrue(response.status_code, 200)
 
     def test_rename_user(self):
         """
@@ -247,251 +207,6 @@
         user1.delete()
         user2.delete()
 
-    def test_user_mod(self):
-        """Create and delete a user"""
-
-        self._setstaff_login()
-
-        self.client.login(username=self.user.username, password='foo')
-
-        # Create user tests
-
-        # No uname
-        response = self.client.post(reverse('sysadmin'),
-                                    {'action': 'create_user',
-                                     'student_fullname': 'blah',
-                                     'student_password': 'foozor', })
-        self.assertIn('Must provide username', response.content.decode('utf-8'))
-        # no full name
-        response = self.client.post(reverse('sysadmin'),
-                                    {'action': 'create_user',
-                                     'student_uname': 'test_cuser+sysadmin@edx.org',
-                                     'student_password': 'foozor', })
-        self.assertIn('Must provide full name', response.content.decode('utf-8'))
-
-        # Test create valid user
-        self.client.post(reverse('sysadmin'),
-                         {'action': 'create_user',
-                          'student_uname': 'test_cuser+sysadmin@edx.org',
-                          'student_fullname': 'test cuser',
-                          'student_password': 'foozor', })
-
-        self.assertIsNotNone(
-            User.objects.get(username='test_cuser+sysadmin@edx.org',
-                             email='test_cuser+sysadmin@edx.org'))
-
-        # login as new user to confirm
-        self.assertTrue(self.client.login(
-            username='test_cuser+sysadmin@edx.org', password='foozor'))
-
-        self.client.logout()
-        self.client.login(username=self.user.username, password='foo')
-
-        # Delete user tests
-
-        # Try no username
-        response = self.client.post(reverse('sysadmin'),
-                                    {'action': 'del_user', })
-        self.assertIn('Must provide username', response.content.decode('utf-8'))
-
-        # Try bad usernames
-        response = self.client.post(reverse('sysadmin'),
-                                    {'action': 'del_user',
-                                     'student_uname': 'flabbergast@example.com',
-                                     'student_fullname': 'enigma jones', })
-        self.assertIn('Cannot find user with email address', response.content.decode('utf-8'))
-
-        response = self.client.post(reverse('sysadmin'),
-                                    {'action': 'del_user',
-                                     'student_uname': 'flabbergast',
-                                     'student_fullname': 'enigma jones', })
-        self.assertIn('Cannot find user with username', response.content.decode('utf-8'))
-
-        self.client.post(reverse('sysadmin'),
-                         {'action': 'del_user',
-                          'student_uname': 'test_cuser+sysadmin@edx.org',
-                          'student_fullname': 'test cuser', })
-
-        self.assertEqual(0, len(User.objects.filter(
-            username='test_cuser+sysadmin@edx.org',
-            email='test_cuser+sysadmin@edx.org')))
-
-        self.assertEqual(1, len(User.objects.all()))
-
-    def test_user_csv(self):
-        """Download and validate user CSV"""
-
-        num_test_users = 100
-        self._setstaff_login()
-
-        # Stuff full of users to test streaming
-        for user_num in xrange(num_test_users):
-            Users().create_user('testingman_with_long_name{}'.format(user_num),
-                                'test test')
-
-        response = self.client.post(reverse('sysadmin'),
-                                    {'action': 'download_users', })
-
-        self.assertIn('attachment', response['Content-Disposition'])
-        self.assertEqual('text/csv', response['Content-Type'])
-        self.assertIn('test_user', response.content)
-        self.assertTrue(num_test_users + 2, len(response.content.splitlines()))
-
-        # Clean up
-        User.objects.filter(
-            username__startswith='testingman_with_long_name').delete()
-
-    @override_settings(FEATURES=FEATURES_WITH_SSL_AUTH)
-    def test_authmap_repair(self):
-        """Run authmap check and repair"""
-
-        self._setstaff_login()
-
-        Users().create_user('test0', 'test test')
-        # Will raise exception, so no assert needed
-        eamap = ExternalAuthMap.objects.get(external_name='test test')
-        mitu = User.objects.get(username='test0')
-
-        self.assertTrue(check_password(eamap.internal_password, mitu.password))
-        mitu.set_password('not autogenerated')
-        mitu.save()
-        self.assertFalse(check_password(eamap.internal_password, mitu.password))
-
-        # Create really non user AuthMap
-        ExternalAuthMap(external_id='ll',
-                        external_domain='ll',
-                        external_credentials='{}',
-                        external_email='a@b.c',
-                        external_name='c',
-                        internal_password='').save()
-
-        response = self.client.post(reverse('sysadmin'),
-                                    {'action': 'repair_eamap', })
-
-        self.assertIn('{0} test0'.format('Failed in authenticating'),
-                      response.content)
-        self.assertIn('fixed password', response.content.decode('utf-8'))
-
-        self.assertTrue(self.client.login(username='test0',
-                                          password=eamap.internal_password))
-
-        # Check for all OK
-        self._setstaff_login()
-        response = self.client.post(reverse('sysadmin'),
-                                    {'action': 'repair_eamap', })
-        self.assertIn('All ok!', response.content.decode('utf-8'))
-
-    def test_xml_course_add_delete(self):
-        """add and delete course from xml module store"""
-
-        self._setstaff_login()
-
-        # Try bad git repo
-        response = self.client.post(reverse('sysadmin_courses'), {
-            'repo_location': 'github.com/mitocw/edx4edx_lite',
-            'action': 'add_course', })
-        self.assertIn(_("The git repo location should end with '.git', "
-                        "and be a valid url"), response.content.decode('utf-8'))
-
-        response = self.client.post(reverse('sysadmin_courses'), {
-            'repo_location': 'http://example.com/not_real.git',
-            'action': 'add_course', })
-        self.assertIn('Unable to clone or pull repository',
-                      response.content.decode('utf-8'))
-        # Create git loaded course
-        response = self._add_edx4edx()
-
-        def_ms = modulestore()
-
-        self.assertEqual('xml', def_ms.get_modulestore_type(None))
-        course = def_ms.courses.get('{0}/edx4edx_lite'.format(
-            os.path.abspath(settings.DATA_DIR)), None)
-        self.assertIsNotNone(course)
-
-        # Delete a course
-        self._rm_edx4edx()
-        course = def_ms.courses.get('{0}/edx4edx_lite'.format(
-            os.path.abspath(settings.DATA_DIR)), None)
-        self.assertIsNone(course)
-
-        # Load a bad git branch
-        response = self._add_edx4edx('asdfasdfasdf')
-        self.assertIn(GitImportError.REMOTE_BRANCH_MISSING,
-                      response.content.decode('utf-8'))
-
-        # Load a course from a git branch
-        self._add_edx4edx(self.TEST_BRANCH)
-        course = def_ms.courses.get('{0}/edx4edx_lite'.format(
-            os.path.abspath(settings.DATA_DIR)), None)
-        self.assertIsNotNone(course)
-        self.assertEqual(self.TEST_BRANCH_COURSE, course.id)
-        self._rm_edx4edx()
-
-        # Try and delete a non-existent course
-        response = self.client.post(reverse('sysadmin_courses'),
-                                    {'course_id': 'foobar/foo/blah',
-                                     'action': 'del_course', })
-        self.assertIn('Error - cannot get course with ID',
-                      response.content.decode('utf-8'))
-
-    @override_settings(GIT_IMPORT_WITH_XMLMODULESTORE=False)
-    def test_xml_safety_flag(self):
-        """Make sure the settings flag to disable xml imports is working"""
-
-        self._setstaff_login()
-        response = self._add_edx4edx()
-        self.assertIn('GIT_IMPORT_WITH_XMLMODULESTORE', response.content)
-
-        def_ms = modulestore()
-        course = def_ms.courses.get('{0}/edx4edx_lite'.format(
-            os.path.abspath(settings.DATA_DIR)), None)
-        self.assertIsNone(course)
-
-    def test_git_pull(self):
-        """Make sure we can pull"""
-
-        self._setstaff_login()
-
-        response = self._add_edx4edx()
-        response = self._add_edx4edx()
-        self.assertIn(_("The course {0} already exists in the data directory! "
-                        "(reloading anyway)").format('edx4edx_lite'),
-                      response.content.decode('utf-8'))
-        self._rm_edx4edx()
-
-    def test_staff_csv(self):
-        """Download and validate staff CSV"""
-
-        self._setstaff_login()
-        self._add_edx4edx()
-
-        def_ms = modulestore()
-        course = def_ms.get_course(SlashSeparatedCourseKey('MITx', 'edx4edx', 'edx4edx'))
-        CourseStaffRole(course.id).add_users(self.user)
-
-        response = self.client.post(reverse('sysadmin_staffing'),
-                                    {'action': 'get_staff_csv', })
-        self.assertIn('attachment', response['Content-Disposition'])
-        self.assertEqual('text/csv', response['Content-Type'])
-        columns = ['course_id', 'role', 'username',
-                   'email', 'full_name', ]
-        self.assertIn(','.join('"' + c + '"' for c in columns),
-                      response.content)
-
-        self._rm_edx4edx()
-
-    def test_enrollment_page(self):
-        """
-        Adds a course and makes sure that it shows up on the staffing and
-        enrollment page
-        """
-
-        self._setstaff_login()
-        self._add_edx4edx()
-        response = self.client.get(reverse('sysadmin_staffing'))
-        self.assertIn('edx4edx', response.content)
-        self._rm_edx4edx()
-
     def test_task_queue(self):
         """Kill an InstructorTask"""
 
@@ -582,15 +297,11 @@
         )
 
 
-@attr('shard_1')
-@override_settings(MONGODB_LOG=TEST_MONGODB_LOG)
-=======
 @attr(shard=1)
 @override_settings(
     MONGODB_LOG=TEST_MONGODB_LOG,
     GIT_REPO_DIR=settings.TEST_ROOT / "course_repos_{}".format(uuid4().hex)
 )
->>>>>>> 90707afa
 @unittest.skipUnless(settings.FEATURES.get('ENABLE_SYSADMIN_DASHBOARD'),
                      "ENABLE_SYSADMIN_DASHBOARD not set")
 class TestSysAdminMongoCourseImport(SysadminBaseTestCase):
