--- conflicted
+++ resolved
@@ -1914,11 +1914,7 @@
                                                                                                        user_email=course_enrollment.user.email,
                                                                                                        order_number=order_number)
         to_email = [settings.PAYMENT_SUPPORT_EMAIL]
-<<<<<<< HEAD
-        from_email = microsite.get_value('payment_support_email', settings.PAYMENT_CONFIRM_EMAIL)
-=======
         from_email = configuration_helpers.get_value('payment_support_email', settings.PAYMENT_SUPPORT_EMAIL)
->>>>>>> 90707afa
         try:
             send_mail(subject, message, from_email, to_email, fail_silently=False)
         except Exception as exception:  # pylint: disable=broad-except
