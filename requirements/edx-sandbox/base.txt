--- conflicted
+++ resolved
@@ -13,10 +13,6 @@
 networkx==1.7
 sympy==0.7.1
 pyparsing==2.0.7
-<<<<<<< HEAD
-matplotlib==1.3.1
-=======
->>>>>>> db09e2df
 
 # We forked NLTK just to make it work with setuptools instead of distribute
 git+https://github.com/edx/nltk.git@2.0.6#egg=nltk==2.0.6