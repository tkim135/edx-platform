--- conflicted
+++ resolved
@@ -2,11 +2,6 @@
 from datetime import datetime
 from fs.errors import ResourceNotFoundError
 import logging
-<<<<<<< HEAD
-import textwrap
-from django.contrib.auth.models import User
-=======
->>>>>>> a27c7025
 from lxml import etree
 import os
 from path import Path as path
