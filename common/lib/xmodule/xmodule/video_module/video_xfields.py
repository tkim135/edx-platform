"""
XFields for video module.
"""
import datetime

from xblock.fields import Scope, String, Float, Boolean, List, Dict, DateTime
from xmodule.fields import RelativeTime

# Make '_' a no-op so we can scrape strings. Using lambda instead of
#  `django.utils.translation.ugettext_noop` because Django cannot be imported in this file
_ = lambda text: text


class VideoFields(object):
    """Fields for `VideoModule` and `VideoDescriptor`."""
    display_name = String(
        help=_(
            'The name students see. This name appears in the course '
            'ribbon and as a header for the video.'
        ),
        display_name=_("Component Display Name"),
        default="Video",
        scope=Scope.settings
    )

    saved_video_position = RelativeTime(
        help=_("Current position in the video."),
        scope=Scope.user_state,
        default=datetime.timedelta(seconds=0)
    )
    # TODO: This should be moved to Scope.content, but this will
    # require data migration to support the old video module.
    youtube_id_1_0 = String(
        help=_("Optional, for older browsers: the YouTube ID for the normal speed video."),
        display_name=_("YouTube ID"),
        scope=Scope.settings,
        default="3_yD_cEKoCk"
    )
    youtube_id_0_75 = String(
        help=_("Optional, for older browsers: the YouTube ID for the .75x speed video."),
        display_name=_("YouTube ID for .75x speed"),
        scope=Scope.settings,
        default=""
    )
    youtube_id_1_25 = String(
        help=_("Optional, for older browsers: the YouTube ID for the 1.25x speed video."),
        display_name=_("YouTube ID for 1.25x speed"),
        scope=Scope.settings,
        default=""
    )
    youtube_id_1_5 = String(
        help=_("Optional, for older browsers: the YouTube ID for the 1.5x speed video."),
        display_name=_("YouTube ID for 1.5x speed"),
        scope=Scope.settings,
        default=""
    )
    start_time = RelativeTime(  # datetime.timedelta object
        help=_(
            "Time you want the video to start if you don't want the entire video to play. "
            "Not supported in the native mobile app: the full video file will play. "
            "Formatted as HH:MM:SS. The maximum value is 23:59:59."
        ),
        display_name=_("Video Start Time"),
        scope=Scope.settings,
        default=datetime.timedelta(seconds=0)
    )
    end_time = RelativeTime(  # datetime.timedelta object
        help=_(
            "Time you want the video to stop if you don't want the entire video to play. "
            "Not supported in the native mobile app: the full video file will play. "
            "Formatted as HH:MM:SS. The maximum value is 23:59:59."
        ),
        display_name=_("Video Stop Time"),
        scope=Scope.settings,
        default=datetime.timedelta(seconds=0)
    )
    #front-end code of video player checks logical validity of (start_time, end_time) pair.

    # `source` is deprecated field and should not be used in future.
    # `download_video` is used instead.
    source = String(
        help=_("The external URL to download the video."),
        display_name=_("Download Video"),
        scope=Scope.settings,
        default=""
    )
    download_video = Boolean(
<<<<<<< HEAD
        help=_(
            'Allow students to download versions of this video in '
            'different formats if they cannot use the edX video player '
            'or do not have access to YouTube. You must add at least one '
            'non-YouTube URL in the Video File URLs field.'
        ),
=======
        help=_("Allow students to download versions of this video in different formats if they cannot use the edX video player or do not have access to YouTube. You must add at least one non-YouTube URL in the Video File URLs field."),  # pylint: disable=line-too-long
>>>>>>> 3bd9f95a
        display_name=_("Video Download Allowed"),
        scope=Scope.settings,
        default=False
    )
    html5_sources = List(
<<<<<<< HEAD
        help=_(
            'The URL or URLs where you\'ve posted non-YouTube versions of '
            'the video. Each URL must end in .mpeg, .mp4, .ogg, or .webm '
            'and cannot be a YouTube URL. (For browser compatibility, we '
            'strongly recommend .mp4 and .webm format.) Students will be '
            'able to view the first listed video that\'s compatible with '
            'the student\'s computer. To allow students to download these '
            'videos, set Video Download Allowed to True.'
        ),
=======
        help=_("The URL or URLs where you've posted non-YouTube versions of the video. Each URL must end in .mpeg, .mp4, .ogg, or .webm and cannot be a YouTube URL. (For browser compatibility, we strongly recommend .mp4 and .webm format.) Students will be able to view the first listed video that's compatible with the student's computer. To allow students to download these videos, set Video Download Allowed to True."),  # pylint: disable=line-too-long
>>>>>>> 3bd9f95a
        display_name=_("Video File URLs"),
        scope=Scope.settings,
    )
    track = String(
<<<<<<< HEAD
        help=_(
            'By default, students can download an .srt or .txt transcript '
            'when you set Download Transcript Allowed to True. If you want to '
            'provide a downloadable transcript in a different format, we '
            'recommend that you upload a handout by using the Upload a '
            'Handout field. If this isn\'t possible, you can post a transcript '
            'file on the Files & Uploads page or on the Internet, and then '
            'add the URL for the transcript here. Students see a link to '
            'download that transcript below the video.'
        ),
=======
        help=_("By default, students can download an .srt or .txt transcript when you set Download Transcript Allowed to True. If you want to provide a downloadable transcript in a different format, we recommend that you upload a handout by using the Upload a Handout field. If this isn't possible, you can post a transcript file on the Files & Uploads page or on the Internet, and then add the URL for the transcript here. Students see a link to download that transcript below the video."),  # pylint: disable=line-too-long
>>>>>>> 3bd9f95a
        display_name=_("Downloadable Transcript URL"),
        scope=Scope.settings,
        default=''
    )
    download_track = Boolean(
<<<<<<< HEAD
        help=_(
            'Allow students to download the timed transcript. A link to '
            'download the file appears below the video. By default, the '
            'transcript is an .srt or .txt file. If you want to provide the '
            'transcript for download in a different format, upload a file by '
            'using the Upload Handout field.'
        ),
=======
        help=_("Allow students to download the timed transcript. A link to download the file appears below the video. By default, the transcript is an .srt or .txt file. If you want to provide the transcript for download in a different format, upload a file by using the Upload Handout field."),  # pylint: disable=line-too-long
>>>>>>> 3bd9f95a
        display_name=_("Download Transcript Allowed"),
        scope=Scope.settings,
        default=False
    )
    sub = String(
<<<<<<< HEAD
        help=_(
            'The default transcript for the video, from the Default Timed '
            'Transcript field on the Basic tab. This transcript should be in '
            'English. You don\'t have to change this setting.'
        ),
=======
        help=_("The default transcript for the video, from the Default Timed Transcript field on the Basic tab. This transcript should be in English. You don't have to change this setting."),  # pylint: disable=line-too-long
>>>>>>> 3bd9f95a
        display_name=_("Default Timed Transcript"),
        scope=Scope.settings,
        default=""
    )
    show_captions = Boolean(
        help=_("Specify whether the transcripts appear with the video by default."),
        display_name=_("Show Transcript"),
        scope=Scope.settings,
        default=True
    )
    # Data format: {'de': 'german_translation', 'uk': 'ukrainian_translation'}
    transcripts = Dict(
<<<<<<< HEAD
        help=_(
            'Add transcripts in different languages. Click below to specify a '
            'language and upload an .srt transcript file for that language.'
        ),
=======
        help=_("Add transcripts in different languages. Click below to specify a language and upload an .srt transcript file for that language."),  # pylint: disable=line-too-long
>>>>>>> 3bd9f95a
        display_name=_("Transcript Languages"),
        scope=Scope.settings,
        default={}
    )
    transcript_language = String(
        help=_("Preferred language for transcript."),
        display_name=_("Preferred language for transcript"),
        scope=Scope.preferences,
        default="en"
    )
    transcript_download_format = String(
        help=_("Transcript file format to download by user."),
        scope=Scope.preferences,
        values=[
            # Translators: This is a type of file used for captioning in the video player.
            {"display_name": _("SubRip (.srt) file"), "value": "srt"},
            {"display_name": _("Text (.txt) file"), "value": "txt"}
        ],
        default='srt',
    )
    speed = Float(
        help=_("The last speed that the user specified for the video."),
        scope=Scope.user_state
    )
    global_speed = Float(
        help=_("The default speed for the video."),
        scope=Scope.preferences,
        default=1.0
    )
    youtube_is_available = Boolean(
        help=_("Specify whether YouTube is available for the user."),
        scope=Scope.user_info,
        default=True
    )
    handout = String(
<<<<<<< HEAD
        help=_(
            'Upload a handout to accompany this video. Students can download '
            'the handout by clicking Download Handout under the video.'
        ),
=======
        help=_("Upload a handout to accompany this video. Students can download the handout by clicking Download Handout under the video."),  # pylint: disable=line-too-long
>>>>>>> 3bd9f95a
        display_name=_("Upload Handout"),
        scope=Scope.settings,
    )
    only_on_web = Boolean(
        help=_(
            "Specify whether access to this video is limited to browsers only, or if it can be "
            "accessed from other applications including mobile apps."
        ),
        display_name=_("Video Available on Web Only"),
        scope=Scope.settings,
        default=False
    )
    edx_video_id = String(
        help=_(
            'If you were assigned a Video ID by edX for the video to play in '
            'this component, enter the ID here. In this case, do not enter '
            'values in the Default Video URL, the Video File URLs, and the '
            'YouTube ID fields. If you were not assigned a Video ID, enter '
            'values in those other fields and ignore this field.'
        ),
        display_name=_('Video ID'),
        scope=Scope.settings,
        default="",
    )
    bumper_last_view_date = DateTime(
        display_name=_("Date of the last view of the bumper"),
        scope=Scope.preferences,
    )
    bumper_do_not_show_again = Boolean(
        display_name=_("Do not show bumper again"),
        scope=Scope.preferences,
        default=False,
    )<|MERGE_RESOLUTION|>--- conflicted
+++ resolved
@@ -85,22 +85,17 @@
         default=""
     )
     download_video = Boolean(
-<<<<<<< HEAD
         help=_(
             'Allow students to download versions of this video in '
             'different formats if they cannot use the edX video player '
             'or do not have access to YouTube. You must add at least one '
             'non-YouTube URL in the Video File URLs field.'
         ),
-=======
-        help=_("Allow students to download versions of this video in different formats if they cannot use the edX video player or do not have access to YouTube. You must add at least one non-YouTube URL in the Video File URLs field."),  # pylint: disable=line-too-long
->>>>>>> 3bd9f95a
         display_name=_("Video Download Allowed"),
         scope=Scope.settings,
         default=False
     )
     html5_sources = List(
-<<<<<<< HEAD
         help=_(
             'The URL or URLs where you\'ve posted non-YouTube versions of '
             'the video. Each URL must end in .mpeg, .mp4, .ogg, or .webm '
@@ -110,14 +105,10 @@
             'the student\'s computer. To allow students to download these '
             'videos, set Video Download Allowed to True.'
         ),
-=======
-        help=_("The URL or URLs where you've posted non-YouTube versions of the video. Each URL must end in .mpeg, .mp4, .ogg, or .webm and cannot be a YouTube URL. (For browser compatibility, we strongly recommend .mp4 and .webm format.) Students will be able to view the first listed video that's compatible with the student's computer. To allow students to download these videos, set Video Download Allowed to True."),  # pylint: disable=line-too-long
->>>>>>> 3bd9f95a
         display_name=_("Video File URLs"),
         scope=Scope.settings,
     )
     track = String(
-<<<<<<< HEAD
         help=_(
             'By default, students can download an .srt or .txt transcript '
             'when you set Download Transcript Allowed to True. If you want to '
@@ -128,15 +119,11 @@
             'add the URL for the transcript here. Students see a link to '
             'download that transcript below the video.'
         ),
-=======
-        help=_("By default, students can download an .srt or .txt transcript when you set Download Transcript Allowed to True. If you want to provide a downloadable transcript in a different format, we recommend that you upload a handout by using the Upload a Handout field. If this isn't possible, you can post a transcript file on the Files & Uploads page or on the Internet, and then add the URL for the transcript here. Students see a link to download that transcript below the video."),  # pylint: disable=line-too-long
->>>>>>> 3bd9f95a
         display_name=_("Downloadable Transcript URL"),
         scope=Scope.settings,
         default=''
     )
     download_track = Boolean(
-<<<<<<< HEAD
         help=_(
             'Allow students to download the timed transcript. A link to '
             'download the file appears below the video. By default, the '
@@ -144,23 +131,16 @@
             'transcript for download in a different format, upload a file by '
             'using the Upload Handout field.'
         ),
-=======
-        help=_("Allow students to download the timed transcript. A link to download the file appears below the video. By default, the transcript is an .srt or .txt file. If you want to provide the transcript for download in a different format, upload a file by using the Upload Handout field."),  # pylint: disable=line-too-long
->>>>>>> 3bd9f95a
         display_name=_("Download Transcript Allowed"),
         scope=Scope.settings,
         default=False
     )
     sub = String(
-<<<<<<< HEAD
         help=_(
             'The default transcript for the video, from the Default Timed '
             'Transcript field on the Basic tab. This transcript should be in '
             'English. You don\'t have to change this setting.'
         ),
-=======
-        help=_("The default transcript for the video, from the Default Timed Transcript field on the Basic tab. This transcript should be in English. You don't have to change this setting."),  # pylint: disable=line-too-long
->>>>>>> 3bd9f95a
         display_name=_("Default Timed Transcript"),
         scope=Scope.settings,
         default=""
@@ -173,14 +153,10 @@
     )
     # Data format: {'de': 'german_translation', 'uk': 'ukrainian_translation'}
     transcripts = Dict(
-<<<<<<< HEAD
         help=_(
             'Add transcripts in different languages. Click below to specify a '
             'language and upload an .srt transcript file for that language.'
         ),
-=======
-        help=_("Add transcripts in different languages. Click below to specify a language and upload an .srt transcript file for that language."),  # pylint: disable=line-too-long
->>>>>>> 3bd9f95a
         display_name=_("Transcript Languages"),
         scope=Scope.settings,
         default={}
@@ -216,14 +192,10 @@
         default=True
     )
     handout = String(
-<<<<<<< HEAD
         help=_(
             'Upload a handout to accompany this video. Students can download '
             'the handout by clicking Download Handout under the video.'
         ),
-=======
-        help=_("Upload a handout to accompany this video. Students can download the handout by clicking Download Handout under the video."),  # pylint: disable=line-too-long
->>>>>>> 3bd9f95a
         display_name=_("Upload Handout"),
         scope=Scope.settings,
     )
