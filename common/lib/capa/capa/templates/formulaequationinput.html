--- conflicted
+++ resolved
@@ -22,19 +22,11 @@
 
         <p id="answer_${id}" class="answer"></p>
 
-<<<<<<< HEAD
-      <div id="input_${id}_preview" class="equation">
-        \(\)
-        <img src="${STATIC_URL}images/spinner.gif" class="loading" alt="Loading"/>
-      </div>
-  </div>
-=======
         <div id="input_${id}_preview" class="equation">
             \(\)
             <img src="${STATIC_URL}images/spinner.gif" class="loading" alt="Loading"/>
         </div>
     </div>
->>>>>>> 90707afa
 
     <div class="script_placeholder" data-src="${previewer}"/>
 
