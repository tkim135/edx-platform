--- conflicted
+++ resolved
@@ -201,54 +201,45 @@
                 return false;
             };
 
-<<<<<<< HEAD
-        var keywordValidator = (function () {
-            var regexp = /%%[^%\s]+%%/g;
-            var keywordsSupported = [
-                '%%USERNAME%%',
-                '%%USER_ID%%',
-                '%%USER_FULLNAME%%',
-                '%%COURSE_DISPLAY_NAME%%',
-                '%%COURSE_ID%%',
-                '%%COURSE_START_DATE%%',
-                '%%COURSE_END_DATE%%'
-            ];
-            function validate(string) {
-                var keywordsFound = string.match(regexp) || [];
-                var keywordsInvalid = $.map(keywordsFound, function (keyword) {
-                    if ($.inArray(keyword, keywordsSupported) === -1) {
-                        return keyword;
-                    } else {
-                        // return `null` or `undefined` to remove an element
-                        return undefined;
-                    }
-                });
-
+            var keywordValidator = (function () {
+                var regexp = /%%[^%\s]+%%/g;
+                var keywordsSupported = [
+                    '%%USERNAME%%',
+                    '%%USER_ID%%',
+                    '%%USER_FULLNAME%%',
+                    '%%COURSE_DISPLAY_NAME%%',
+                    '%%COURSE_ID%%',
+                    '%%COURSE_START_DATE%%',
+                    '%%COURSE_END_DATE%%'
+                ];
+                function validate(string) {
+                    var keywordsFound = string.match(regexp) || [];
+                    var keywordsInvalid = $.map(keywordsFound, function (keyword) {
+                        if ($.inArray(keyword, keywordsSupported) === -1) {
+                            return keyword;
+                        } else {
+                            // return `null` or `undefined` to remove an element
+                            return undefined;
+                        }
+                    });
+
+                    return {
+                        'isValid': keywordsInvalid.length === 0,
+                        'keywordsInvalid': keywordsInvalid
+                    }
+
+                }
                 return {
-                    'isValid': keywordsInvalid.length === 0,
-                    'keywordsInvalid': keywordsInvalid
-                }
-
-            }
-            return {
-                'validateString': validate
-            };
-        }());
-
-        /**
-         * Helper method for course/library creation - verifies a required field is not blank.
-         */
-        validateRequiredField = function (msg) {
-            return msg.length === 0 ? gettext('Required field.') : '';
-        };
-=======
+                    'validateString': validate
+                };
+            }());
+
             /**
              * Helper method for course/library creation - verifies a required field is not blank.
              */
             validateRequiredField = function (msg) {
                 return msg.length === 0 ? gettext('Required field.') : '';
             };
->>>>>>> a27c7025
 
             /**
              * Helper method for course/library creation.
@@ -294,31 +285,6 @@
                 }
             };
 
-<<<<<<< HEAD
-        return {
-            'toggleExpandCollapse': toggleExpandCollapse,
-            'showLoadingIndicator': showLoadingIndicator,
-            'hideLoadingIndicator': hideLoadingIndicator,
-            'confirmThenRunOperation': confirmThenRunOperation,
-            'runOperationShowingMessage': runOperationShowingMessage,
-            'withDisabledElement': withDisabledElement,
-            'disableElementWhileRunning': disableElementWhileRunning,
-            'deleteNotificationHandler': deleteNotificationHandler,
-            'setScrollTop': setScrollTop,
-            'getScrollOffset': getScrollOffset,
-            'setScrollOffset': setScrollOffset,
-            'redirect': redirect,
-            'reload': reload,
-            'hasChangedAttributes': hasChangedAttributes,
-            'keywordValidator': keywordValidator,
-            'validateRequiredField': validateRequiredField,
-            'validateURLItemEncoding': validateURLItemEncoding,
-            'validateTotalKeyLength': validateTotalKeyLength,
-            'checkTotalKeyLengthViolations': checkTotalKeyLengthViolations
-        };
-    });
-}).call(this, define || RequireJS.define);
-=======
             /**
              * Dynamically loads the specified JavaScript file.
              * @param url The URL to a JavaScript file.
@@ -337,6 +303,7 @@
             };
 
             return {
+                'keywordValidator': keywordValidator,
                 'toggleExpandCollapse': toggleExpandCollapse,
                 'showLoadingIndicator': showLoadingIndicator,
                 'hideLoadingIndicator': hideLoadingIndicator,
@@ -358,5 +325,4 @@
                 'loadJavaScript': loadJavaScript
             };
         });
-}).call(this, define || RequireJS.define, require || RequireJS.require);
->>>>>>> a27c7025
+}).call(this, define || RequireJS.define, require || RequireJS.require);