import json
import logging
from smtplib import SMTPException
import sys
from functools import wraps

from django.conf import settings
from django.contrib.auth.decorators import login_required
from django.core.cache import caches
from django.core.mail import send_mail
from django.core.validators import ValidationError, validate_email
from django.views.decorators.csrf import requires_csrf_token
from django.views.defaults import server_error
from django.http import (Http404, HttpResponse, HttpResponseNotAllowed,
                         HttpResponseServerError, HttpResponseForbidden)
import dogstats_wrapper as dog_stats_api
import zendesk
import calc

from opaque_keys import InvalidKeyError

from opaque_keys.edx.keys import CourseKey
from student.models import UserProfile

from edxmako.shortcuts import render_to_response, render_to_string
from openedx.core.djangoapps.site_configuration import helpers as configuration_helpers
import track.views
from student.roles import GlobalStaff

log = logging.getLogger(__name__)

DATADOG_FEEDBACK_METRIC = "lms_feedback_submissions"
SUPPORT_BACKEND_ZENDESK = "support_ticket"
SUPPORT_BACKEND_EMAIL = "email"


def ensure_valid_course_key(view_func):
    """
    This decorator should only be used with views which have argument course_key_string (studio) or course_id (lms).
    If course_key_string (studio) or course_id (lms) is not valid raise 404.
    """
    @wraps(view_func)
    def inner(request, *args, **kwargs):
        course_key = kwargs.get('course_key_string') or kwargs.get('course_id')
        if course_key is not None:
            try:
                CourseKey.from_string(course_key)
            except InvalidKeyError:
                raise Http404

        response = view_func(request, *args, **kwargs)
        return response

    return inner


def require_global_staff(func):
    """View decorator that requires that the user have global staff permissions. """
    @wraps(func)
    def wrapped(request, *args, **kwargs):  # pylint: disable=missing-docstring
        if GlobalStaff().has_user(request.user):
            return func(request, *args, **kwargs)
        else:
            return HttpResponseForbidden(
                u"Must be {platform_name} staff to perform this action.".format(
                    platform_name=settings.PLATFORM_NAME
                )
            )
    return login_required(wrapped)


@requires_csrf_token
def jsonable_server_error(request, template_name='500.html'):
    """
    500 error handler that serves JSON on an AJAX request, and proxies
    to the Django default `server_error` view otherwise.
    """
    if request.is_ajax():
        msg = {"error": "The edX servers encountered an error"}
        return HttpResponseServerError(json.dumps(msg))
    else:
        return server_error(request, template_name=template_name)


def handle_500(template_path, context=None, test_func=None):
    """
    Decorator for view specific 500 error handling.
    Custom handling will be skipped only if test_func is passed and it returns False

    Usage:

        @handle_500(
            template_path='certificates/server-error.html',
            context={'error-info': 'Internal Server Error'},
            test_func=lambda request: request.GET.get('preview', None)
        )
        def my_view(request):
            # Any unhandled exception in this view would be handled by the handle_500 decorator
            # ...

    """
    def decorator(func):
        """
        Decorator to render custom html template in case of uncaught exception in wrapped function
        """
        @wraps(func)
        def inner(request, *args, **kwargs):
            """
            Execute the function in try..except block and return custom server-error page in case of unhandled exception
            """
            try:
                return func(request, *args, **kwargs)
            except Exception:  # pylint: disable=broad-except
                if settings.DEBUG:
                    # In debug mode let django process the 500 errors and display debug info for the developer
                    raise
                elif test_func is None or test_func(request):
                    # Display custom 500 page if either
                    #   1. test_func is None (meaning nothing to test)
                    #   2. or test_func(request) returns True
                    log.exception("Error in django view.")
                    return render_to_response(template_path, context)
                else:
                    # Do not show custom 500 error when test fails
                    raise
        return inner
    return decorator


def calculate(request):
    ''' Calculator in footer of every page. '''
    equation = request.GET['equation']
    try:
        result = calc.evaluator({}, {}, equation)
    except:
        event = {'error': map(str, sys.exc_info()),
                 'equation': equation}
        track.views.server_track(request, 'error:calc', event, page='calc')
        return HttpResponse(json.dumps({'result': 'Invalid syntax'}))
    return HttpResponse(json.dumps({'result': str(result)}))


class _ZendeskApi(object):

    CACHE_PREFIX = 'ZENDESK_API_CACHE'
    CACHE_TIMEOUT = 60 * 60

    def __init__(self):
        """
        Instantiate the Zendesk API.

        All of `ZENDESK_URL`, `ZENDESK_USER`, and `ZENDESK_API_KEY` must be set
        in `django.conf.settings`.
        """
        self._zendesk_instance = zendesk.Zendesk(
            settings.ZENDESK_URL,
            settings.ZENDESK_USER,
            settings.ZENDESK_API_KEY,
            use_api_token=True,
            api_version=2,
            # As of 2012-05-08, Zendesk is using a CA that is not
            # installed on our servers
            client_args={"disable_ssl_certificate_validation": True}
        )

    def create_ticket(self, ticket):
        """
        Create the given `ticket` in Zendesk.

        The ticket should have the format specified by the zendesk package.
        """
        ticket_url = self._zendesk_instance.create_ticket(data=ticket)
        return zendesk.get_id_from_url(ticket_url)

    def update_ticket(self, ticket_id, update):
        """
        Update the Zendesk ticket with id `ticket_id` using the given `update`.

        The update should have the format specified by the zendesk package.
        """
        self._zendesk_instance.update_ticket(ticket_id=ticket_id, data=update)

    def get_group(self, name):
        """
        Find the Zendesk group named `name`. Groups are cached for
        CACHE_TIMEOUT seconds.

        If a matching group exists, it is returned as a dictionary
        with the format specifed by the zendesk package.

        Otherwise, returns None.
        """
        cache = caches['default']
        cache_key = '{prefix}_group_{name}'.format(prefix=self.CACHE_PREFIX, name=name)
        cached = cache.get(cache_key)
        if cached:
            return cached
        groups = self._zendesk_instance.list_groups()['groups']
        for group in groups:
            if group['name'] == name:
                cache.set(cache_key, group, self.CACHE_TIMEOUT)
                return group
        return None


def _record_feedback_in_zendesk(
        realname,
        email,
        subject,
        details,
        tags,
        additional_info,
        group_name=None,
        require_update=False,
        support_email=None
):
    """
    Create a new user-requested Zendesk ticket.

    Once created, the ticket will be updated with a private comment containing
    additional information from the browser and server, such as HTTP headers
    and user state. Returns a boolean value indicating whether ticket creation
    was successful, regardless of whether the private comment update succeeded.

    If `group_name` is provided, attaches the ticket to the matching Zendesk group.

    If `require_update` is provided, returns False when the update does not
    succeed. This allows using the private comment to add necessary information
    which the user will not see in followup emails from support.
    """
    zendesk_api = _ZendeskApi()

    additional_info_string = (
        u"Additional information:\n\n" +
        u"\n".join(u"%s: %s" % (key, value) for (key, value) in additional_info.items() if value is not None)
    )

    # Tag all issues with LMS to distinguish channel in Zendesk; requested by student support team
    zendesk_tags = list(tags.values()) + ["LMS"]

    # Per edX support, we would like to be able to route white label feedback items
    # via tagging
    white_label_org = configuration_helpers.get_value('course_org_filter')
    if white_label_org:
        zendesk_tags = zendesk_tags + ["whitelabel_{org}".format(org=white_label_org)]

    new_ticket = {
        "ticket": {
            "requester": {"name": realname, "email": email},
            "subject": subject,
            "comment": {"body": details},
            "tags": zendesk_tags
        }
    }
    group = None
    if group_name is not None:
        group = zendesk_api.get_group(group_name)
        if group is not None:
            new_ticket['ticket']['group_id'] = group['id']
    if support_email is not None:
        # If we do not include the `recipient` key here, Zendesk will default to using its default reply
        # email address when support agents respond to tickets. By setting the `recipient` key here,
        # we can ensure that WL site users are responded to via the correct Zendesk support email address.
        new_ticket['ticket']['recipient'] = support_email
    try:
        ticket_id = zendesk_api.create_ticket(new_ticket)
        if group_name is not None and group is None:
            # Support uses Zendesk groups to track tickets. In case we
            # haven't been able to correctly group this ticket, log its ID
            # so it can be found later.
            log.warning('Unable to find group named %s for Zendesk ticket with ID %s.', group_name, ticket_id)
    except zendesk.ZendeskError:
        log.exception("Error creating Zendesk ticket")
        return False

    # Additional information is provided as a private update so the information
    # is not visible to the user.
    ticket_update = {"ticket": {"comment": {"public": False, "body": additional_info_string}}}
    try:
        zendesk_api.update_ticket(ticket_id, ticket_update)
    except zendesk.ZendeskError:
        log.exception("Error updating Zendesk ticket with ID %s.", ticket_id)
        # The update is not strictly necessary, so do not indicate
        # failure to the user unless it has been requested with
        # `require_update`.
        if require_update:
            return False
    return True


def _record_feedback_in_datadog(tags):
    datadog_tags = [u"{k}:{v}".format(k=k, v=v) for k, v in tags.items()]
    dog_stats_api.increment(DATADOG_FEEDBACK_METRIC, tags=datadog_tags)


def get_feedback_form_context(request):
    """
    Extract the submitted form fields to be used as a context for
    feedback submission.
    """
    context = {}

    context["subject"] = request.POST["subject"]
    context["details"] = request.POST["details"]
    context["tags"] = dict(
        [(tag, request.POST[tag]) for tag in ["issue_type", "course_id"] if tag in request.POST]
    )

    context["additional_info"] = {}

    if request.user.is_authenticated():
        context["realname"] = request.user.profile.name
        context["email"] = request.user.email
        context["additional_info"]["username"] = request.user.username
    else:
        context["realname"] = request.POST["name"]
        context["email"] = request.POST["email"]

    for header, pretty in [("HTTP_REFERER", "Page"), ("HTTP_USER_AGENT", "Browser"), ("REMOTE_ADDR", "Client IP"),
                           ("SERVER_NAME", "Host")]:
        context["additional_info"][pretty] = request.META.get(header)

    context["support_email"] = configuration_helpers.get_value('email_from_address', settings.DEFAULT_FROM_EMAIL)

    return context


def submit_feedback(request):
    """
    Create a Zendesk ticket or if not available, send an email with the
    feedback form fields.

    If feedback submission is not enabled, any request will raise `Http404`.
    If any configuration parameter (`ZENDESK_URL`, `ZENDESK_USER`, or
    `ZENDESK_API_KEY`) is missing, any request will raise an `Exception`.
    The request must be a POST request specifying `subject` and `details`.
    If the user is not authenticated, the request must also specify `name` and
    `email`. If the user is authenticated, the `name` and `email` will be
    populated from the user's information. If any required parameter is
    missing, a 400 error will be returned indicating which field is missing and
    providing an error message. If Zendesk ticket creation fails, 500 error
    will be returned with no body; if ticket creation succeeds, an empty
    successful response (200) will be returned.
    """
    if not settings.FEATURES.get('ENABLE_FEEDBACK_SUBMISSION', False):
        raise Http404()
    if request.method != "POST":
        return HttpResponseNotAllowed(["POST"])

    def build_error_response(status_code, field, err_msg):
        return HttpResponse(json.dumps({"field": field, "error": err_msg}), status=status_code)

    required_fields = ["subject", "details"]
<<<<<<< HEAD
    if not UserProfile.has_registered(request.user):
=======

    if not request.user.is_authenticated():
>>>>>>> 90707afa
        required_fields += ["name", "email"]

    required_field_errs = {
        "subject": "Please provide a subject.",
        "details": "Please provide details.",
        "name": "Please provide your name.",
        "email": "Please provide a valid e-mail.",
    }
    for field in required_fields:
        if field not in request.POST or not request.POST[field]:
            return build_error_response(400, field, required_field_errs[field])

<<<<<<< HEAD
    subject = request.POST["subject"]
    details = request.POST["details"]
    tags = dict(
        [(tag, request.POST[tag]) for tag in ["issue_type", "course_id"] if tag in request.POST]
    )

    if UserProfile.has_registered(request.user):
        realname = request.user.profile.name
        email = request.user.email
        additional_info["username"] = request.user.username
    else:
        realname = request.POST["name"]
        email = request.POST["email"]
=======
    if not request.user.is_authenticated():
>>>>>>> 90707afa
        try:
            validate_email(request.POST["email"])
        except ValidationError:
            return build_error_response(400, "email", required_field_errs["email"])

    success = False
    context = get_feedback_form_context(request)
    support_backend = configuration_helpers.get_value('CONTACT_FORM_SUBMISSION_BACKEND', SUPPORT_BACKEND_ZENDESK)

    if support_backend == SUPPORT_BACKEND_EMAIL:
        try:
            send_mail(
                subject=render_to_string('emails/contact_us_feedback_email_subject.txt', context),
                message=render_to_string('emails/contact_us_feedback_email_body.txt', context),
                from_email=context["support_email"],
                recipient_list=[context["support_email"]],
                fail_silently=False
            )
            success = True
        except SMTPException:
            log.exception('Error sending feedback to contact_us email address.')
            success = False

    else:
        if not settings.ZENDESK_URL or not settings.ZENDESK_USER or not settings.ZENDESK_API_KEY:
            raise Exception("Zendesk enabled but not configured")

        success = _record_feedback_in_zendesk(
            context["realname"],
            context["email"],
            context["subject"],
            context["details"],
            context["tags"],
            context["additional_info"],
            support_email=context["support_email"]
        )

    _record_feedback_in_datadog(context["tags"])

    return HttpResponse(status=(200 if success else 500))


def info(request):
    ''' Info page (link from main header) '''
    # pylint: disable=unused-argument
    return render_to_response("info.html", {})


# From http://djangosnippets.org/snippets/1042/
def parse_accept_header(accept):
    """Parse the Accept header *accept*, returning a list with pairs of
    (media_type, q_value), ordered by q values.
    """
    result = []
    for media_range in accept.split(","):
        parts = media_range.split(";")
        media_type = parts.pop(0)
        media_params = []
        q = 1.0
        for part in parts:
            (key, value) = part.lstrip().split("=", 1)
            if key == "q":
                q = float(value)
            else:
                media_params.append((key, value))
        result.append((media_type, tuple(media_params), q))
    result.sort(lambda x, y: -cmp(x[2], y[2]))
    return result


def accepts(request, media_type):
    """Return whether this request has an Accept header that matches type"""
    accept = parse_accept_header(request.META.get("HTTP_ACCEPT", ""))
    return media_type in [t for (t, p, q) in accept]


def add_p3p_header(view_func):
    """
    This decorator should only be used with views which may be displayed through the iframe.
    It adds additional headers to response and therefore gives IE browsers an ability to save cookies inside the iframe
    Details:
    http://blogs.msdn.com/b/ieinternals/archive/2013/09/17/simple-introduction-to-p3p-cookie-blocking-frame.aspx
    http://stackoverflow.com/questions/8048306/what-is-the-most-broad-p3p-header-that-will-work-with-ie
    """
    @wraps(view_func)
    def inner(request, *args, **kwargs):
        """
        Helper function
        """
        response = view_func(request, *args, **kwargs)
        response['P3P'] = settings.P3P_HEADER
        return response
    return inner<|MERGE_RESOLUTION|>--- conflicted
+++ resolved
@@ -308,7 +308,7 @@
 
     context["additional_info"] = {}
 
-    if request.user.is_authenticated():
+    if UserProfile.has_registered(request.user):
         context["realname"] = request.user.profile.name
         context["email"] = request.user.email
         context["additional_info"]["username"] = request.user.username
@@ -351,12 +351,8 @@
         return HttpResponse(json.dumps({"field": field, "error": err_msg}), status=status_code)
 
     required_fields = ["subject", "details"]
-<<<<<<< HEAD
+
     if not UserProfile.has_registered(request.user):
-=======
-
-    if not request.user.is_authenticated():
->>>>>>> 90707afa
         required_fields += ["name", "email"]
 
     required_field_errs = {
@@ -369,23 +365,7 @@
         if field not in request.POST or not request.POST[field]:
             return build_error_response(400, field, required_field_errs[field])
 
-<<<<<<< HEAD
-    subject = request.POST["subject"]
-    details = request.POST["details"]
-    tags = dict(
-        [(tag, request.POST[tag]) for tag in ["issue_type", "course_id"] if tag in request.POST]
-    )
-
-    if UserProfile.has_registered(request.user):
-        realname = request.user.profile.name
-        email = request.user.email
-        additional_info["username"] = request.user.username
-    else:
-        realname = request.POST["name"]
-        email = request.POST["email"]
-=======
-    if not request.user.is_authenticated():
->>>>>>> 90707afa
+    if not UserProfile.has_registered(request.user):
         try:
             validate_email(request.POST["email"])
         except ValidationError:
