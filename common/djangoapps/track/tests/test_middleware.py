from mock import patch
from mock import sentinel

from django.contrib.auth.models import User
from django.contrib.sessions.middleware import SessionMiddleware
from django.test import TestCase
from django.test.client import RequestFactory
from django.test.utils import override_settings

from eventtracking import tracker
from track.middleware import TrackMiddleware


class TrackMiddlewareTestCase(TestCase):

    def setUp(self):
        super(TrackMiddlewareTestCase, self).setUp()
        self.track_middleware = TrackMiddleware()
        self.request_factory = RequestFactory()

        patcher = patch('track.views.server_track')
        self.mock_server_track = patcher.start()
        self.addCleanup(patcher.stop)

    def test_normal_request(self):
        request = self.request_factory.get('/somewhere')
        self.track_middleware.process_request(request)
        self.assertTrue(self.mock_server_track.called)

    def test_default_filters_do_not_render_view(self):
        for url in ['/event', '/event/1', '/login', '/heartbeat']:
            request = self.request_factory.get(url)
            self.track_middleware.process_request(request)
            self.assertFalse(self.mock_server_track.called)
            self.mock_server_track.reset_mock()

    @override_settings(TRACKING_IGNORE_URL_PATTERNS=[])
    def test_reading_filtered_urls_from_settings(self):
        request = self.request_factory.get('/event')
        self.track_middleware.process_request(request)
        self.assertTrue(self.mock_server_track.called)

    @override_settings(TRACKING_IGNORE_URL_PATTERNS=[r'^/some/excluded.*'])
    def test_anchoring_of_patterns_at_beginning(self):
        request = self.request_factory.get('/excluded')
        self.track_middleware.process_request(request)
        self.assertTrue(self.mock_server_track.called)
        self.mock_server_track.reset_mock()

        request = self.request_factory.get('/some/excluded/url')
        self.track_middleware.process_request(request)
        self.assertFalse(self.mock_server_track.called)

    def test_default_request_context(self):
        context = self.get_context_for_path('/courses/')
        self.assertEquals(context, {
            'accept_language': '',
            'referer': '',
            'user_id': '',
            'session': '',
            'username': '',
            'ip': '127.0.0.1',
            'host': 'testserver',
            'agent': '',
            'path': '/courses/',
            'org_id': '',
            'course_id': '',
            'client_id': None,
        })

    def test_no_forward_for_header_ip_context(self):
        request = self.request_factory.get('/courses/')
        remote_addr = '127.0.0.1'

        request.META['REMOTE_ADDR'] = remote_addr
        context = self.get_context_for_request(request)

        self.assertEquals(context['ip'], remote_addr)

    def test_single_forward_for_header_ip_context(self):
        request = self.request_factory.get('/courses/')
        remote_addr = '127.0.0.1'
        forwarded_ip = '11.22.33.44'

        request.META['REMOTE_ADDR'] = remote_addr
        request.META['HTTP_X_FORWARDED_FOR'] = forwarded_ip
        context = self.get_context_for_request(request)

        self.assertEquals(context['ip'], forwarded_ip)

    def test_multiple_forward_for_header_ip_context(self):
        request = self.request_factory.get('/courses/')
        remote_addr = '127.0.0.1'
        forwarded_ip = '11.22.33.44, 10.0.0.1, 127.0.0.1'

        request.META['REMOTE_ADDR'] = remote_addr
        request.META['HTTP_X_FORWARDED_FOR'] = forwarded_ip
        context = self.get_context_for_request(request)

        self.assertEquals(context['ip'], '11.22.33.44')

    def get_context_for_path(self, path):
        """Extract the generated event tracking context for a given request for the given path."""
        request = self.request_factory.get(path)
        return self.get_context_for_request(request)

    def get_context_for_request(self, request):
        """Extract the generated event tracking context for the given request."""
        self.track_middleware.process_request(request)
        try:
            captured_context = tracker.get_tracker().resolve_context()
        finally:
            self.track_middleware.process_response(request, None)

        self.assertEquals(
            tracker.get_tracker().resolve_context(),
            {}
        )

        return captured_context

    def test_request_in_course_context(self):
        captured_context = self.get_context_for_path('/courses/test_org/test_course/test_run/foo')
        expected_context_subset = {
            'course_id': 'test_org/test_course/test_run',
            'org_id': 'test_org',
        }
        self.assert_dict_subset(captured_context, expected_context_subset)

    def assert_dict_subset(self, superset, subset):
        """Assert that the superset dict contains all of the key-value pairs found in the subset dict."""
        for key, expected_value in subset.iteritems():
            self.assertEquals(superset[key], expected_value)

    def test_request_with_user(self):
        user_id = 1
        username = sentinel.username

        request = self.request_factory.get('/courses/')
        request.user = User(pk=user_id, username=username)

        context = self.get_context_for_request(request)
        self.assert_dict_subset(context, {
            'user_id': user_id,
            'username': username,
        })

    def test_request_with_session(self):
        request = self.request_factory.get('/courses/')
        SessionMiddleware().process_request(request)
        request.session.save()
        session_key = request.session.session_key
        expected_session_key = self.track_middleware.encrypt_session_key(session_key)
        self.assertEquals(len(session_key), len(expected_session_key))
        context = self.get_context_for_request(request)
        self.assert_dict_subset(context, {
            'session': expected_session_key,
        })

    @override_settings(SECRET_KEY='85920908f28904ed733fe576320db18cabd7b6cd')
    def test_session_key_encryption(self):
        session_key = '665924b49a93e22b46ee9365abf28c2a'
        expected_session_key = '3b81f559d14130180065d635a4f35dd2'
        encrypted_session_key = self.track_middleware.encrypt_session_key(session_key)
        self.assertEquals(encrypted_session_key, expected_session_key)

    def test_request_headers(self):
        ip_address = '10.0.0.0'
        user_agent = 'UnitTest/1.0'
        client_id_header = '123.123'

        factory = RequestFactory(
            REMOTE_ADDR=ip_address, HTTP_USER_AGENT=user_agent, HTTP_X_EDX_GA_CLIENT_ID=client_id_header
        )
        request = factory.get('/some-path')
        context = self.get_context_for_request(request)

        self.assert_dict_subset(context, {
            'ip': ip_address,
            'agent': user_agent,
<<<<<<< HEAD
        })

    @patch('track.middleware.TRUNCATION_LENGTH', 6)
    def test_student_answer_request(self):
        request = self.request_factory.post('/dummy')
        request.POST = {'student_answer': ['firstanswer', 'secondanswer']}
        self.track_middleware.process_request(request)
        event = '{"POST": {"student_answer": ["fir", "sec"]}, "GET": {}}'
        self.mock_server_track.assert_called_with(request, request.META['PATH_INFO'], event)

    @patch('track.middleware.TRUNCATION_LENGTH', 20)
    def test_submission_request(self):
        request = self.request_factory.post('/dummy')
        request.POST = {'{"submission":["first open response", "second open response"]}': []}
        self.track_middleware.process_request(request)
        event = '{"POST": {"submission": ["first open", "second ope"]}, "GET": {}}'
        self.mock_server_track.assert_called_with(request, request.META['PATH_INFO'], event)
=======
            'client_id': client_id_header
        })
>>>>>>> 3bd9f95a
<|MERGE_RESOLUTION|>--- conflicted
+++ resolved
@@ -178,7 +178,7 @@
         self.assert_dict_subset(context, {
             'ip': ip_address,
             'agent': user_agent,
-<<<<<<< HEAD
+            'client_id': client_id_header
         })
 
     @patch('track.middleware.TRUNCATION_LENGTH', 6)
@@ -195,8 +195,4 @@
         request.POST = {'{"submission":["first open response", "second open response"]}': []}
         self.track_middleware.process_request(request)
         event = '{"POST": {"submission": ["first open", "second ope"]}, "GET": {}}'
-        self.mock_server_track.assert_called_with(request, request.META['PATH_INFO'], event)
-=======
-            'client_id': client_id_header
-        })
->>>>>>> 3bd9f95a
+        self.mock_server_track.assert_called_with(request, request.META['PATH_INFO'], event)