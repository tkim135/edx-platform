"""
Student Views
"""
import datetime
import logging
import uuid
import json
import warnings
from collections import defaultdict
from urlparse import urljoin

from pytz import UTC
from requests import HTTPError
from ipware.ip import get_ip

from django.conf import settings
from django.contrib.auth import logout, authenticate, login
from django.contrib.auth.models import User, AnonymousUser
from django.contrib.auth.decorators import login_required
from django.contrib.auth.views import password_reset_confirm
from django.contrib import messages
from django.core.context_processors import csrf
from django.core import mail
from django.core.urlresolvers import reverse, NoReverseMatch
from django.core.validators import validate_email, ValidationError
from django.db import IntegrityError, transaction
from django.http import (HttpResponse, HttpResponseBadRequest, HttpResponseForbidden,
                         HttpResponseServerError, Http404)
from django.shortcuts import redirect
from django.utils.encoding import force_bytes, force_text
from django.utils.translation import ungettext, ngettext
from django.utils.http import base36_to_int, urlsafe_base64_encode
from django.utils.translation import ugettext as _, get_language
from django.views.decorators.csrf import csrf_exempt, ensure_csrf_cookie
from django.views.decorators.http import require_POST, require_GET
from django.db.models.signals import post_save
from django.dispatch import receiver
from django.template.response import TemplateResponse

from ratelimitbackend.exceptions import RateLimitException


from social.apps.django_app import utils as social_utils
from social.backends import oauth as social_oauth
from social.exceptions import AuthException, AuthAlreadyAssociated

from edxmako.shortcuts import render_to_response, render_to_string

from course_modes.models import CourseMode
from shoppingcart.api import order_history
from student.models import (
    Registration, UserProfile,
    PendingEmailChange, CourseEnrollment, CourseEnrollmentAttribute, unique_id_for_user,
    CourseEnrollmentAllowed, UserStanding, LoginFailures,
    create_comments_service_user, PasswordHistory, UserSignupSource,
    DashboardConfiguration, LinkedInAddToProfileConfiguration, ManualEnrollmentAudit, ALLOWEDTOENROLL_TO_ENROLLED)
from student.forms import AccountCreationForm, PasswordResetFormNoActive, get_registration_extension_form
from lms.djangoapps.verify_student.models import SoftwareSecurePhotoVerification  # pylint: disable=import-error
from certificates.models import CertificateStatuses, certificate_status_for_student
from certificates.api import (  # pylint: disable=import-error
    get_certificate_url,
    has_html_certificates_enabled,
)

from xmodule.modulestore.django import modulestore
from opaque_keys import InvalidKeyError
from opaque_keys.edx.keys import CourseKey
from opaque_keys.edx.locations import SlashSeparatedCourseKey
from opaque_keys.edx.locator import CourseLocator
from xmodule.modulestore import ModuleStoreEnum
from xmodule.course_module import CourseDescriptor
from xmodule.modulestore.exceptions import ItemNotFoundError

from collections import namedtuple

from courseware.courses import get_course_about_section
from courseware.courses import get_courses, sort_by_announcement, sort_by_start_date  # pylint: disable=import-error
from courseware.access import has_access
from courseware.models import CoursePreference

from django_comment_common.models import Role

from external_auth.models import ExternalAuthMap
import external_auth.views
from external_auth.login_and_register import (
    login as external_auth_login,
    register as external_auth_register
)

from bulk_email.models import Optout, CourseAuthorization
from cme_registration.views import cme_register_user, cme_create_account

from lang_pref import LANGUAGE_KEY

import track.views

import dogstats_wrapper as dog_stats_api

from util.date_utils import get_default_time_display
from util.db import outer_atomic
from util.json_request import JsonResponse
from util.bad_request_rate_limiter import BadRequestRateLimiter
from util.keyword_substitution import substitute_keywords_with_data
from util.milestones_helpers import (
    get_pre_requisite_courses_not_completed,
)
from microsite_configuration import microsite

from util.password_policy_validators import (
    validate_password_length, validate_password_complexity,
    validate_password_dictionary
)

import third_party_auth
from third_party_auth import pipeline, provider
from student.helpers import (
    check_verify_status_by_course,
    auth_pipeline_urls, get_next_url_for_login_page,
    DISABLE_UNENROLL_CERT_STATES,
)
from student.cookies import set_logged_in_cookies, delete_logged_in_cookies
from student.models import anonymous_id_for_user
from shoppingcart.models import DonationConfiguration, CourseRegistrationCode

from embargo import api as embargo_api

import analytics
from eventtracking import tracker

# Note that this lives in LMS, so this dependency should be refactored.
from notification_prefs.views import enable_notifications

# Note that this lives in openedx, so this dependency should be refactored.
from openedx.core.djangoapps.credentials.utils import get_user_program_credentials
from openedx.core.djangoapps.user_api.preferences import api as preferences_api
from openedx.core.djangoapps.programs.utils import get_programs_for_dashboard


log = logging.getLogger("edx.student")
AUDIT_LOG = logging.getLogger("audit")
ReverifyInfo = namedtuple('ReverifyInfo', 'course_id course_name course_number date status display')  # pylint: disable=invalid-name
SETTING_CHANGE_INITIATED = 'edx.user.settings.change_initiated'

<<<<<<< HEAD
LOGIN_LOCKOUT_PERIOD_PLUS_FIVE_MINUTES = int((5 * 60 + settings.MAX_FAILED_LOGIN_ATTEMPTS_LOCKOUT_PERIOD_SECS) / 60)
=======
# Disable this warning because it doesn't make sense to completely refactor tests to appease Pylint
# pylint: disable=logging-format-interpolation
>>>>>>> a27c7025


def csrf_token(context):
    """A csrf token that can be included in a form."""
    token = context.get('csrf_token', '')
    if token == 'NOTPROVIDED':
        return ''
    return (u'<div style="display:none"><input type="hidden"'
            ' name="csrfmiddlewaretoken" value="%s" /></div>' % (token))


def superuser_login_as(request, username):
    if not request.user.is_superuser:
        return HttpResponse('Permission denied')
    try:
        u1 = User.objects.get(username=username)
        u1.backend = 'django.contrib.auth.backends.ModelBackend'
    except User.DoesNotExist:
        return HttpResponse('User not found')
    logout(request)
    login(request, u1)
    return HttpResponse('You are now logged in as ' + username)


# NOTE: This view is not linked to directly--it is called from
# branding/views.py:index(), which is cached for anonymous users.
# This means that it should always return the same thing for anon
# users. (in particular, no switching based on query params allowed)
def index(request, extra_context=None, user=AnonymousUser()):
    """
    Render the edX main page.

    extra_context is used to allow immediate display of certain modal windows, eg signup,
    as used by external_auth.
    """
    if extra_context is None:
        extra_context = {}

    courses = get_courses(user)

    if microsite.get_value("ENABLE_COURSE_SORTING_BY_START_DATE",
                           settings.FEATURES["ENABLE_COURSE_SORTING_BY_START_DATE"]):
        courses = sort_by_start_date(courses)
    else:
        courses = sort_by_announcement(courses)

    context = {'courses': courses}

    context['homepage_overlay_html'] = microsite.get_value('homepage_overlay_html')

    # This appears to be an unused context parameter, at least for the master templates...
    context['show_partners'] = microsite.get_value('show_partners', True)

    # TO DISPLAY A YOUTUBE WELCOME VIDEO
    # 1) Change False to True
    context['show_homepage_promo_video'] = microsite.get_value('show_homepage_promo_video', False)

    # 2) Add your video's YouTube ID (11 chars, eg "123456789xX"), or specify via microsite config
    # Note: This value should be moved into a configuration setting and plumbed-through to the
    # context via the microsite configuration workflow, versus living here
    youtube_video_id = microsite.get_value('homepage_promo_video_youtube_id', "your-youtube-id")
    context['homepage_promo_video_youtube_id'] = youtube_video_id

    # allow for microsite override of the courses list
    context['courses_list'] = microsite.get_template_path('courses_list.html')

    # Insert additional context for use in the template
    context.update(extra_context)

    return render_to_response('index.html', context)


def process_survey_link(survey_link, user):
    """
    If {UNIQUE_ID} appears in the link, replace it with a unique id for the user.
    Currently, this is sha1(user.username).  Otherwise, return survey_link.
    """
    return survey_link.format(UNIQUE_ID=unique_id_for_user(user))


def cert_info(user, course_overview, course_mode):
    """
    Get the certificate info needed to render the dashboard section for the given
    student and course.

    Arguments:
        user (User): A user.
        course_overview (CourseOverview): A course.
        course_mode (str): The enrollment mode (honor, verified, audit, etc.)

    Returns:
        dict: Empty dict if certificates are disabled or hidden, or a dictionary with keys:
            'status': one of 'generating', 'ready', 'notpassing', 'processing', 'restricted'
            'show_download_url': bool
            'download_url': url, only present if show_download_url is True
            'show_disabled_download_button': bool -- true if state is 'generating'
            'show_survey_button': bool
            'survey_url': url, only if show_survey_button is True
            'grade': if status is not 'processing'
            'can_unenroll': if status allows for unenrollment
    """
    if not course_overview.may_certify():
        return {}
    return _cert_info(
        user,
        course_overview,
        certificate_status_for_student(user, course_overview.id),
        course_mode
    )


def reverification_info(statuses):
    """
    Returns reverification-related information for *all* of user's enrollments whose
    reverification status is in statuses.

    Args:
        statuses (list): a list of reverification statuses we want information for
            example: ["must_reverify", "denied"]

    Returns:
        dictionary of lists: dictionary with one key per status, e.g.
            dict["must_reverify"] = []
            dict["must_reverify"] = [some information]
    """
    reverifications = defaultdict(list)

    # Sort the data by the reverification_end_date
    for status in statuses:
        if reverifications[status]:
            reverifications[status].sort(key=lambda x: x.date)
    return reverifications


def get_course_enrollments(user, org_to_include, orgs_to_exclude):
    """
    Given a user, return a filtered set of his or her course enrollments.

    Arguments:
        user (User): the user in question.
        org_to_include (str): for use in Microsites. If not None, ONLY courses
            of this org will be returned.
        orgs_to_exclude (list[str]): If org_to_include is not None, this
            argument is ignored. Else, courses of this org will be excluded.

    Returns:
        generator[CourseEnrollment]: a sequence of enrollments to be displayed
        on the user's dashboard.
    """
    for enrollment in CourseEnrollment.enrollments_for_user(user):

        # If the course is missing or broken, log an error and skip it.
        course_overview = enrollment.course_overview
        if not course_overview:
            log.error(
                "User %s enrolled in broken or non-existent course %s",
                user.username,
                enrollment.course_id
            )
            continue

        # If we are in a Microsite, then filter out anything that is not
        # attributed (by ORG) to that Microsite.
        if org_to_include and course_overview.location.org != org_to_include:
            continue

        # Conversely, if we are not in a Microsite, then filter out any enrollments
        # with courses attributed (by ORG) to Microsites.
        elif course_overview.location.org in orgs_to_exclude:
            continue

        # Else, include the enrollment.
        else:
            yield enrollment


def _cert_info(user, course_overview, cert_status, course_mode):  # pylint: disable=unused-argument
    """
    Implements the logic for cert_info -- split out for testing.

    Arguments:
        user (User): A user.
        course_overview (CourseOverview): A course.
        course_mode (str): The enrollment mode (honor, verified, audit, etc.)
    """
    # simplify the status for the template using this lookup table
    template_state = {
        CertificateStatuses.generating: 'generating',
        CertificateStatuses.regenerating: 'generating',
        CertificateStatuses.downloadable: 'ready',
        CertificateStatuses.notpassing: 'notpassing',
        CertificateStatuses.restricted: 'restricted',
        CertificateStatuses.auditing: 'auditing',
        CertificateStatuses.audit_passing: 'auditing',
        CertificateStatuses.audit_notpassing: 'auditing',
    }

    default_status = 'processing'

    default_info = {
        'status': default_status,
        'show_disabled_download_button': False,
        'show_download_url': False,
        'show_survey_button': False,
        'can_unenroll': True,
    }

    if cert_status is None:
        return default_info

    is_hidden_status = cert_status['status'] in ('unavailable', 'processing', 'generating', 'notpassing', 'auditing')

    if course_overview.certificates_display_behavior == 'early_no_info' and is_hidden_status:
        return {}

    status = template_state.get(cert_status['status'], default_status)

    status_dict = {
        'status': status,
        'show_download_url': status == 'ready',
        'show_disabled_download_button': status == 'generating',
        'mode': cert_status.get('mode', None),
        'linked_in_url': None,
        'can_unenroll': status not in DISABLE_UNENROLL_CERT_STATES,
    }

    if (status in ('generating', 'ready', 'notpassing', 'restricted', 'auditing') and
            course_overview.end_of_course_survey_url is not None):
        status_dict.update({
            'show_survey_button': True,
            'survey_url': process_survey_link(course_overview.end_of_course_survey_url, user)})
    else:
        status_dict['show_survey_button'] = False

    if status == 'ready':
        # showing the certificate web view button if certificate is ready state and feature flags are enabled.
        if has_html_certificates_enabled(course_overview.id, course_overview):
            if course_overview.has_any_active_web_certificate:
                status_dict.update({
                    'show_cert_web_view': True,
                    'cert_web_view_url': get_certificate_url(course_id=course_overview.id, uuid=cert_status['uuid'])
                })
            else:
                # don't show download certificate button if we don't have an active certificate for course
                status_dict['show_download_url'] = False
        elif 'download_url' not in cert_status:
            log.warning(
                u"User %s has a downloadable cert for %s, but no download url",
                user.username,
                course_overview.id
            )
            return default_info
        else:
            status_dict['download_url'] = cert_status['download_url']

            # If enabled, show the LinkedIn "add to profile" button
            # Clicking this button sends the user to LinkedIn where they
            # can add the certificate information to their profile.
            linkedin_config = LinkedInAddToProfileConfiguration.current()

            # posting certificates to LinkedIn is not currently
            # supported in microsites/White Labels
            if linkedin_config.enabled and not microsite.is_request_in_microsite():
                status_dict['linked_in_url'] = linkedin_config.add_to_profile_url(
                    course_overview.id,
                    course_overview.display_name,
                    cert_status.get('mode'),
                    cert_status['download_url']
                )

    if status in ('generating', 'ready', 'notpassing', 'restricted', 'auditing'):
        if 'grade' not in cert_status:
            # Note: as of 11/20/2012, we know there are students in this state-- cs169.1x,
            # who need to be regraded (we weren't tracking 'notpassing' at first).
            # We can add a log.warning here once we think it shouldn't happen.
            return default_info
        else:
            status_dict['grade'] = cert_status['grade']

    return status_dict


@ensure_csrf_cookie
def signin_user(request):
    """Deprecated. To be replaced by :class:`student_account.views.login_and_registration_form`."""
    external_auth_response = external_auth_login(request)
    if external_auth_response is not None:
        return external_auth_response
    if UserProfile.has_registered(request.user):
        return redirect(reverse('dashboard'))

    # Determine the URL to redirect to following login:
    redirect_to = get_next_url_for_login_page(request)
    if request.user.is_authenticated():
        return redirect(redirect_to)

    third_party_auth_error = None
    for msg in messages.get_messages(request):
        if msg.extra_tags.split()[0] == "social-auth":
            # msg may or may not be translated. Try translating [again] in case we are able to:
            third_party_auth_error = _(unicode(msg))  # pylint: disable=translation-of-non-string
            break

    context = {
        'login_redirect_url': redirect_to,  # This gets added to the query string of the "Sign In" button in the header
        # Bool injected into JS to submit form if we're inside a running third-
        # party auth pipeline; distinct from the actual instance of the running
        # pipeline, if any.
        'pipeline_running': 'true' if pipeline.running(request) else 'false',
        'pipeline_url': auth_pipeline_urls(pipeline.AUTH_ENTRY_LOGIN, redirect_url=redirect_to),
        'platform_name': microsite.get_value(
            'platform_name',
            settings.PLATFORM_NAME
        ),
        'third_party_auth_error': third_party_auth_error
    }

    return render_to_response('login.html', context)


@ensure_csrf_cookie
def register_user(request, extra_context=None):
    """Deprecated. To be replaced by :class:`student_account.views.login_and_registration_form`."""
    if settings.FEATURES.get('USE_CME_REGISTRATION'):
        return cme_register_user(request, extra_context=extra_context)

    # Determine the URL to redirect to following login:
    redirect_to = get_next_url_for_login_page(request)
    if UserProfile.has_registered(request.user):
        return redirect(redirect_to)

    external_auth_response = external_auth_register(request)
    if external_auth_response is not None:
        return external_auth_response

    context = {
        'login_redirect_url': redirect_to,  # This gets added to the query string of the "Sign In" button in the header
        'email': '',
        'name': '',
        'running_pipeline': None,
        'pipeline_urls': auth_pipeline_urls(pipeline.AUTH_ENTRY_REGISTER, redirect_url=redirect_to),
        'platform_name': microsite.get_value(
            'platform_name',
            settings.PLATFORM_NAME
        ),
        'selected_provider': '',
        'username': '',
    }

    if extra_context is not None:
        context.update(extra_context)

    if context.get("extauth_domain", '').startswith(external_auth.views.SHIBBOLETH_DOMAIN_PREFIX):
        return render_to_response('register-shib.html', context)

    # If third-party auth is enabled, prepopulate the form with data from the
    # selected provider.
    if third_party_auth.is_enabled() and pipeline.running(request):
        running_pipeline = pipeline.get(request)
        current_provider = provider.Registry.get_from_pipeline(running_pipeline)
        if current_provider is not None:
            overrides = current_provider.get_register_form_data(running_pipeline.get('kwargs'))
            overrides['running_pipeline'] = running_pipeline
            overrides['selected_provider'] = current_provider.name
            context.update(overrides)

    return render_to_response('register.html', context)


def complete_course_mode_info(course_id, enrollment, modes=None):
    """
    We would like to compute some more information from the given course modes
    and the user's current enrollment

    Returns the given information:
        - whether to show the course upsell information
        - numbers of days until they can't upsell anymore
    """
    if modes is None:
        modes = CourseMode.modes_for_course_dict(course_id)

    mode_info = {'show_upsell': False, 'days_for_upsell': None}
    # we want to know if the user is already enrolled as verified or credit and
    # if verified is an option.
    if CourseMode.VERIFIED in modes and enrollment.mode in CourseMode.UPSELL_TO_VERIFIED_MODES:
        mode_info['show_upsell'] = True
        # if there is an expiration date, find out how long from now it is
        if modes['verified'].expiration_datetime:
            today = datetime.datetime.now(UTC).date()
            mode_info['days_for_upsell'] = (modes['verified'].expiration_datetime.date() - today).days

    return mode_info


def is_course_blocked(request, redeemed_registration_codes, course_key):
    """Checking either registration is blocked or not ."""
    blocked = False
    for redeemed_registration in redeemed_registration_codes:
        # registration codes may be generated via Bulk Purchase Scenario
        # we have to check only for the invoice generated registration codes
        # that their invoice is valid or not
        if redeemed_registration.invoice_item:
            if not redeemed_registration.invoice_item.invoice.is_valid:
                blocked = True
                # disabling email notifications for unpaid registration courses
                Optout.objects.get_or_create(user=request.user, course_id=course_key)
                log.info(
                    u"User %s (%s) opted out of receiving emails from course %s",
                    request.user.username,
                    request.user.email,
                    course_key,
                )
                track.views.server_track(
                    request,
                    "change-email1-settings",
                    {"receive_emails": "no", "course": course_key.to_deprecated_string()},
                    page='dashboard',
                )
                break

    return blocked


@login_required
@ensure_csrf_cookie
def dashboard(request):
    user = request.user

    if not UserProfile.has_registered(user):
        logout(request)
        return redirect(reverse('dashboard'))
    platform_name = microsite.get_value("platform_name", settings.PLATFORM_NAME)

    # for microsites, we want to filter and only show enrollments for courses within
    # the microsites 'ORG'
    course_org_filter = microsite.get_value('course_org_filter')

    # Let's filter out any courses in an "org" that has been declared to be
    # in a Microsite
    org_filter_out_set = microsite.get_all_orgs()

    # remove our current Microsite from the "filter out" list, if applicable
    if course_org_filter:
        org_filter_out_set.remove(course_org_filter)

    # Build our (course, enrollment) list for the user, but ignore any courses that no
    # longer exist (because the course IDs have changed). Still, we don't delete those
    # enrollments, because it could have been a data push snafu.
    course_enrollments = list(get_course_enrollments(user, course_org_filter, org_filter_out_set))

    # sort the enrollment pairs by the enrollment date
    course_enrollments.sort(key=lambda x: x.created, reverse=True)

    # Retrieve the course modes for each course
    enrolled_course_ids = [enrollment.course_id for enrollment in course_enrollments]
    __, unexpired_course_modes = CourseMode.all_and_unexpired_modes_for_courses(enrolled_course_ids)
    course_modes_by_course = {
        course_id: {
            mode.slug: mode
            for mode in modes
        }
        for course_id, modes in unexpired_course_modes.iteritems()
    }

    # Check to see if the student has recently enrolled in a course.
    # If so, display a notification message confirming the enrollment.
    enrollment_message = _create_recent_enrollment_message(
        course_enrollments, course_modes_by_course
    )

    course_optouts = Optout.objects.filter(user=user).values_list('course_id', flat=True)

    message = ""
    if not user.is_active:
        message = render_to_string(
            'registration/activate_account_notice.html',
            {'email': user.email, 'platform_name': platform_name}
        )

    # Global staff can see what courses errored on their dashboard
    staff_access = False
    errored_courses = {}
    if has_access(user, 'staff', 'global'):
        # Show any courses that errored on load
        staff_access = True
        errored_courses = modulestore().get_errored_courses()

    show_courseware_links_for = frozenset(
        enrollment.course_id for enrollment in course_enrollments
        if has_access(request.user, 'load', enrollment.course_overview)
        and has_access(request.user, 'view_courseware_with_prerequisites', enrollment.course_overview)
    )

    # Get any programs associated with courses being displayed.
    # This is passed along in the template context to allow rendering of
    # program-related information on the dashboard.
    course_programs = _get_course_programs(user, [enrollment.course_id for enrollment in course_enrollments])
    xseries_credentials = _get_xseries_credentials(user)

    # Construct a dictionary of course mode information
    # used to render the course list.  We re-use the course modes dict
    # we loaded earlier to avoid hitting the database.
    course_mode_info = {
        enrollment.course_id: complete_course_mode_info(
            enrollment.course_id, enrollment,
            modes=course_modes_by_course[enrollment.course_id]
        )
        for enrollment in course_enrollments
    }

    # Determine the per-course verification status
    # This is a dictionary in which the keys are course locators
    # and the values are one of:
    #
    # VERIFY_STATUS_NEED_TO_VERIFY
    # VERIFY_STATUS_SUBMITTED
    # VERIFY_STATUS_APPROVED
    # VERIFY_STATUS_MISSED_DEADLINE
    #
    # Each of which correspond to a particular message to display
    # next to the course on the dashboard.
    #
    # If a course is not included in this dictionary,
    # there is no verification messaging to display.
    verify_status_by_course = check_verify_status_by_course(user, course_enrollments)
    cert_statuses = {
        enrollment.course_id: cert_info(request.user, enrollment.course_overview, enrollment.mode)
        for enrollment in course_enrollments
    }

    # only show email settings for Mongo course and when bulk email is turned on
    show_email_settings_for = frozenset(
        enrollment.course_id for enrollment in course_enrollments if (
            settings.FEATURES['ENABLE_INSTRUCTOR_EMAIL'] and
            modulestore().get_modulestore_type(enrollment.course_id) != ModuleStoreEnum.Type.xml and
            CourseAuthorization.instructor_email_enabled(enrollment.course_id)
        )
    )

    # Verification Attempts
    # Used to generate the "you must reverify for course x" banner
    verification_status, verification_msg = SoftwareSecurePhotoVerification.user_status(user)

    # Gets data for midcourse reverifications, if any are necessary or have failed
    statuses = ["approved", "denied", "pending", "must_reverify"]
    reverifications = reverification_info(statuses)

    show_refund_option_for = frozenset(
        enrollment.course_id for enrollment in course_enrollments
        if enrollment.refundable()
    )

    block_courses = frozenset(
        enrollment.course_id for enrollment in course_enrollments
        if is_course_blocked(
            request,
            CourseRegistrationCode.objects.filter(
                course_id=enrollment.course_id,
                registrationcoderedemption__redeemed_by=request.user
            ),
            enrollment.course_id
        )
    )

    enrolled_courses_either_paid = frozenset(
        enrollment.course_id for enrollment in course_enrollments
        if enrollment.is_paid_course()
    )

    # If there are *any* denied reverifications that have not been toggled off,
    # we'll display the banner
    denied_banner = any(item.display for item in reverifications["denied"])

    # Populate the Order History for the side-bar.
    order_history_list = order_history(user, course_org_filter=course_org_filter, org_filter_out_set=org_filter_out_set)

    # get list of courses having pre-requisites yet to be completed
    courses_having_prerequisites = frozenset(
        enrollment.course_id for enrollment in course_enrollments
        if enrollment.course_overview.pre_requisite_courses
    )
    courses_requirements_not_met = get_pre_requisite_courses_not_completed(user, courses_having_prerequisites)

    if 'notlive' in request.GET:
        redirect_message = _("The course you are looking for does not start until {date}.").format(
            date=request.GET['notlive']
        )
    else:
        redirect_message = ''

    context = {
        'enrollment_message': enrollment_message,
        'redirect_message': redirect_message,
        'course_enrollments': course_enrollments,
        'course_optouts': course_optouts,
        'message': message,
        'staff_access': staff_access,
        'errored_courses': errored_courses,
        'show_courseware_links_for': show_courseware_links_for,
        'all_course_modes': course_mode_info,
        'cert_statuses': cert_statuses,
        'credit_statuses': _credit_statuses(user, course_enrollments),
        'show_email_settings_for': show_email_settings_for,
        'reverifications': reverifications,
        'verification_status': verification_status,
        'verification_status_by_course': verify_status_by_course,
        'verification_msg': verification_msg,
        'show_refund_option_for': show_refund_option_for,
        'block_courses': block_courses,
        'denied_banner': denied_banner,
        'billing_email': settings.PAYMENT_SUPPORT_EMAIL,
        'user': user,
        'logout_url': reverse(logout_user),
        'platform_name': platform_name,
        'enrolled_courses_either_paid': enrolled_courses_either_paid,
        'provider_states': [],
        'order_history_list': order_history_list,
        'courses_requirements_not_met': courses_requirements_not_met,
        'nav_hidden': True,
        'course_programs': course_programs,
        'disable_courseware_js': True,
        'xseries_credentials': xseries_credentials,
    }

    return render_to_response('dashboard.html', context)


def _create_and_login_nonregistered_user(request):
    new_student = UserProfile.create_nonregistered_user()
    new_student.backend = settings.AUTHENTICATION_BACKENDS[0]
    login(request, new_student)
    request.session.set_expiry(604800)  # set session to very long to reduce number of nonreg users created


@require_POST
def setup_sneakpeek(request, course_id):
    course_key = SlashSeparatedCourseKey.from_deprecated_string(course_id)

    if not CoursePreference.course_allows_nonregistered_access(course_key):
        return HttpResponseForbidden("Cannot access the course")

    if not request.user.is_authenticated():
        # if there's no user, create a nonregistered user
        _create_and_login_nonregistered_user(request)
    elif UserProfile.has_registered(request.user):
        # registered users can't sneakpeek, so log them out and create a new nonregistered user
        logout(request)
        _create_and_login_nonregistered_user(request)
        # fall-through case is a sneakpeek user that's already logged in

    can_enroll, error_msg = _check_can_enroll_in_course(request.user,
                                                        course_key,
                                                        access_type='within_enrollment_period')
    if not can_enroll:
        log.error(error_msg)
        return HttpResponseBadRequest(error_msg)

    CourseEnrollment.enroll(request.user, course_key)
    return HttpResponse("OK. Allowed sneakpeek")


def _create_recent_enrollment_message(course_enrollments, course_modes):  # pylint: disable=invalid-name
    """
    Builds a recent course enrollment message.

    Constructs a new message template based on any recent course enrollments
    for the student.

    Args:
        course_enrollments (list[CourseEnrollment]): a list of course enrollments.
        course_modes (dict): Mapping of course ID's to course mode dictionaries.

    Returns:
        A string representing the HTML message output from the message template.
        None if there are no recently enrolled courses.

    """
    recently_enrolled_courses = _get_recently_enrolled_courses(course_enrollments)

    if recently_enrolled_courses:
        enroll_messages = [
            {
                "course_id": enrollment.course_overview.id,
                "course_name": enrollment.course_overview.display_name,
                "allow_donation": _allow_donation(course_modes, enrollment.course_overview.id, enrollment)
            }
            for enrollment in recently_enrolled_courses
        ]

        platform_name = microsite.get_value('platform_name', settings.PLATFORM_NAME)

        return render_to_string(
            'enrollment/course_enrollment_message.html',
            {'course_enrollment_messages': enroll_messages, 'platform_name': platform_name}
        )


def _get_recently_enrolled_courses(course_enrollments):
    """
    Given a list of enrollments, filter out all but recent enrollments.

    Args:
        course_enrollments (list[CourseEnrollment]): A list of course enrollments.

    Returns:
        list[CourseEnrollment]: A list of recent course enrollments.
    """
    seconds = DashboardConfiguration.current().recent_enrollment_time_delta
    time_delta = (datetime.datetime.now(UTC) - datetime.timedelta(seconds=seconds))
    return [
        enrollment for enrollment in course_enrollments
        # If the enrollment has no created date, we are explicitly excluding the course
        # from the list of recent enrollments.
        if enrollment.is_active and enrollment.created > time_delta
    ]


def _allow_donation(course_modes, course_id, enrollment):
    """Determines if the dashboard will request donations for the given course.

    Check if donations are configured for the platform, and if the current course is accepting donations.

    Args:
        course_modes (dict): Mapping of course ID's to course mode dictionaries.
        course_id (str): The unique identifier for the course.
        enrollment(CourseEnrollment): The enrollment object in which the user is enrolled

    Returns:
        True if the course is allowing donations.

    """
    donations_enabled = DonationConfiguration.current().enabled
    return (
        donations_enabled and
        enrollment.mode in course_modes[course_id] and
        course_modes[course_id][enrollment.mode].min_price == 0
    )


def _update_email_opt_in(request, org):
    """Helper function used to hit the profile API if email opt-in is enabled."""

    email_opt_in = request.POST.get('email_opt_in')
    if email_opt_in is not None:
        email_opt_in_boolean = email_opt_in == 'true'
        preferences_api.update_email_opt_in(request.user, org, email_opt_in_boolean)


def _credit_statuses(user, course_enrollments):
    """
    Retrieve the status for credit courses.

    A credit course is a course for which a user can purchased
    college credit.  The current flow is:

    1. User becomes eligible for credit (submits verifications, passes the course, etc.)
    2. User purchases credit from a particular credit provider.
    3. User requests credit from the provider, usually creating an account on the provider's site.
    4. The credit provider notifies us whether the user's request for credit has been accepted or rejected.

    The dashboard is responsible for communicating the user's state in this flow.

    Arguments:
        user (User): The currently logged-in user.
        course_enrollments (list[CourseEnrollment]): List of enrollments for the
            user.

    Returns: dict

    The returned dictionary has keys that are `CourseKey`s and values that
    are dictionaries with:

        * eligible (bool): True if the user is eligible for credit in this course.
        * deadline (datetime): The deadline for purchasing and requesting credit for this course.
        * purchased (bool): Whether the user has purchased credit for this course.
        * provider_name (string): The display name of the credit provider.
        * provider_status_url (string): A URL the user can visit to check on their credit request status.
        * request_status (string): Either "pending", "approved", or "rejected"
        * error (bool): If true, an unexpected error occurred when retrieving the credit status,
            so the user should contact the support team.

    Example:
    >>> _credit_statuses(user, course_enrollments)
    {
        CourseKey.from_string("edX/DemoX/Demo_Course"): {
            "course_key": "edX/DemoX/Demo_Course",
            "eligible": True,
            "deadline": 2015-11-23 00:00:00 UTC,
            "purchased": True,
            "provider_name": "Hogwarts",
            "provider_status_url": "http://example.com/status",
            "request_status": "pending",
            "error": False
        }
    }

    """
    from openedx.core.djangoapps.credit import api as credit_api

    # Feature flag off
    if not settings.FEATURES.get("ENABLE_CREDIT_ELIGIBILITY"):
        return {}

    request_status_by_course = {
        request["course_key"]: request["status"]
        for request in credit_api.get_credit_requests_for_user(user.username)
    }

    credit_enrollments = {
        enrollment.course_id: enrollment
        for enrollment in course_enrollments
        if enrollment.mode == "credit"
    }

    # When a user purchases credit in a course, the user's enrollment
    # mode is set to "credit" and an enrollment attribute is set
    # with the ID of the credit provider.  We retrieve *all* such attributes
    # here to minimize the number of database queries.
    purchased_credit_providers = {
        attribute.enrollment.course_id: attribute.value
        for attribute in CourseEnrollmentAttribute.objects.filter(
            namespace="credit",
            name="provider_id",
            enrollment__in=credit_enrollments.values()
        ).select_related("enrollment")
    }

    provider_info_by_id = {
        provider["id"]: provider
        for provider in credit_api.get_credit_providers()
    }

    statuses = {}
    for eligibility in credit_api.get_eligibilities_for_user(user.username):
        course_key = CourseKey.from_string(unicode(eligibility["course_key"]))
        status = {
            "course_key": unicode(course_key),
            "eligible": True,
            "deadline": eligibility["deadline"],
            "purchased": course_key in credit_enrollments,
            "provider_name": None,
            "provider_status_url": None,
            "provider_id": None,
            "request_status": request_status_by_course.get(course_key),
            "error": False,
        }

        # If the user has purchased credit, then include information about the credit
        # provider from which the user purchased credit.
        # We retrieve the provider's ID from the an "enrollment attribute" set on the user's
        # enrollment when the user's order for credit is fulfilled by the E-Commerce service.
        if status["purchased"]:
            provider_id = purchased_credit_providers.get(course_key)
            if provider_id is None:
                status["error"] = True
                log.error(
                    u"Could not find credit provider associated with credit enrollment "
                    u"for user %s in course %s.  The user will not be able to see his or her "
                    u"credit request status on the student dashboard.  This attribute should "
                    u"have been set when the user purchased credit in the course.",
                    user.id, course_key
                )
            else:
                provider_info = provider_info_by_id.get(provider_id, {})
                status["provider_name"] = provider_info.get("display_name")
                status["provider_status_url"] = provider_info.get("status_url")
                status["provider_id"] = provider_id

        statuses[course_key] = status

    return statuses


@transaction.non_atomic_requests
@require_POST
@outer_atomic(read_committed=True)
def change_enrollment(request, check_access=True):
    """
    Modify the enrollment status for the logged-in user.

    The request parameter must be a POST request (other methods return 405)
    that specifies course_id and enrollment_action parameters. If course_id or
    enrollment_action is not specified, if course_id is not valid, if
    enrollment_action is something other than "enroll" or "unenroll", if
    enrollment_action is "enroll" and enrollment is closed for the course, or
    if enrollment_action is "unenroll" and the user is not enrolled in the
    course, a 400 error will be returned. If the user is not logged in, 403
    will be returned; it is important that only this case return 403 so the
    front end can redirect the user to a registration or login page when this
    happens. This function should only be called from an AJAX request, so
    the error messages in the responses should never actually be user-visible.

    Args:
        request (`Request`): The Django request object

    Keyword Args:
        check_access (boolean): If True, we check that an accessible course actually
            exists for the given course_key before we enroll the student.
            The default is set to False to avoid breaking legacy code or
            code with non-standard flows (ex. beta tester invitations), but
            for any standard enrollment flow you probably want this to be True.

    Returns:
        Response

    """
    # Get the user
    user = request.user

    # Ensure the user is authenticated
    if not UserProfile.has_registered(user):
        return HttpResponseForbidden()

    # Ensure we received a course_id
    action = request.POST.get("enrollment_action")
    if 'course_id' not in request.POST:
        return HttpResponseBadRequest(_("Course id not specified"))

    try:
        course_id = SlashSeparatedCourseKey.from_deprecated_string(request.POST.get("course_id"))
    except InvalidKeyError:
        log.warning(
            u"User %s tried to %s with invalid course id: %s",
            user.username,
            action,
            request.POST.get("course_id"),
        )
        return HttpResponseBadRequest(_("Invalid course id"))

    if action == "enroll":
        # Make sure the course exists
        # We don't do this check on unenroll, or a bad course id can't be unenrolled from
        if not modulestore().has_course(course_id):
            log.warning(
                u"User %s tried to enroll in non-existent course %s",
                user.username,
                course_id
            )
            return HttpResponseBadRequest(_("Course id is invalid"))

        can_enroll, error_msg = _check_can_enroll_in_course(user, course_id)

        if not can_enroll:
            return HttpResponseBadRequest(error_msg)
        # Record the user's email opt-in preference
        if settings.FEATURES.get('ENABLE_MKTG_EMAIL_OPT_IN'):
            _update_email_opt_in(request, course_id.org)

        available_modes = CourseMode.modes_for_course_dict(course_id)

        # Check whether the user is blocked from enrolling in this course
        # This can occur if the user's IP is on a global blacklist
        # or if the user is enrolling in a country in which the course
        # is not available.
        redirect_url = embargo_api.redirect_if_blocked(
            course_id, user=user, ip_address=get_ip(request),
            url=request.path
        )
        if redirect_url:
            return HttpResponse(redirect_url)

        # Check that auto enrollment is allowed for this course
        # (= the course is NOT behind a paywall)
        if CourseMode.can_auto_enroll(course_id):
            # Enroll the user using the default mode (audit)
            # We're assuming that users of the course enrollment table
            # will NOT try to look up the course enrollment model
            # by its slug.  If they do, it's possible (based on the state of the database)
            # for no such model to exist, even though we've set the enrollment type
            # to "audit".
            try:
                enroll_mode = CourseMode.auto_enroll_mode(course_id, available_modes)
                if enroll_mode:
                    CourseEnrollment.enroll(user, course_id, check_access=check_access, mode=enroll_mode)
            except Exception:  # pylint: disable=broad-except
                return HttpResponseBadRequest(_("Could not enroll"))

            try:
                course = modulestore().get_course(course_id)
            except ItemNotFoundError:
                log.warning("User {0} tried to enroll in non-existent course {1}"
                            .format(user.username, course_id))
                return HttpResponseBadRequest(_("Course id is invalid"))

            # notify the user of the enrollment via email
            enrollment_email_result = json.loads(notify_enrollment_by_email(course, user, request).content)
            if ('is_success' in enrollment_email_result and not enrollment_email_result['is_success']):
                return HttpResponseBadRequest(_(enrollment_email_result['error']))

        # If we have more than one course mode or professional ed is enabled,
        # then send the user to the choose your track page.
        # (In the case of no-id-professional/professional ed, this will redirect to a page that
        # funnels users directly into the verification / payment flow)
        if CourseMode.has_verified_mode(available_modes) or CourseMode.has_professional_mode(available_modes):
            return HttpResponse(
                reverse("course_modes_choose", kwargs={'course_id': unicode(course_id)})
            )

        # Otherwise, there is only one mode available (the default)
        return HttpResponse()
    elif action == "unenroll":
        enrollment = CourseEnrollment.get_enrollment(user, course_id)
        if not enrollment:
            return HttpResponseBadRequest(_("You are not enrolled in this course"))

        certificate_info = cert_info(user, enrollment.course_overview, enrollment.mode)
        if certificate_info.get('status') in DISABLE_UNENROLL_CERT_STATES:
            return HttpResponseBadRequest(_("Your certificate prevents you from unenrolling from this course"))

        CourseEnrollment.unenroll(user, course_id)
        return HttpResponse()
    else:
        return HttpResponseBadRequest(_("Enrollment action is invalid"))


def notify_enrollment_by_email(course, user, request):
    """
    Updates the user about the course enrollment by email.

    If the Course has already started, use post_enrollment_email
    If the Course has not yet started, use pre_enrollment_email
    """

    if (not (settings.FEATURES.get('AUTOMATIC_AUTH_FOR_TESTING')) and course.enable_enrollment_email):
        from_address = microsite.get_value('email_from_address', settings.DEFAULT_FROM_EMAIL)

        try:
            # Check if the course has already started and set subject & message accordingly
            if course.has_started():
                subject = get_course_about_section(request, course, 'post_enrollment_email_subject')
                message = get_course_about_section(request, course, 'post_enrollment_email')
            else:
                subject = get_course_about_section(request, course, 'pre_enrollment_email_subject')
                message = get_course_about_section(request, course, 'pre_enrollment_email')

            subject = ''.join(subject.splitlines())
            context = {
                'username': user.username,
                'user_id': user.id,
                'name': user.profile.name,
                'course_title': course.display_name,
                'course_id': course.id,
                'course_start_date': get_default_time_display(course.start),
                'course_end_date': get_default_time_display(course.end),
            }
            message = substitute_keywords_with_data(message, context)
            user.email_user(subject, message, from_address)

        except Exception:
            log.error(
                "unable to send course enrollment verification email to user from '{from_address}'".format(
                    from_address=from_address,
                ),
                exc_info=True,
            )
            return JsonResponse({
                'is_success': False,
                'error': _('Could not send enrollment email to the user'),
            })

        return JsonResponse({"is_success": True, "subject": subject, "message": message})

    else:
        return JsonResponse({"email_did_fire": False})


def _check_can_enroll_in_course(user, course_key, access_type="enroll"):
    """
    Refactored check for user being able to enroll in course
    Returns (bool, error_message), where error message is only applicable if bool == False
    """
    try:
        course = modulestore().get_course(course_key)
    except ItemNotFoundError:
        log.warning("User {0} tried to enroll in non-existent course {1}"
                    .format(user.username, course_key))
        return False, _("Course id is invalid")

    if not has_access(user, access_type, course):
        return False, _("Enrollment is closed")

    return True, ""


# Need different levels of logging
@ensure_csrf_cookie
def login_user(request, error=""):  # pylint: disable=too-many-statements,unused-argument
    """AJAX request to log in the user."""

    backend_name = None
    email = None
    password = None
    redirect_url = None
    response = None
    running_pipeline = None
    third_party_auth_requested = third_party_auth.is_enabled() and pipeline.running(request)
    third_party_auth_successful = False
    trumped_by_first_party_auth = bool(request.POST.get('email')) or bool(request.POST.get('password'))
    user = None
    platform_name = microsite.get_value("platform_name", settings.PLATFORM_NAME)

    if third_party_auth_requested and not trumped_by_first_party_auth:
        # The user has already authenticated via third-party auth and has not
        # asked to do first party auth by supplying a username or password. We
        # now want to put them through the same logging and cookie calculation
        # logic as with first-party auth.
        running_pipeline = pipeline.get(request)
        username = running_pipeline['kwargs'].get('username')
        backend_name = running_pipeline['backend']
        third_party_uid = running_pipeline['kwargs']['uid']
        requested_provider = provider.Registry.get_from_pipeline(running_pipeline)

        try:
            user = pipeline.get_authenticated_user(requested_provider, username, third_party_uid)
            third_party_auth_successful = True
        except User.DoesNotExist:
            AUDIT_LOG.warning(
                u"Login failed - user with username {username} has no social auth "
                "with backend_name {backend_name}".format(
                    username=username, backend_name=backend_name)
            )
            message = _(
                "You've successfully logged into your {provider_name} account, "
                "but this account isn't linked with an {platform_name} account yet."
            ).format(
                platform_name=platform_name,
                provider_name=requested_provider.name,
            )
            message += "<br/><br/>"
            message += _(
                "Use your {platform_name} username and password to log into {platform_name} below, "
                "and then link your {platform_name} account with {provider_name} from your dashboard."
            ).format(
                platform_name=platform_name,
                provider_name=requested_provider.name,
            )
            message += "<br/><br/>"
            message += _(
                "If you don't have an {platform_name} account yet, "
                "click <strong>Register</strong> at the top of the page."
            ).format(
                platform_name=platform_name
            )

            return HttpResponse(message, content_type="text/plain", status=403)

    else:

        if 'email' not in request.POST or 'password' not in request.POST:
            return JsonResponse({
                "success": False,
                # TODO: User error message
                "value": _('There was an error receiving your login information. Please email us.'),
            })  # TODO: this should be status code 400

        email = request.POST['email']
        password = request.POST['password']
        try:
            user = User.objects.get(email=email)
        except User.DoesNotExist:
            if settings.FEATURES['SQUELCH_PII_IN_LOGS']:
                AUDIT_LOG.warning(u"Login failed - Unknown user email")
            else:
                AUDIT_LOG.warning(u"Login failed - Unknown user email: {0}".format(email))

    # check if the user has a linked shibboleth account, if so, redirect the user to shib-login
    # This behavior is pretty much like what gmail does for shibboleth.  Try entering some @stanford.edu
    # address into the Gmail login.
    if settings.FEATURES.get('AUTH_USE_SHIB') and user:
        try:
            eamap = ExternalAuthMap.objects.get(user=user)
            if eamap.external_domain.startswith(external_auth.views.SHIBBOLETH_DOMAIN_PREFIX):
                return JsonResponse({
                    "success": False,
                    "redirect": reverse('shib-login'),
                })  # TODO: this should be status code 301  # pylint: disable=fixme
        except ExternalAuthMap.DoesNotExist:
            # This is actually the common case, logging in user without external linked login
            AUDIT_LOG.info(u"User %s w/o external auth attempting login", user)

    # see if account has been locked out due to excessive login failures
    user_found_by_email_lookup = user
    if user_found_by_email_lookup and LoginFailures.is_feature_enabled():
        if LoginFailures.is_user_locked_out(user_found_by_email_lookup):
            lockout_message = _('This account has been temporarily locked due '
                                'to excessive login failures. Try again later.')
            return JsonResponse({
                "success": False,
<<<<<<< HEAD
                "value": ngettext(
                    "This account has been temporarily locked due to excessive login failures. "
                    "Try again in {minutes} minute.  For security reasons, "
                    "resetting the password will NOT lift the lockout. Please wait for {minutes} minute.",
                    "This account has been temporarily locked due to excessive login failures. "
                    "Try again in {minutes} minutes.  For security reasons, "
                    "resetting the password will NOT lift the lockout. Please wait for {minutes} minutes.",
                    LOGIN_LOCKOUT_PERIOD_PLUS_FIVE_MINUTES).format(
                        minutes=LOGIN_LOCKOUT_PERIOD_PLUS_FIVE_MINUTES,),
=======
                "value": lockout_message,
>>>>>>> a27c7025
            })  # TODO: this should be status code 429  # pylint: disable=fixme

    # see if the user must reset his/her password due to any policy settings
    if user_found_by_email_lookup and PasswordHistory.should_user_reset_password_now(user_found_by_email_lookup):
        return JsonResponse({
            "success": False,
            "value": _('Your password has expired due to password policy on this account. You must '
                       'reset your password before you can log in again. Please click the '
                       '"Forgot Password" link on this page to reset your password before logging in again.'),
        })  # TODO: this should be status code 403  # pylint: disable=fixme

    # if the user doesn't exist, we want to set the username to an invalid
    # username so that authentication is guaranteed to fail and we can take
    # advantage of the ratelimited backend
    username = user.username if user else ""

    if not third_party_auth_successful:
        try:
            user = authenticate(username=username, password=password, request=request)
        # this occurs when there are too many attempts from the same IP address
        except RateLimitException:
            return JsonResponse({
                "success": False,
                "value": _('Too many failed login attempts. Try again later.'),
            })  # TODO: this should be status code 429  # pylint: disable=fixme

    if user is None:
        # tick the failed login counters if the user exists in the database
        if user_found_by_email_lookup and LoginFailures.is_feature_enabled():
            LoginFailures.increment_lockout_counter(user_found_by_email_lookup)

        # if we didn't find this username earlier, the account for this email
        # doesn't exist, and doesn't have a corresponding password
        if username != "":
            if settings.FEATURES['SQUELCH_PII_IN_LOGS']:
                loggable_id = user_found_by_email_lookup.id if user_found_by_email_lookup else "<unknown>"
                AUDIT_LOG.warning(u"Login failed - password for user.id: {0} is invalid".format(loggable_id))
            else:
                AUDIT_LOG.warning(u"Login failed - password for {0} is invalid".format(email))
        return JsonResponse({
            "success": False,
            "value": _('Email or password is incorrect.'),
        })  # TODO: this should be status code 400  # pylint: disable=fixme

    # successful login, clear failed login attempts counters, if applicable
    if LoginFailures.is_feature_enabled():
        LoginFailures.clear_lockout_counter(user)

    # Track the user's sign in
    if hasattr(settings, 'LMS_SEGMENT_KEY') and settings.LMS_SEGMENT_KEY:
        tracking_context = tracker.get_tracker().resolve_context()
        analytics.identify(user.id, {
            'email': email,
            'username': username
        })

        analytics.track(
            user.id,
            "edx.bi.user.account.authenticated",
            {
                'category': "conversion",
                'label': request.POST.get('course_id'),
                'provider': None
            },
            context={
                'ip': tracking_context.get('ip'),
                'Google Analytics': {
                    'clientId': tracking_context.get('client_id')
                }
            }
        )

    if user is not None and user.is_active:
        try:
            # We do not log here, because we have a handler registered
            # to perform logging on successful logins.
            login(request, user)
            if request.POST.get('remember') == 'true':
                request.session.set_expiry(604800)
                log.debug("Setting user session to never expire")
            else:
                request.session.set_expiry(0)
        except Exception as exc:  # pylint: disable=broad-except
            AUDIT_LOG.critical("Login failed - Could not create session. Is memcached running?")
            log.critical("Login failed - Could not create session. Is memcached running?")
            log.exception(exc)
            raise

        redirect_url = None  # The AJAX method calling should know the default destination upon success
        if third_party_auth_successful:
            redirect_url = pipeline.get_complete_url(backend_name)

        response = JsonResponse({
            "success": True,
            "redirect_url": redirect_url,
        })

        # Ensure that the external marketing site can
        # detect that the user is logged in.
        return set_logged_in_cookies(request, response, user)

    if settings.FEATURES['SQUELCH_PII_IN_LOGS']:
        AUDIT_LOG.warning(u"Login failed - Account not active for user.id: {0}, resending activation".format(user.id))
    else:
        AUDIT_LOG.warning(u"Login failed - Account not active for user {0}, resending activation".format(username))

    reactivation_email_for_user(user)
    not_activated_msg = _("This account has not been activated. We have sent another activation "
                          "message. Please check your email for the activation instructions.")
    return JsonResponse({
        "success": False,
        "value": not_activated_msg,
    })  # TODO: this should be status code 400  # pylint: disable=fixme


@csrf_exempt
@require_POST
@social_utils.strategy("social:complete")
def login_oauth_token(request, backend):
    """
    Authenticate the client using an OAuth access token by using the token to
    retrieve information from a third party and matching that information to an
    existing user.
    """
    warnings.warn("Please use AccessTokenExchangeView instead.", DeprecationWarning)

    backend = request.backend
    if isinstance(backend, social_oauth.BaseOAuth1) or isinstance(backend, social_oauth.BaseOAuth2):
        if "access_token" in request.POST:
            # Tell third party auth pipeline that this is an API call
            request.session[pipeline.AUTH_ENTRY_KEY] = pipeline.AUTH_ENTRY_LOGIN_API
            user = None
            try:
                user = backend.do_auth(request.POST["access_token"])
            except (HTTPError, AuthException):
                pass
            # do_auth can return a non-User object if it fails
            if user and isinstance(user, User):
                login(request, user)
                return JsonResponse(status=204)
            else:
                # Ensure user does not re-enter the pipeline
                request.social_strategy.clean_partial_pipeline()
                return JsonResponse({"error": "invalid_token"}, status=401)
        else:
            return JsonResponse({"error": "invalid_request"}, status=400)
    raise Http404


@ensure_csrf_cookie
def logout_user(request):
    """
    HTTP request to log out the user. Redirects to marketing page.
    Deletes both the CSRF and sessionid cookies so the marketing
    site can determine the logged in state of the user
    """
    # We do not log here, because we have a handler registered
    # to perform logging on successful logouts.
    logout(request)
    if settings.FEATURES.get('AUTH_USE_CAS'):
        target = reverse('cas-logout')
    else:
        target = '/'
    response = redirect(target)

    delete_logged_in_cookies(response)
    return response


@require_GET
@login_required
@ensure_csrf_cookie
def manage_user_standing(request):
    """
    Renders the view used to manage user standing. Also displays a table
    of user accounts that have been disabled and who disabled them.
    """
    if not request.user.is_staff:
        raise Http404
    all_disabled_accounts = UserStanding.objects.filter(
        account_status=UserStanding.ACCOUNT_DISABLED
    )

    all_disabled_users = [standing.user for standing in all_disabled_accounts]

    headers = ['username', 'account_changed_by']
    rows = []
    for user in all_disabled_users:
        row = [user.username, user.standing.changed_by]
        rows.append(row)

    context = {'headers': headers, 'rows': rows}

    return render_to_response("manage_user_standing.html", context)


@require_POST
@login_required
@ensure_csrf_cookie
def disable_account_ajax(request):
    """
    Ajax call to change user standing. Endpoint of the form
    in manage_user_standing.html
    """
    if not request.user.is_staff:
        raise Http404
    username = request.POST.get('username')
    context = {}
    if username is None or username.strip() == '':
        context['message'] = _('Please enter a username')
        return JsonResponse(context, status=400)

    account_action = request.POST.get('account_action')
    if account_action is None:
        context['message'] = _('Please choose an option')
        return JsonResponse(context, status=400)

    username = username.strip()
    try:
        user = User.objects.get(username=username)
    except User.DoesNotExist:
        context['message'] = _("User with username {} does not exist").format(username)
        return JsonResponse(context, status=400)
    else:
        user_account, _success = UserStanding.objects.get_or_create(
            user=user, defaults={'changed_by': request.user},
        )
        if account_action == 'disable':
            user_account.account_status = UserStanding.ACCOUNT_DISABLED
            context['message'] = _("Successfully disabled {}'s account").format(username)
            log.info(u"%s disabled %s's account", request.user, username)
        elif account_action == 'reenable':
            user_account.account_status = UserStanding.ACCOUNT_ENABLED
            context['message'] = _("Successfully reenabled {}'s account").format(username)
            log.info(u"%s reenabled %s's account", request.user, username)
        else:
            context['message'] = _("Unexpected account status")
            return JsonResponse(context, status=400)
        user_account.changed_by = request.user
        user_account.standing_last_changed_at = datetime.datetime.now(UTC)
        user_account.save()

    return JsonResponse(context)


@login_required
@ensure_csrf_cookie
def change_setting(request):
    """JSON call to change a profile setting: Right now, location"""
    # TODO (vshnayder): location is no longer used
    u_prof = UserProfile.objects.get(user=request.user)  # request.user.profile_cache
    if 'location' in request.POST:
        u_prof.location = request.POST['location']
    u_prof.save()

    return JsonResponse({
        "success": True,
        "location": u_prof.location,
    })


class AccountValidationError(Exception):
    def __init__(self, message, field):
        super(AccountValidationError, self).__init__(message)
        self.field = field


@receiver(post_save, sender=User)
def user_signup_handler(sender, **kwargs):  # pylint: disable=unused-argument
    """
    handler that saves the user Signup Source
    when the user is created
    """
    if 'created' in kwargs and kwargs['created']:
        site = microsite.get_value('SITE_NAME')
        if site:
            user_signup_source = UserSignupSource(user=kwargs['instance'], site=site)
            user_signup_source.save()
            log.info(u'user {} originated from a white labeled "Microsite"'.format(kwargs['instance'].id))


def _do_create_account(form, custom_form=None):
    """
    Given cleaned post variables, create the User and UserProfile objects, as well as the
    registration for this user.

    Returns a tuple (User, UserProfile, Registration).

    Note: this function is also used for creating test users.
    """
    errors = {}
    errors.update(form.errors)
    if custom_form:
        errors.update(custom_form.errors)

    if errors:
        raise ValidationError(errors)

    user = User(
        username=form.cleaned_data["username"],
        email=form.cleaned_data["email"],
        is_active=False
    )
    user.set_password(form.cleaned_data["password"])
    registration = Registration()

    # TODO: Rearrange so that if part of the process fails, the whole process fails.
    # Right now, we can have e.g. no registration e-mail sent out and a zombie account
    try:
        with transaction.atomic():
            user.save()
            if custom_form:
                custom_model = custom_form.save(commit=False)
                custom_model.user = user
                custom_model.save()
    except IntegrityError:
        # Figure out the cause of the integrity error
        if len(User.objects.filter(username=user.username)) > 0:
            raise AccountValidationError(
                _("An account with the Public Username '{username}' already exists.").format(username=user.username),
                field="username"
            )
        elif len(User.objects.filter(email=user.email)) > 0:
            raise AccountValidationError(
                _("An account with the Email '{email}' already exists.").format(email=user.email),
                field="email"
            )
        else:
            raise

    # add this account creation to password history
    # NOTE, this will be a NOP unless the feature has been turned on in configuration
    password_history_entry = PasswordHistory()
    password_history_entry.create(user)

    registration.register(user)

    profile_fields = [
        "name", "level_of_education", "gender", "mailing_address", "city", "country", "goals",
        "year_of_birth"
    ]
    profile = UserProfile(
        user=user,
        **{key: form.cleaned_data.get(key) for key in profile_fields}
    )
    extended_profile = form.cleaned_extended_profile
    if extended_profile:
        profile.meta = json.dumps(extended_profile)
    try:
        profile.save()
    except Exception:  # pylint: disable=broad-except
        log.exception("UserProfile creation failed for user {id}.".format(id=user.id))
        raise

    return (user, profile, registration)


def create_account_with_params(request, params):
    """
    Given a request and a dict of parameters (which may or may not have come
    from the request), create an account for the requesting user, including
    creating a comments service user object and sending an activation email.
    This also takes external/third-party auth into account, updates that as
    necessary, and authenticates the user for the request's session.

    Does not return anything.

    Raises AccountValidationError if an account with the username or email
    specified by params already exists, or ValidationError if any of the given
    parameters is invalid for any other reason.

    Issues with this code:
    * It is not transactional. If there is a failure part-way, an incomplete
      account will be created and left in the database.
    * Third-party auth passwords are not verified. There is a comment that
      they are unused, but it would be helpful to have a sanity check that
      they are sane.
    * It is over 300 lines long (!) and includes disprate functionality, from
      registration e-mails to all sorts of other things. It should be broken
      up into semantically meaningful functions.
    * The user-facing text is rather unfriendly (e.g. "Username must be a
      minimum of two characters long" rather than "Please use a username of
      at least two characters").
    """
    # Copy params so we can modify it; we can't just do dict(params) because if
    # params is request.POST, that results in a dict containing lists of values
    params = dict(params.items())

    # allow for microsites to define their own set of required/optional/hidden fields
    extra_fields = microsite.get_value(
        'REGISTRATION_EXTRA_FIELDS',
        getattr(settings, 'REGISTRATION_EXTRA_FIELDS', {})
    )

    # Boolean of whether a 3rd party auth provider and credentials were provided in
    # the API so the newly created account can link with the 3rd party account.
    #
    # Note: this is orthogonal to the 3rd party authentication pipeline that occurs
    # when the account is created via the browser and redirect URLs.
    should_link_with_social_auth = third_party_auth.is_enabled() and 'provider' in params

    if should_link_with_social_auth or (third_party_auth.is_enabled() and pipeline.running(request)):
        params["password"] = pipeline.make_random_password()

    # if doing signup for an external authorization, then get email, password, name from the eamap
    # don't use the ones from the form, since the user could have hacked those
    # unless originally we didn't get a valid email or name from the external auth
    # TODO: We do not check whether these values meet all necessary criteria, such as email length
    do_external_auth = 'ExternalAuthMap' in request.session
    if do_external_auth:
        eamap = request.session['ExternalAuthMap']
        try:
            validate_email(eamap.external_email)
            params["email"] = eamap.external_email
        except ValidationError:
            pass
        if eamap.external_name.strip() != '':
            params["name"] = eamap.external_name
        params["password"] = eamap.internal_password
        log.debug(u'In create_account with external_auth: user = %s, email=%s', params["name"], params["email"])

    extended_profile_fields = microsite.get_value('extended_profile_fields', [])
    enforce_password_policy = (
        settings.FEATURES.get("ENFORCE_PASSWORD_POLICY", False) and
        not do_external_auth
    )
    # Can't have terms of service for certain SHIB users, like at Stanford
    tos_required = (
        not settings.FEATURES.get("AUTH_USE_SHIB") or
        not settings.FEATURES.get("SHIB_DISABLE_TOS") or
        not do_external_auth or
        not eamap.external_domain.startswith(
            external_auth.views.SHIBBOLETH_DOMAIN_PREFIX
        )
    )
    if not tos_required:
        extra_fields.pop('terms_of_service', None)

    form = AccountCreationForm(
        data=params,
        extra_fields=extra_fields,
        extended_profile_fields=extended_profile_fields,
        enforce_username_neq_password=True,
        enforce_password_policy=enforce_password_policy,
        tos_required=tos_required,
    )
    custom_form = get_registration_extension_form(data=params)

    # Perform operations within a transaction that are critical to account creation
    with transaction.atomic():
        # first, create the account
        (user, profile, registration) = _do_create_account(form, custom_form)

        # next, link the account with social auth, if provided via the API.
        # (If the user is using the normal register page, the social auth pipeline does the linking, not this code)
        if should_link_with_social_auth:
            backend_name = params['provider']
            request.social_strategy = social_utils.load_strategy(request)
            redirect_uri = reverse('social:complete', args=(backend_name, ))
            request.backend = social_utils.load_backend(request.social_strategy, backend_name, redirect_uri)
            social_access_token = params.get('access_token')
            if not social_access_token:
                raise ValidationError({
                    'access_token': [
                        _("An access_token is required when passing value ({}) for provider.").format(
                            params['provider']
                        )
                    ]
                })
            request.session[pipeline.AUTH_ENTRY_KEY] = pipeline.AUTH_ENTRY_REGISTER_API
            pipeline_user = None
            error_message = ""
            try:
                pipeline_user = request.backend.do_auth(social_access_token, user=user)
            except AuthAlreadyAssociated:
                error_message = _("The provided access_token is already associated with another user.")
            except (HTTPError, AuthException):
                error_message = _("The provided access_token is not valid.")
            if not pipeline_user or not isinstance(pipeline_user, User):
                # Ensure user does not re-enter the pipeline
                request.social_strategy.clean_partial_pipeline()
                raise ValidationError({'access_token': [error_message]})

    # Perform operations that are non-critical parts of account creation
    preferences_api.set_user_preference(user, LANGUAGE_KEY, get_language())

    if settings.FEATURES.get('ENABLE_DISCUSSION_EMAIL_DIGEST'):
        try:
            enable_notifications(user)
        except Exception:  # pylint: disable=broad-except
            log.exception("Enable discussion notifications failed for user {id}.".format(id=user.id))

    dog_stats_api.increment("common.student.account_created")

    # If the user is registering via 3rd party auth, track which provider they use
    third_party_provider = None
    running_pipeline = None
    if third_party_auth.is_enabled() and pipeline.running(request):
        running_pipeline = pipeline.get(request)
        third_party_provider = provider.Registry.get_from_pipeline(running_pipeline)

    # Track the user's registration
    if hasattr(settings, 'LMS_SEGMENT_KEY') and settings.LMS_SEGMENT_KEY:
        tracking_context = tracker.get_tracker().resolve_context()
        identity_args = [
            user.id,  # pylint: disable=no-member
            {
                'email': user.email,
                'username': user.username,
                'name': profile.name,
                'age': profile.age,
                'education': profile.level_of_education_display,
                'address': profile.mailing_address,
                'gender': profile.gender_display,
                'country': unicode(profile.country),
            }
        ]

        if hasattr(settings, 'MAILCHIMP_NEW_USER_LIST_ID'):
            identity_args.append({
                "MailChimp": {
                    "listId": settings.MAILCHIMP_NEW_USER_LIST_ID
                }
            })

        analytics.identify(*identity_args)

        analytics.track(
            user.id,
            "edx.bi.user.account.registered",
            {
                'category': 'conversion',
                'label': params.get('course_id'),
                'provider': third_party_provider.name if third_party_provider else None
            },
            context={
                'ip': tracking_context.get('ip'),
                'Google Analytics': {
                    'clientId': tracking_context.get('client_id')
                }
            }
        )

    create_comments_service_user(user)

    # Don't send email if we are:
    #
    # 1. Doing load testing.
    # 2. Random user generation for other forms of testing.
    # 3. External auth bypassing activation.
    # 4. Have the platform configured to not require e-mail activation.
    # 5. Registering a new user using a trusted third party provider (with skip_email_verification=True)
    #
    # Note that this feature is only tested as a flag set one way or
    # the other for *new* systems. we need to be careful about
    # changing settings on a running system to make sure no users are
    # left in an inconsistent state (or doing a migration if they are).
    send_email = (
        not settings.FEATURES.get('SKIP_EMAIL_VALIDATION', None) and
        not settings.FEATURES.get('AUTOMATIC_AUTH_FOR_TESTING') and
        not (do_external_auth and settings.FEATURES.get('BYPASS_ACTIVATION_EMAIL_FOR_EXTAUTH')) and
        not (
            third_party_provider and third_party_provider.skip_email_verification and
            user.email == running_pipeline['kwargs'].get('details', {}).get('email')
        )
    )
    if send_email:
        context = {
            'name': profile.name,
            'key': registration.activation_key,
        }

        # composes activation email
        subject = render_to_string('emails/activation_email_subject.txt', context)
        # Email subject *must not* contain newlines
        subject = ''.join(subject.splitlines())
        message = render_to_string('emails/activation_email.txt', context)

        from_address = microsite.get_value(
            'email_from_address',
            settings.DEFAULT_FROM_EMAIL
        )
        try:
            if settings.FEATURES.get('REROUTE_ACTIVATION_EMAIL'):
                dest_addr = settings.FEATURES['REROUTE_ACTIVATION_EMAIL']
                message = ("Activation for %s (%s): %s\n" % (user, user.email, profile.name) +
                           '-' * 80 + '\n\n' + message)
                mail.send_mail(subject, message, from_address, [dest_addr], fail_silently=False)
            else:
                user.email_user(subject, message, from_address)
        except Exception:  # pylint: disable=broad-except
            log.error(u'Unable to send activation email to user from "%s"', from_address, exc_info=True)
    else:
        registration.activate()

    # Immediately after a user creates an account, we log them in. They are only
    # logged in until they close the browser. They can't log in again until they click
    # the activation link from the email.
    new_user = authenticate(username=user.username, password=params['password'])
    login(request, new_user)
    request.session.set_expiry(0)

    # TODO: there is no error checking here to see that the user actually logged in successfully,
    # and is not yet an active user.
    if new_user is not None:
        AUDIT_LOG.info(u"Login success on new account creation - {0}".format(new_user.username))

    if do_external_auth:
        eamap.user = new_user
        eamap.dtsignup = datetime.datetime.now(UTC)
        eamap.save()
        AUDIT_LOG.info(u"User registered with external_auth %s", new_user.username)
        AUDIT_LOG.info(u'Updated ExternalAuthMap for %s to be %s', new_user.username, eamap)

        if settings.FEATURES.get('BYPASS_ACTIVATION_EMAIL_FOR_EXTAUTH'):
            log.info('bypassing activation email')
            new_user.is_active = True
            new_user.save()
            AUDIT_LOG.info(u"Login activated on extauth account - {0} ({1})".format(new_user.username, new_user.email))

    return new_user


@csrf_exempt
def create_account(request, post_override=None):
    """
    JSON call to create new edX account.
    Used by form in signup_modal.html, which is included into navigation.html
    """
    warnings.warn("Please use RegistrationView instead.", DeprecationWarning)
    if settings.FEATURES.get('USE_CME_REGISTRATION'):
        return cme_create_account(request, post_override=post_override)

    try:
        user = create_account_with_params(request, post_override or request.POST)
    except AccountValidationError as exc:
        return JsonResponse({'success': False, 'value': exc.message, 'field': exc.field}, status=400)
    except ValidationError as exc:
        field, error_list = next(exc.message_dict.iteritems())
        return JsonResponse(
            {
                "success": False,
                "field": field,
                "value": error_list[0],
            },
            status=400
        )

    redirect_url = None  # The AJAX method calling should know the default destination upon success

    # Resume the third-party-auth pipeline if necessary.
    if third_party_auth.is_enabled() and pipeline.running(request):
        running_pipeline = pipeline.get(request)
        redirect_url = pipeline.get_complete_url(running_pipeline['backend'])

    response = JsonResponse({
        'success': True,
        'redirect_url': redirect_url,
    })
    set_logged_in_cookies(request, response, user)
    return response


def auto_auth(request):
    """
    Create or configure a user account, then log in as that user.

    Enabled only when
    settings.FEATURES['AUTOMATIC_AUTH_FOR_TESTING'] is true.

    Accepts the following querystring parameters:
    * `username`, `email`, and `password` for the user account
    * `full_name` for the user profile (the user's full name; defaults to the username)
    * `staff`: Set to "true" to make the user global staff.
    * `course_id`: Enroll the student in the course with `course_id`
    * `roles`: Comma-separated list of roles to grant the student in the course with `course_id`
    * `no_login`: Define this to create the user but not login
    * `redirect`: Set to "true" will redirect to course if course_id is defined, otherwise it will redirect to dashboard

    If username, email, or password are not provided, use
    randomly generated credentials.
    """

    # Generate a unique name to use if none provided
    unique_name = uuid.uuid4().hex[0:30]

    # Use the params from the request, otherwise use these defaults
    username = request.GET.get('username', unique_name)
    password = request.GET.get('password', unique_name)
    email = request.GET.get('email', unique_name + "@example.com")
    full_name = request.GET.get('full_name', username)
    is_staff = request.GET.get('staff', None)
    is_superuser = request.GET.get('superuser', None)
    course_id = request.GET.get('course_id', None)

    # mode has to be one of 'honor'/'professional'/'verified'/'audit'/'no-id-professional'/'credit'
    enrollment_mode = request.GET.get('enrollment_mode', 'honor')

    course_key = None
    if course_id:
        course_key = CourseLocator.from_string(course_id)
    role_names = [v.strip() for v in request.GET.get('roles', '').split(',') if v.strip()]
    redirect_when_done = request.GET.get('redirect', '').lower() == 'true'
    login_when_done = 'no_login' not in request.GET

    form = AccountCreationForm(
        data={
            'username': username,
            'email': email,
            'password': password,
            'name': full_name,
        },
        tos_required=False
    )

    # Attempt to create the account.
    # If successful, this will return a tuple containing
    # the new user object.
    try:
        user, profile, reg = _do_create_account(form)
    except (AccountValidationError, ValidationError):
        # Attempt to retrieve the existing user.
        user = User.objects.get(username=username)
        user.email = email
        user.set_password(password)
        user.save()
        profile = UserProfile.objects.get(user=user)
        reg = Registration.objects.get(user=user)

    # Set the user's global staff bit
    if is_staff is not None:
        user.is_staff = (is_staff == "true")
        user.save()

    if is_superuser is not None:
        user.is_superuser = (is_superuser == "true")
        user.save()

    # Activate the user
    reg.activate()
    reg.save()

    # ensure parental consent threshold is met
    year = datetime.date.today().year
    age_limit = settings.PARENTAL_CONSENT_AGE_LIMIT
    profile.year_of_birth = (year - age_limit) - 1
    profile.save()

    # Enroll the user in a course
    if course_key is not None:
        CourseEnrollment.enroll(user, course_key, mode=enrollment_mode)

    # Apply the roles
    for role_name in role_names:
        role = Role.objects.get(name=role_name, course_id=course_key)
        user.roles.add(role)

    # Log in as the user
    if login_when_done:
        user = authenticate(username=username, password=password)
        login(request, user)

    create_comments_service_user(user)

    # Provide the user with a valid CSRF token
    # then return a 200 response unless redirect is true
    if redirect_when_done:
        # Redirect to course info page if course_id is known
        if course_id:
            try:
                # redirect to course info page in LMS
                redirect_url = reverse(
                    'info',
                    kwargs={'course_id': course_id}
                )
            except NoReverseMatch:
                # redirect to course outline page in Studio
                redirect_url = reverse(
                    'course_handler',
                    kwargs={'course_key_string': course_id}
                )
        else:
            try:
                # redirect to dashboard for LMS
                redirect_url = reverse('dashboard')
            except NoReverseMatch:
                # redirect to home for Studio
                redirect_url = reverse('home')

        return redirect(redirect_url)
    elif request.META.get('HTTP_ACCEPT') == 'application/json':
        response = JsonResponse({
            'created_status': u"Logged in" if login_when_done else "Created",
            'username': username,
            'email': email,
            'password': password,
            'user_id': user.id,  # pylint: disable=no-member
            'anonymous_id': anonymous_id_for_user(user, None),
        })
    else:
        success_msg = u"{} user {} ({}) with password {} and user_id {}".format(
            u"Logged in" if login_when_done else "Created",
            username, email, password, user.id  # pylint: disable=no-member
        )
        response = HttpResponse(success_msg)
    response.set_cookie('csrftoken', csrf(request)['csrf_token'])
    return response


@ensure_csrf_cookie
def activate_account(request, key):
    """When link in activation e-mail is clicked"""
    regs = Registration.objects.filter(activation_key=key)
    if len(regs) == 1:
        user_logged_in = request.user.is_authenticated()
        already_active = True
        if not regs[0].user.is_active:
            regs[0].activate()
            already_active = False

        # Enroll student in any pending courses he/she may have if auto_enroll flag is set
        student = User.objects.filter(id=regs[0].user_id)
        if student:
            ceas = CourseEnrollmentAllowed.objects.filter(email=student[0].email)
            for cea in ceas:
                if cea.auto_enroll:
                    enrollment = CourseEnrollment.enroll(student[0], cea.course_id)
                    manual_enrollment_audit = ManualEnrollmentAudit.get_manual_enrollment_by_email(student[0].email)
                    if manual_enrollment_audit is not None:
                        # get the enrolled by user and reason from the ManualEnrollmentAudit table.
                        # then create a new ManualEnrollmentAudit table entry for the same email
                        # different transition state.
                        ManualEnrollmentAudit.create_manual_enrollment_audit(
                            manual_enrollment_audit.enrolled_by, student[0].email, ALLOWEDTOENROLL_TO_ENROLLED,
                            manual_enrollment_audit.reason, enrollment
                        )

        resp = render_to_response(
            "registration/activation_complete.html",
            {
                'user_logged_in': user_logged_in,
                'already_active': already_active
            }
        )
        return resp
    if len(regs) == 0:
        return render_to_response(
            "registration/activation_invalid.html",
            {'csrf': csrf(request)['csrf_token']}
        )
    return HttpResponseServerError(_("Unknown error. Please e-mail us to let us know how it happened."))


@csrf_exempt
@require_POST
def password_reset(request):
    """ Attempts to send a password reset e-mail. """
    # Add some rate limiting here by re-using the RateLimitMixin as a helper class
    limiter = BadRequestRateLimiter()
    if limiter.is_rate_limit_exceeded(request):
        AUDIT_LOG.warning("Rate limit exceeded in password_reset")
        return HttpResponseForbidden()

    form = PasswordResetFormNoActive(request.POST)
    if form.is_valid():
        form.save(use_https=request.is_secure(),
                  from_email=microsite.get_value('email_from_address', settings.DEFAULT_FROM_EMAIL),
                  request=request,
                  domain_override=request.get_host())
        # When password change is complete, a "edx.user.settings.changed" event will be emitted.
        # But because changing the password is multi-step, we also emit an event here so that we can
        # track where the request was initiated.
        tracker.emit(
            SETTING_CHANGE_INITIATED,
            {
                "setting": "password",
                "old": None,
                "new": None,
                "user_id": request.user.id,
            }
        )
    else:
        # bad user? tick the rate limiter counter
        AUDIT_LOG.info("Bad password_reset user passed in.")
        limiter.tick_bad_request_counter(request)

    return JsonResponse({
        'success': True,
        'value': render_to_string('registration/password_reset_done.html', {}),
    })


def password_reset_confirm_wrapper(
        request,
        uidb36=None,
        token=None,
):
    """ A wrapper around django.contrib.auth.views.password_reset_confirm.
        Needed because we want to set the user as active at this step.
    """
    # cribbed from django.contrib.auth.views.password_reset_confirm
    try:
        uid_int = base36_to_int(uidb36)
        user = User.objects.get(id=uid_int)
        user.is_active = True
        user.save()
    except (ValueError, User.DoesNotExist):
        pass

    # tie in password strength enforcement as an optional level of
    # security protection
    err_msg = None

    if request.method == 'POST':
        password = request.POST['new_password1']
        if settings.FEATURES.get('ENFORCE_PASSWORD_POLICY', False):
            try:
                validate_password_length(password)
                validate_password_complexity(password)
                validate_password_dictionary(password)
            except ValidationError, err:
                err_msg = _('Password: ') + '; '.join(err.messages)

        # also, check the password reuse policy
        if not PasswordHistory.is_allowable_password_reuse(user, password):
            if user.is_staff:
                num_distinct = settings.ADVANCED_SECURITY_CONFIG['MIN_DIFFERENT_STAFF_PASSWORDS_BEFORE_REUSE']
            else:
                num_distinct = settings.ADVANCED_SECURITY_CONFIG['MIN_DIFFERENT_STUDENT_PASSWORDS_BEFORE_REUSE']
            # Because of how ngettext is, splitting the following into shorter lines would be ugly.
            # pylint: disable=line-too-long
            err_msg = ungettext(
                "You are re-using a password that you have used recently. You must have {num} distinct password before reusing a previous password.",
                "You are re-using a password that you have used recently. You must have {num} distinct passwords before reusing a previous password.",
                num_distinct
            ).format(num=num_distinct)

        # also, check to see if passwords are getting reset too frequent
        if PasswordHistory.is_password_reset_too_soon(user):
            num_days = settings.ADVANCED_SECURITY_CONFIG['MIN_TIME_IN_DAYS_BETWEEN_ALLOWED_RESETS']
            # Because of how ngettext is, splitting the following into shorter lines would be ugly.
            # pylint: disable=line-too-long
            err_msg = ungettext(
                "You are resetting passwords too frequently. Due to security policies, {num} day must elapse between password resets.",
                "You are resetting passwords too frequently. Due to security policies, {num} days must elapse between password resets.",
                num_days
            ).format(num=num_days)

    if err_msg:
        # We have an password reset attempt which violates some security policy, use the
        # existing Django template to communicate this back to the user
        context = {
            'validlink': True,
            'form': None,
            'title': _('Password reset unsuccessful'),
            'err_msg': err_msg,
            'platform_name': microsite.get_value('platform_name', settings.PLATFORM_NAME),
        }
        return TemplateResponse(request, 'registration/password_reset_confirm.html', context)
    else:
        # we also want to pass settings.PLATFORM_NAME in as extra_context
        extra_context = {"platform_name": microsite.get_value('platform_name', settings.PLATFORM_NAME)}

        # Support old password reset URLs that used base36 encoded user IDs.
        # https://github.com/django/django/commit/1184d077893ff1bc947e45b00a4d565f3df81776#diff-c571286052438b2e3190f8db8331a92bR231
        try:
            uidb64 = force_text(urlsafe_base64_encode(force_bytes(base36_to_int(uidb36))))
        except ValueError:
            uidb64 = '1'    # dummy invalid ID (incorrect padding for base64)

        if request.method == 'POST':
            # remember what the old password hash is before we call down
            old_password_hash = user.password

            result = password_reset_confirm(
                request, uidb64=uidb64, token=token, extra_context=extra_context
            )

            # get the updated user
            updated_user = User.objects.get(id=uid_int)

            # did the password hash change, if so record it in the PasswordHistory
            if updated_user.password != old_password_hash:
                entry = PasswordHistory()
                entry.create(updated_user)

            return result
        else:
            return password_reset_confirm(
                request, uidb64=uidb64, token=token, extra_context=extra_context
            )


def reactivation_email_for_user(user):
    try:
        reg = Registration.objects.get(user=user)
    except Registration.DoesNotExist:
        return JsonResponse({
            "success": False,
            "error": _('No inactive user with this e-mail exists'),
        })  # TODO: this should be status code 400  # pylint: disable=fixme

    context = {
        'name': user.profile.name,
        'key': reg.activation_key,
    }

    subject = render_to_string('emails/activation_email_subject.txt', context)
    subject = ''.join(subject.splitlines())
    message = render_to_string('emails/activation_email.txt', context)

    try:
        user.email_user(subject, message, settings.DEFAULT_FROM_EMAIL)
    except Exception:  # pylint: disable=broad-except
        log.error(u'Unable to send reactivation email from "%s"', settings.DEFAULT_FROM_EMAIL, exc_info=True)
        return JsonResponse({
            "success": False,
            "error": _('Unable to send reactivation email')
        })  # TODO: this should be status code 500  # pylint: disable=fixme

    return JsonResponse({"success": True})


def validate_new_email(user, new_email):
    """
    Given a new email for a user, does some basic verification of the new address If any issues are encountered
    with verification a ValueError will be thrown.
    """
    try:
        validate_email(new_email)
    except ValidationError:
        raise ValueError(_('Valid e-mail address required.'))

    if new_email == user.email:
        raise ValueError(_('Old email is the same as the new email.'))

    if User.objects.filter(email=new_email).count() != 0:
        raise ValueError(_('An account with this e-mail already exists.'))


def do_email_change_request(user, new_email, activation_key=None):
    """
    Given a new email for a user, does some basic verification of the new address and sends an activation message
    to the new address. If any issues are encountered with verification or sending the message, a ValueError will
    be thrown.
    """
    pec_list = PendingEmailChange.objects.filter(user=user)
    if len(pec_list) == 0:
        pec = PendingEmailChange()
        pec.user = user
    else:
        pec = pec_list[0]

    # if activation_key is not passing as an argument, generate a random key
    if not activation_key:
        activation_key = uuid.uuid4().hex

    pec.new_email = new_email
    pec.activation_key = activation_key
    pec.save()

    context = {
        'key': pec.activation_key,
        'old_email': user.email,
        'new_email': pec.new_email
    }

    subject = render_to_string('emails/email_change_subject.txt', context)
    subject = ''.join(subject.splitlines())

    message = render_to_string('emails/email_change.txt', context)

    from_address = microsite.get_value(
        'email_from_address',
        settings.DEFAULT_FROM_EMAIL
    )
    try:
        mail.send_mail(subject, message, from_address, [pec.new_email])
    except Exception:  # pylint: disable=broad-except
        log.error(u'Unable to send email activation link to user from "%s"', from_address, exc_info=True)
        raise ValueError(_('Unable to send email activation link. Please try again later.'))

    # When the email address change is complete, a "edx.user.settings.changed" event will be emitted.
    # But because changing the email address is multi-step, we also emit an event here so that we can
    # track where the request was initiated.
    tracker.emit(
        SETTING_CHANGE_INITIATED,
        {
            "setting": "email",
            "old": context['old_email'],
            "new": context['new_email'],
            "user_id": user.id,
        }
    )


@ensure_csrf_cookie
def confirm_email_change(request, key):  # pylint: disable=unused-argument
    """
    User requested a new e-mail. This is called when the activation
    link is clicked. We confirm with the old e-mail, and update
    """
    with transaction.atomic():
        try:
            pec = PendingEmailChange.objects.get(activation_key=key)
        except PendingEmailChange.DoesNotExist:
            response = render_to_response("invalid_email_key.html", {})
            transaction.set_rollback(True)
            return response

        user = pec.user
        address_context = {
            'old_email': user.email,
            'new_email': pec.new_email
        }

        if len(User.objects.filter(email=pec.new_email)) != 0:
            response = render_to_response("email_exists.html", {})
            transaction.set_rollback(True)
            return response

        subject = render_to_string('emails/email_change_subject.txt', address_context)
        subject = ''.join(subject.splitlines())
        message = render_to_string('emails/confirm_email_change.txt', address_context)
        u_prof = UserProfile.objects.get(user=user)
        meta = u_prof.get_meta()
        if 'old_emails' not in meta:
            meta['old_emails'] = []
        meta['old_emails'].append([user.email, datetime.datetime.now(UTC).isoformat()])
        u_prof.set_meta(meta)
        u_prof.save()
        # Send it to the old email...
        try:
            user.email_user(subject, message, settings.DEFAULT_FROM_EMAIL)
        except Exception:    # pylint: disable=broad-except
            log.warning('Unable to send confirmation email to old address', exc_info=True)
            response = render_to_response("email_change_failed.html", {'email': user.email})
            transaction.set_rollback(True)
            return response

        user.email = pec.new_email
        user.save()
        pec.delete()
        # And send it to the new email...
        try:
            user.email_user(subject, message, settings.DEFAULT_FROM_EMAIL)
        except Exception:  # pylint: disable=broad-except
            log.warning('Unable to send confirmation email to new address', exc_info=True)
            response = render_to_response("email_change_failed.html", {'email': pec.new_email})
            transaction.set_rollback(True)
            return response

        response = render_to_response("email_change_successful.html", address_context)
        return response


@require_POST
@login_required
@ensure_csrf_cookie
def change_email_settings(request):
    """Modify logged-in user's setting for receiving emails from a course."""
    user = request.user

    course_id = request.POST.get("course_id")
    course_key = SlashSeparatedCourseKey.from_deprecated_string(course_id)
    receive_emails = request.POST.get("receive_emails")
    if receive_emails:
        optout_object = Optout.objects.filter(user=user, course_id=course_key)
        if optout_object:
            optout_object.delete()
        log.info(
            u"User %s (%s) opted in to receive emails from course %s",
            user.username,
            user.email,
            course_id,
        )
        track.views.server_track(
            request,
            "change-email-settings",
            {"receive_emails": "yes", "course": course_id},
            page='dashboard',
        )
    else:
        Optout.objects.get_or_create(user=user, course_id=course_key)
        log.info(
            u"User %s (%s) opted out of receiving emails from course %s",
            user.username,
            user.email,
            course_id,
        )
        track.views.server_track(
            request,
            "change-email-settings",
            {"receive_emails": "no", "course": course_id},
            page='dashboard',
        )

    return JsonResponse({"success": True})


def _get_course_programs(user, user_enrolled_courses):  # pylint: disable=invalid-name
    """Build a dictionary of program data required for display on the student dashboard.

    Given a user and an iterable of course keys, find all programs relevant to the
    user and return them in a dictionary keyed by course key.

    Arguments:
        user (User): The user to authenticate as when requesting programs.
        user_enrolled_courses (list): List of course keys representing the courses in which
            the given user has active enrollments.

    Returns:
        dict, containing programs keyed by course. Empty if programs cannot be retrieved.
    """
    course_programs = get_programs_for_dashboard(user, user_enrolled_courses)
    programs_data = {}

    for course_key, program in course_programs.viewitems():
        if program.get('status') == 'active' and program.get('category') == 'xseries':
            try:
                programs_data[course_key] = {
                    'course_count': len(program['course_codes']),
                    'display_name': program['name'],
                    'category': program.get('category'),
                    'program_id': program['id'],
                    'program_marketing_url': urljoin(
                        settings.MKTG_URLS.get('ROOT'), 'xseries' + '/{}'
                    ).format(program['marketing_slug']),
                    'display_category': 'XSeries'
                }
            except KeyError:
                log.warning('Program structure is invalid, skipping display: %r', program)

    return programs_data


def _get_xseries_credentials(user):
    """Return program credentials data required for display on
    the learner dashboard.

    Given a user, find all programs for which certificates have been earned
    and return list of dictionaries of required program data.

    Arguments:
        user (User): user object for getting programs credentials.

    Returns:
        list of dict, containing data corresponding to the programs for which
        the user has been awarded a credential.
    """
    programs_credentials = get_user_program_credentials(user)
    credentials_data = []
    for program in programs_credentials:
        if program.get('category') == 'xseries':
            try:
                program_data = {
                    'display_name': program['name'],
                    'subtitle': program['subtitle'],
                    'credential_url': program['credential_url'],
                }
                credentials_data.append(program_data)
            except KeyError:
                log.warning('Program structure is invalid: %r', program)

    return credentials_data<|MERGE_RESOLUTION|>--- conflicted
+++ resolved
@@ -141,12 +141,10 @@
 ReverifyInfo = namedtuple('ReverifyInfo', 'course_id course_name course_number date status display')  # pylint: disable=invalid-name
 SETTING_CHANGE_INITIATED = 'edx.user.settings.change_initiated'
 
-<<<<<<< HEAD
 LOGIN_LOCKOUT_PERIOD_PLUS_FIVE_MINUTES = int((5 * 60 + settings.MAX_FAILED_LOGIN_ATTEMPTS_LOCKOUT_PERIOD_SECS) / 60)
-=======
+
 # Disable this warning because it doesn't make sense to completely refactor tests to appease Pylint
 # pylint: disable=logging-format-interpolation
->>>>>>> a27c7025
 
 
 def csrf_token(context):
@@ -1331,23 +1329,20 @@
     user_found_by_email_lookup = user
     if user_found_by_email_lookup and LoginFailures.is_feature_enabled():
         if LoginFailures.is_user_locked_out(user_found_by_email_lookup):
-            lockout_message = _('This account has been temporarily locked due '
-                                'to excessive login failures. Try again later.')
-            return JsonResponse({
-                "success": False,
-<<<<<<< HEAD
-                "value": ngettext(
+            lockout_message = ngettext(
                     "This account has been temporarily locked due to excessive login failures. "
                     "Try again in {minutes} minute.  For security reasons, "
                     "resetting the password will NOT lift the lockout. Please wait for {minutes} minute.",
                     "This account has been temporarily locked due to excessive login failures. "
                     "Try again in {minutes} minutes.  For security reasons, "
                     "resetting the password will NOT lift the lockout. Please wait for {minutes} minutes.",
-                    LOGIN_LOCKOUT_PERIOD_PLUS_FIVE_MINUTES).format(
-                        minutes=LOGIN_LOCKOUT_PERIOD_PLUS_FIVE_MINUTES,),
-=======
+                    LOGIN_LOCKOUT_PERIOD_PLUS_FIVE_MINUTES
+            ).format(
+                minutes=LOGIN_LOCKOUT_PERIOD_PLUS_FIVE_MINUTES,
+            )
+            return JsonResponse({
+                "success": False,
                 "value": lockout_message,
->>>>>>> a27c7025
             })  # TODO: this should be status code 429  # pylint: disable=fixme
 
     # see if the user must reset his/her password due to any policy settings
