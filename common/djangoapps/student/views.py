--- conflicted
+++ resolved
@@ -9,12 +9,7 @@
 import warnings
 from collections import defaultdict
 from pytz import UTC
-<<<<<<< HEAD
-from pytz import timezone
-import json
-=======
 from ipware.ip import get_ip
->>>>>>> 00b75f01
 
 from django.conf import settings
 from django.contrib.auth import logout, authenticate, login
@@ -77,11 +72,8 @@
 
 from collections import namedtuple
 
-<<<<<<< HEAD
-from courseware.courses import get_courses, sort_by_announcement, get_course_about_section
-=======
+from courseware.courses import get_course_about_section
 from courseware.courses import get_courses, sort_by_announcement, sort_by_start_date  # pylint: disable=import-error
->>>>>>> 00b75f01
 from courseware.access import has_access
 from courseware.models import CoursePreference
 
@@ -107,14 +99,10 @@
 from util.db import commit_on_success_with_read_committed
 from util.json_request import JsonResponse
 from util.bad_request_rate_limiter import BadRequestRateLimiter
-<<<<<<< HEAD
 from util.keyword_substitution import substitute_keywords_with_data
-
-=======
 from util.milestones_helpers import (
     get_pre_requisite_courses_not_completed,
 )
->>>>>>> 00b75f01
 from microsite_configuration import microsite
 
 from util.password_policy_validators import (
@@ -403,27 +391,11 @@
 
 @ensure_csrf_cookie
 def signin_user(request):
-<<<<<<< HEAD
-    """
-    This view will display the non-modal login form
-    """
-    if (settings.FEATURES['AUTH_USE_CERTIFICATES'] and
-            external_auth.views.ssl_get_cert_from_request(request)):
-        # SSL login doesn't require a view, so redirect
-        # branding and allow that to process the login if it
-        # is enabled and the header is in the request.
-        return external_auth.views.redirect_with_get('root', request.GET)
-    if settings.FEATURES.get('AUTH_USE_CAS'):
-        # If CAS is enabled, redirect auth handling to there
-        return redirect(reverse('cas-login'))
-    if UserProfile.has_registered(request.user):
-=======
     """Deprecated. To be replaced by :class:`student_account.views.login_and_registration_form`."""
     external_auth_response = external_auth_login(request)
     if external_auth_response is not None:
         return external_auth_response
-    if request.user.is_authenticated():
->>>>>>> 00b75f01
+    if UserProfile.has_registered(request.user):
         return redirect(reverse('dashboard'))
 
     course_id = request.GET.get('course_id')
@@ -449,18 +421,11 @@
 
 @ensure_csrf_cookie
 def register_user(request, extra_context=None):
-<<<<<<< HEAD
-    """
-    This view will display the non-modal registration form
-    """
+    """Deprecated. To be replaced by :class:`student_account.views.login_and_registration_form`."""
     if settings.FEATURES.get('USE_CME_REGISTRATION'):
         return cme_register_user(request, extra_context=extra_context)
 
     if UserProfile.has_registered(request.user):
-=======
-    """Deprecated. To be replaced by :class:`student_account.views.login_and_registration_form`."""
-    if request.user.is_authenticated():
->>>>>>> 00b75f01
         return redirect(reverse('dashboard'))
 
     external_auth_response = external_auth_register(request)
@@ -560,13 +525,10 @@
 def dashboard(request):
     user = request.user
 
-<<<<<<< HEAD
     if not UserProfile.has_registered(user):
         logout(request)
         return redirect(reverse('dashboard'))
-=======
     platform_name = microsite.get_value("platform_name", settings.PLATFORM_NAME)
->>>>>>> 00b75f01
 
     # for microsites, we want to filter and only show enrollments for courses within
     # the microsites 'ORG'
@@ -955,16 +917,13 @@
             )
             return HttpResponseBadRequest(_("Course id is invalid"))
 
-<<<<<<< HEAD
         can_enroll, error_msg = _check_can_enroll_in_course(user, course_id)
 
         if not can_enroll:
             return HttpResponseBadRequest(error_msg)
-=======
         # Record the user's email opt-in preference
         if settings.FEATURES.get('ENABLE_MKTG_EMAIL_OPT_IN'):
             _update_email_opt_in(request, course_id.org)
->>>>>>> 00b75f01
 
         available_modes = CourseMode.modes_for_course_dict(course_id)
 
@@ -1059,7 +1018,15 @@
                 message = get_course_about_section(course, 'pre_enrollment_email')
 
             subject = ''.join(subject.splitlines())
-            message = substitute_keywords_with_data(message, user.id, course.id)
+            context = {
+                'user_id': user.id,
+                'name': user.profile.name,
+                'course_title': course.display_name,
+                'course_id': course.id,
+                'course_start_date': course.start,
+                'course_end_date': course.end,
+            }
+            message = substitute_keywords_with_data(message, context)
             user.email_user(subject, message, from_address)
 
         except Exception:
@@ -1574,18 +1541,9 @@
       minimum of two characters long" rather than "Please use a username of
       at least two characters").
     """
-<<<<<<< HEAD
-    if settings.FEATURES.get('USE_CME_REGISTRATION'):
-        return cme_create_account(request, post_override=post_override)
-
-    js = {'success': False}  # pylint: disable-msg=invalid-name
-
-    post_vars = post_override if post_override else request.POST
-=======
     # Copy params so we can modify it; we can't just do dict(params) because if
     # params is request.POST, that results in a dict containing lists of values
     params = dict(params.items())
->>>>>>> 00b75f01
 
     # allow for microsites to define their own set of required/optional/hidden fields
     extra_fields = microsite.get_value(
@@ -1823,6 +1781,8 @@
     Used by form in signup_modal.html, which is included into navigation.html
     """
     warnings.warn("Please use RegistrationView instead.", DeprecationWarning)
+    if settings.FEATURES.get('USE_CME_REGISTRATION'):
+        return cme_create_account(request, post_override=post_override)
 
     try:
         create_account_with_params(request, post_override or request.POST)
