--- conflicted
+++ resolved
@@ -17,12 +17,6 @@
 from django.core.urlresolvers import reverse
 from django.test import TestCase
 from django.test.client import Client
-<<<<<<< HEAD
-from django.test.client import RequestFactory
-from mock import Mock, patch
-from opaque_keys.edx.locations import SlashSeparatedCourseKey
-=======
->>>>>>> 3bd9f95a
 
 from student.models import (
     anonymous_id_for_user, user_by_anonymous_id, CourseEnrollment,
