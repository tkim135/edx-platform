
import json
import unittest

from student.tests.factories import UserFactory, RegistrationFactory, PendingEmailChangeFactory
from student.views import notify_enrollment_by_email
from student.views import (
    reactivation_email_for_user, do_email_change_request, confirm_email_change,
    validate_new_email, SETTING_CHANGE_INITIATED
)
from student.models import UserProfile, PendingEmailChange
from django.core.urlresolvers import reverse
from django.core import mail
from django.contrib.auth.models import User
from django.db import transaction
from django.test import TestCase, TransactionTestCase
from django.test.client import RequestFactory
from mock import Mock, patch
from django.http import HttpResponse
from django.conf import settings
from edxmako.shortcuts import render_to_string
from util.request import safe_get_host
from xmodule.modulestore.tests.factories import CourseFactory
from xmodule.modulestore.tests.django_utils import ModuleStoreTestCase
from util.testing import EventTestMixin
from openedx.core.djangoapps.site_configuration import helpers as configuration_helpers
from openedx.core.djangoapps.theming.tests.test_util import with_comprehensive_theme


class TestException(Exception):
    """Exception used for testing that nothing will catch explicitly"""
    pass


def mock_render_to_string(template_name, context):
    """Return a string that encodes template_name and context"""
    return str((template_name, sorted(context.iteritems())))


def mock_render_to_response(template_name, context):
    """Return an HttpResponse with content that encodes template_name and context"""
    # This simulates any db access in the templates.
    UserProfile.objects.exists()
    return HttpResponse(mock_render_to_string(template_name, context))


class EmailTestMixin(object):
    """Adds useful assertions for testing `email_user`"""

    def assertEmailUser(self, email_user, subject_template, subject_context, body_template, body_context):
        """Assert that `email_user` was used to send and email with the supplied subject and body

        `email_user`: The mock `django.contrib.auth.models.User.email_user` function
            to verify
        `subject_template`: The template to have been used for the subject
        `subject_context`: The context to have been used for the subject
        `body_template`: The template to have been used for the body
        `body_context`: The context to have been used for the body
        """
        email_user.assert_called_with(
            mock_render_to_string(subject_template, subject_context),
            mock_render_to_string(body_template, body_context),
            configuration_helpers.get_value('email_from_address', settings.DEFAULT_FROM_EMAIL)
        )

    def append_allowed_hosts(self, hostname):
        """ Append hostname to settings.ALLOWED_HOSTS """
        settings.ALLOWED_HOSTS.append(hostname)
        self.addCleanup(settings.ALLOWED_HOSTS.pop)


class EnrollmentEmailTests(ModuleStoreTestCase):
    """ Test senging automated emails to users upon course enrollment. """
    def setUp(self):
        # Test Contstants
        super(EnrollmentEmailTests, self).setUp()
        COURSE_SLUG = "100"
        COURSE_NAME = "test_course"
        COURSE_ORG = "EDX"

        self.user = UserFactory(username="tester", email="tester@gmail.com", password="test")
        self.course = CourseFactory(org=COURSE_ORG, display_name=COURSE_NAME, number=COURSE_SLUG)
        self.assertIsNotNone(self.course)
        self.request = RequestFactory().post('random_url')
        self.request.user = self.user

    def send_enrollment_email(self):
        """ Send enrollment email to the user and return the Json response data. """
        return json.loads(notify_enrollment_by_email(self.course, self.user, self.request).content)

    def test_disabled_email_case(self):
        """ Make sure emails don't fire when enable_enrollment_email setting is disabled. """
        self.course.enable_enrollment_email = False
        email_result = self.send_enrollment_email()
        self.assertIn('email_did_fire', email_result)
        self.assertFalse(email_result['email_did_fire'])

    def test_custom_enrollment_email_sent(self):
        """ Test sending of enrollment emails when enable_default_enrollment_email setting is disabled. """
        self.course.enable_enrollment_email = True
        email_result = self.send_enrollment_email()
        self.assertNotIn('email_did_fire', email_result)
        self.assertIn('is_success', email_result)


@unittest.skipUnless(settings.ROOT_URLCONF == 'lms.urls', 'Test only valid in lms')
class ActivationEmailTests(TestCase):
    """Test sending of the activation email. """

<<<<<<< HEAD
    ACTIVATION_SUBJECT = "Activate Your {platform} Account".format(platform=settings.PLATFORM_NAME)
=======
    ACTIVATION_SUBJECT = u"Activate Your {} Account".format(settings.PLATFORM_NAME)
>>>>>>> 90707afa

    # Text fragments we expect in the body of an email
    # sent from an OpenEdX installation.
    OPENEDX_FRAGMENTS = [
        u"Thank you for creating an account with {platform}!".format(platform=settings.PLATFORM_NAME),
        "http://edx.org/activate/",
<<<<<<< HEAD
        "For more information, check our Help Center here: ",
=======
        (
            "Check the help section of the "
            u"{platform} website".format(platform=settings.PLATFORM_NAME)
        )
>>>>>>> 90707afa
    ]

    # Text fragments we expect in the body of an email
    # sent from an EdX-controlled domain.
    EDX_DOMAIN_FRAGMENTS = [
        u"Thank you for creating an account with {platform}!".format(platform=settings.PLATFORM_NAME),
        "http://edx.org/activate/",
        "https://www.edx.org/contact-us",
        "This email message was automatically sent by edx.org"
    ]

    def setUp(self):
        super(ActivationEmailTests, self).setUp()

    def test_activation_email(self):
        self._create_account()
        self._assert_activation_email(self.ACTIVATION_SUBJECT, self.OPENEDX_FRAGMENTS)

    @with_comprehensive_theme("edx.org")
    def test_activation_email_edx_domain(self):
        self._create_account()
        self._assert_activation_email(self.ACTIVATION_SUBJECT, self.EDX_DOMAIN_FRAGMENTS)

    def _create_account(self):
        """Create an account, triggering the activation email. """
        url = reverse('create_account')
        params = {
            'username': 'test_user',
            'email': 'test_user@example.com',
            'password': 'edx',
            'name': 'Test User',
            'honor_code': True,
            'terms_of_service': True
        }
        resp = self.client.post(url, params)
        self.assertEqual(
            resp.status_code, 200,
            msg=u"Could not create account (status {status}). The response was {response}".format(
                status=resp.status_code,
                response=resp.content
            )
        )

    def _assert_activation_email(self, subject, body_fragments):
        """Verify that the activation email was sent. """
        self.assertEqual(len(mail.outbox), 1)
        msg = mail.outbox[0]
        self.assertEqual(msg.subject, subject)
        for fragment in body_fragments:
            self.assertIn(fragment, msg.body)


@patch('student.views.render_to_string', Mock(side_effect=mock_render_to_string, autospec=True))
@patch('django.contrib.auth.models.User.email_user')
class ReactivationEmailTests(EmailTestMixin, TestCase):
    """Test sending a reactivation email to a user"""

    def setUp(self):
        super(ReactivationEmailTests, self).setUp()
        self.user = UserFactory.create()
        self.unregisteredUser = UserFactory.create()
        self.registration = RegistrationFactory.create(user=self.user)

    def reactivation_email(self, user):
        """
        Send the reactivation email to the specified user,
        and return the response as json data.
        """
        return json.loads(reactivation_email_for_user(user).content)

    def assertReactivateEmailSent(self, email_user):
        """Assert that the correct reactivation email has been sent"""
        context = {
            'name': self.user.profile.name,
            'key': self.registration.activation_key
        }

        self.assertEmailUser(
            email_user,
            'emails/activation_email_subject.txt',
            context,
            'emails/activation_email.txt',
            context
        )

        # Thorough tests for safe_get_host are elsewhere; here we just want a quick URL sanity check
        request = RequestFactory().post('unused_url')
        request.user = self.user
        request.META['HTTP_HOST'] = "aGenericValidHostName"
        self.append_allowed_hosts("aGenericValidHostName")

        with patch('edxmako.request_context.get_current_request', return_value=request):
            body = render_to_string('emails/activation_email.txt', context)
            host = safe_get_host(request)

        self.assertIn(host, body)

    def test_reactivation_email_failure(self, email_user):
        self.user.email_user.side_effect = Exception
        response_data = self.reactivation_email(self.user)

        self.assertReactivateEmailSent(email_user)
        self.assertFalse(response_data['success'])

    def test_reactivation_for_unregistered_user(self, email_user):
        """
        Test that trying to send a reactivation email to an unregistered
        user fails without throwing a 500 error.
        """
        response_data = self.reactivation_email(self.unregisteredUser)

        self.assertFalse(response_data['success'])

    def test_reactivation_email_success(self, email_user):
        response_data = self.reactivation_email(self.user)

        self.assertReactivateEmailSent(email_user)
        self.assertTrue(response_data['success'])


class EmailChangeRequestTests(EventTestMixin, TestCase):
    """Test changing a user's email address"""

    def setUp(self):
        super(EmailChangeRequestTests, self).setUp('student.views.tracker')
        self.user = UserFactory.create()
        self.new_email = 'new.email@edx.org'
        self.req_factory = RequestFactory()
        self.request = self.req_factory.post('unused_url', data={
            'password': 'test',
            'new_email': self.new_email
        })
        self.request.user = self.user
        self.user.email_user = Mock()

    def do_email_validation(self, email):
        """Executes validate_new_email, returning any resulting error message. """
        try:
            validate_new_email(self.request.user, email)
        except ValueError as err:
            return err.message

    def do_email_change(self, user, email, activation_key=None):
        """Executes do_email_change_request, returning any resulting error message. """
        try:
            do_email_change_request(user, email, activation_key)
        except ValueError as err:
            return err.message

    def assertFailedRequest(self, response_data, expected_error):
        """Assert that `response_data` indicates a failed request that returns `expected_error`"""
        self.assertFalse(response_data['success'])
        self.assertEquals(expected_error, response_data['error'])
        self.assertFalse(self.user.email_user.called)

    @patch('student.views.render_to_string', Mock(side_effect=mock_render_to_string, autospec=True))
    def test_duplicate_activation_key(self):
        """Assert that if two users change Email address simultaneously, no error is thrown"""

        # New emails for the users
        user1_new_email = "valid_user1_email@example.com"
        user2_new_email = "valid_user2_email@example.com"

        # Create a another user 'user2' & make request for change email
        user2 = UserFactory.create(email=self.new_email, password="test2")

        # Send requests & ensure no error was thrown
        self.assertIsNone(self.do_email_change(self.user, user1_new_email))
        self.assertIsNone(self.do_email_change(user2, user2_new_email))

    def test_invalid_emails(self):
        """
        Assert the expected error message from the email validation method for an invalid
        (improperly formatted) email address.
        """
        for email in ('bad_email', 'bad_email@', '@bad_email'):
            self.assertEqual(self.do_email_validation(email), 'Valid e-mail address required.')

    def test_change_email_to_existing_value(self):
        """ Test the error message if user attempts to change email to the existing value. """
        self.assertEqual(self.do_email_validation(self.user.email), 'Old email is the same as the new email.')

    def test_duplicate_email(self):
        """
        Assert the expected error message from the email validation method for an email address
        that is already in use by another account.
        """
        UserFactory.create(email=self.new_email)
        self.assertEqual(self.do_email_validation(self.new_email), 'An account with this e-mail already exists.')

    @patch('django.core.mail.send_mail')
    @patch('student.views.render_to_string', Mock(side_effect=mock_render_to_string, autospec=True))
    def test_email_failure(self, send_mail):
        """ Test the return value if sending the email for the user to click fails. """
        send_mail.side_effect = [Exception, None]
        self.assertEqual(
            self.do_email_change(self.user, "valid@email.com"),
            'Unable to send email activation link. Please try again later.'
        )
        self.assert_no_events_were_emitted()

    @patch('django.core.mail.send_mail')
    @patch('student.views.render_to_string', Mock(side_effect=mock_render_to_string, autospec=True))
    def test_email_success(self, send_mail):
        """ Test email was sent if no errors encountered. """
        old_email = self.user.email
        new_email = "valid@example.com"
        registration_key = "test registration key"
        self.assertIsNone(self.do_email_change(self.user, new_email, registration_key))
        context = {
            'key': registration_key,
            'old_email': old_email,
            'new_email': new_email
        }
        send_mail.assert_called_with(
            mock_render_to_string('emails/email_change_subject.txt', context),
            mock_render_to_string('emails/email_change.txt', context),
            configuration_helpers.get_value('email_from_address', settings.DEFAULT_FROM_EMAIL),
            [new_email]
        )
        self.assert_event_emitted(
            SETTING_CHANGE_INITIATED, user_id=self.user.id, setting=u'email', old=old_email, new=new_email
        )


@patch('django.contrib.auth.models.User.email_user')
@patch('student.views.render_to_response', Mock(side_effect=mock_render_to_response, autospec=True))
@patch('student.views.render_to_string', Mock(side_effect=mock_render_to_string, autospec=True))
class EmailChangeConfirmationTests(EmailTestMixin, TransactionTestCase):
    """Test that confirmation of email change requests function even in the face of exceptions thrown while sending email"""
    def setUp(self):
        super(EmailChangeConfirmationTests, self).setUp()
        self.user = UserFactory.create()
        self.profile = UserProfile.objects.get(user=self.user)
        self.req_factory = RequestFactory()
        self.request = self.req_factory.get('unused_url')
        self.request.user = self.user
        self.user.email_user = Mock()
        self.pending_change_request = PendingEmailChangeFactory.create(user=self.user)
        self.key = self.pending_change_request.activation_key

    def assertRolledBack(self):
        """Assert that no changes to user, profile, or pending email have been made to the db"""
        self.assertEquals(self.user.email, User.objects.get(username=self.user.username).email)
        self.assertEquals(self.profile.meta, UserProfile.objects.get(user=self.user).meta)
        self.assertEquals(1, PendingEmailChange.objects.count())

    def assertFailedBeforeEmailing(self, email_user):
        """Assert that the function failed before emailing a user"""
        self.assertRolledBack()
        self.assertFalse(email_user.called)

    def check_confirm_email_change(self, expected_template, expected_context):
        """Call `confirm_email_change` and assert that the content was generated as expected

        `expected_template`: The name of the template that should have been used
            to generate the content
        `expected_context`: The context dictionary that should have been used to
            generate the content
        """
        response = confirm_email_change(self.request, self.key)
        self.assertEquals(
            mock_render_to_response(expected_template, expected_context).content,
            response.content
        )

    def assertChangeEmailSent(self, email_user):
        """Assert that the correct email was sent to confirm an email change"""
        context = {
            'old_email': self.user.email,
            'new_email': self.pending_change_request.new_email,
        }
        self.assertEmailUser(
            email_user,
            'emails/email_change_subject.txt',
            context,
            'emails/confirm_email_change.txt',
            context
        )

        # Thorough tests for safe_get_host are elsewhere; here we just want a quick URL sanity check
        request = RequestFactory().post('unused_url')
        request.user = self.user
        request.META['HTTP_HOST'] = "aGenericValidHostName"
        self.append_allowed_hosts("aGenericValidHostName")

        with patch('edxmako.request_context.get_current_request', return_value=request):
            body = render_to_string('emails/confirm_email_change.txt', context)
            url = safe_get_host(request)

        self.assertIn(url, body)

    def test_not_pending(self, email_user):
        self.key = 'not_a_key'
        self.check_confirm_email_change('invalid_email_key.html', {})
        self.assertFailedBeforeEmailing(email_user)

    def test_duplicate_email(self, email_user):
        UserFactory.create(email=self.pending_change_request.new_email)
        self.check_confirm_email_change('email_exists.html', {})
        self.assertFailedBeforeEmailing(email_user)

    @unittest.skipUnless(settings.ROOT_URLCONF == 'lms.urls', "Test only valid in LMS")
    def test_old_email_fails(self, email_user):
        email_user.side_effect = [Exception, None]
        self.check_confirm_email_change('email_change_failed.html', {
            'email': self.user.email,
        })
        self.assertRolledBack()
        self.assertChangeEmailSent(email_user)

    @unittest.skipUnless(settings.ROOT_URLCONF == 'lms.urls', "Test only valid in LMS")
    def test_new_email_fails(self, email_user):
        email_user.side_effect = [None, Exception]
        self.check_confirm_email_change('email_change_failed.html', {
            'email': self.pending_change_request.new_email
        })
        self.assertRolledBack()
        self.assertChangeEmailSent(email_user)

    @unittest.skipUnless(settings.ROOT_URLCONF == 'lms.urls', "Test only valid in LMS")
    def test_successful_email_change(self, email_user):
        self.check_confirm_email_change('email_change_successful.html', {
            'old_email': self.user.email,
            'new_email': self.pending_change_request.new_email
        })
        self.assertChangeEmailSent(email_user)
        meta = json.loads(UserProfile.objects.get(user=self.user).meta)
        self.assertIn('old_emails', meta)
        self.assertEquals(self.user.email, meta['old_emails'][0][0])
        self.assertEquals(
            self.pending_change_request.new_email,
            User.objects.get(username=self.user.username).email
        )
        self.assertEquals(0, PendingEmailChange.objects.count())

    @patch('student.views.PendingEmailChange.objects.get', Mock(side_effect=TestException))
    def test_always_rollback(self, _email_user):
        connection = transaction.get_connection()
        with patch.object(connection, 'rollback', wraps=connection.rollback) as mock_rollback:
            with self.assertRaises(TestException):
                confirm_email_change(self.request, self.key)

            mock_rollback.assert_called_with()<|MERGE_RESOLUTION|>--- conflicted
+++ resolved
@@ -107,25 +107,14 @@
 class ActivationEmailTests(TestCase):
     """Test sending of the activation email. """
 
-<<<<<<< HEAD
-    ACTIVATION_SUBJECT = "Activate Your {platform} Account".format(platform=settings.PLATFORM_NAME)
-=======
     ACTIVATION_SUBJECT = u"Activate Your {} Account".format(settings.PLATFORM_NAME)
->>>>>>> 90707afa
 
     # Text fragments we expect in the body of an email
     # sent from an OpenEdX installation.
     OPENEDX_FRAGMENTS = [
         u"Thank you for creating an account with {platform}!".format(platform=settings.PLATFORM_NAME),
         "http://edx.org/activate/",
-<<<<<<< HEAD
         "For more information, check our Help Center here: ",
-=======
-        (
-            "Check the help section of the "
-            u"{platform} website".format(platform=settings.PLATFORM_NAME)
-        )
->>>>>>> 90707afa
     ]
 
     # Text fragments we expect in the body of an email
