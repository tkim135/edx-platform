import re
import logging
import datetime
import json
from json.encoder import JSONEncoder

from django.conf import settings

from opaque_keys.edx.locations import Location
from xmodule.modulestore.exceptions import ItemNotFoundError
from contentstore.utils import course_image_url, has_active_web_certificate
from models.settings import course_grading
from xmodule.fields import Date
from xmodule.modulestore.django import modulestore
from edxmako.shortcuts import render_to_string

# This list represents the attribute keys for a course's 'about' info.
# Note: The 'video' attribute is intentionally excluded as it must be
# handled separately; its value maps to an alternate key name.
ABOUT_ATTRIBUTES = [
    'syllabus',
    'short_description',
    'overview',
    'effort',
    'entrance_exam_enabled',
    'entrance_exam_id',
    'entrance_exam_minimum_score_pct',
    'about_sidebar_html',
    'pre_enrollment_email_subject',
    'post_enrollment_email_subject',
    'pre_enrollment_email',
    'post_enrollment_email',
]


class CourseDetails(object):
    def __init__(self, org, course_id, run):
        # still need these for now b/c the client's screen shows these 3 fields
        self.org = org
        self.course_id = course_id  # This actually holds the course number.
        self.run = run
        self.language = None
        self.start_date = None  # 'start'
        self.end_date = None  # 'end'
        self.enrollment_start = None
        self.enrollment_end = None
        self.syllabus = None  # a pdf file asset
        self.short_description = ""
        self.overview = ""  # html to render as the overview
        self.about_sidebar_html = ''
        self.pre_enrollment_email = render_to_string('emails/default_pre_enrollment_message.txt', {})
        self.post_enrollment_email = render_to_string('emails/default_post_enrollment_message.txt', {})
        self.pre_enrollment_email_subject = "Thanks for Enrolling in {}".format(self.course_id)
        self.post_enrollment_email_subject = "Thanks for Enrolling in {}".format(self.course_id)
        self.intro_video = None  # a video pointer
        self.effort = None  # int hours/week
        self.license = "all-rights-reserved"  # default course license is all rights reserved
        self.course_image_name = ""
        self.course_image_asset_path = ""  # URL of the course image
        self.enable_enrollment_email = False
        self.pre_requisite_courses = []  # pre-requisite courses
        self.entrance_exam_enabled = ""  # is entrance exam enabled
        self.entrance_exam_id = ""  # the content location for the entrance exam
        self.entrance_exam_minimum_score_pct = settings.FEATURES.get(
            'ENTRANCE_EXAM_MIN_SCORE_PCT',
            '50'
        )  # minimum passing score for entrance exam content module/tree,
        self.has_cert_config = None  # course has active certificate configuration

    @classmethod
    def _fetch_about_attribute(cls, course_key, attribute):
        """
        Retrieve an attribute from a course's "about" info
        """
        usage_key = course_key.make_usage_key('about', attribute)
        try:
            value = modulestore().get_item(usage_key).data
        except ItemNotFoundError:
            value = None
        return value

    @classmethod
    def fetch(cls, course_key):
        """
        Fetch the course details for the given course from persistence and return a CourseDetails model.
        """
        descriptor = modulestore().get_course(course_key)
        course_details = cls(course_key.org, course_key.course, course_key.run)

        course_details.start_date = descriptor.start
        course_details.end_date = descriptor.end
        course_details.enrollment_start = descriptor.enrollment_start
        course_details.enrollment_end = descriptor.enrollment_end
        course_details.pre_requisite_courses = descriptor.pre_requisite_courses
        course_details.course_image_name = descriptor.course_image
        course_details.course_image_asset_path = course_image_url(descriptor)
<<<<<<< HEAD
        course_details.enable_enrollment_email = descriptor.enable_enrollment_email
=======
        course_details.language = descriptor.language
        # Default course license is "All Rights Reserved"
        course_details.license = getattr(descriptor, "license", "all-rights-reserved")
        course_details.has_cert_config = has_active_web_certificate(descriptor)
>>>>>>> c8090659

        for attribute in ABOUT_ATTRIBUTES:
            value = cls._fetch_about_attribute(course_key, attribute)
            if value is not None:
                setattr(course_details, attribute, value)

        raw_video = cls._fetch_about_attribute(course_key, 'video')
        if raw_video:
            course_details.intro_video = CourseDetails.parse_video_tag(raw_video)

        return course_details

    @classmethod
    def update_about_item(cls, course_key, about_key, data, course, user):
        """
        Update the about item with the new data blob. If data is None, then
        delete the about item.
        """
        temploc = course_key.make_usage_key('about', about_key)
        store = modulestore()
        if data is None:
            try:
                store.delete_item(temploc, user.id)
            # Ignore an attempt to delete an item that doesn't exist
            except ValueError:
                pass
        else:
            try:
                about_item = store.get_item(temploc)
            except ItemNotFoundError:
                about_item = store.create_xblock(course.runtime, course.id, 'about', about_key)
            about_item.data = data
            store.update_item(about_item, user.id, allow_not_found=True)

    @classmethod
    def update_from_json(cls, course_key, jsondict, user):
        """
        Decode the json into CourseDetails and save any changed attrs to the db
        """
        module_store = modulestore()
        descriptor = module_store.get_course(course_key)

        dirty = False

        # In the descriptor's setter, the date is converted to JSON using Date's to_json method.
        # Calling to_json on something that is already JSON doesn't work. Since reaching directly
        # into the model is nasty, convert the JSON Date to a Python date, which is what the
        # setter expects as input.
        date = Date()

        # Added to allow admins to enable/disable enrollment emails
        if 'enable_enrollment_email' in jsondict:
            descriptor.enable_enrollment_email = jsondict['enable_enrollment_email']
            dirty = True

        if 'start_date' in jsondict:
            converted = date.from_json(jsondict['start_date'])
        else:
            converted = None
        if converted != descriptor.start:
            dirty = True
            descriptor.start = converted

        if 'end_date' in jsondict:
            converted = date.from_json(jsondict['end_date'])
        else:
            converted = None

        if converted != descriptor.end:
            dirty = True
            descriptor.end = converted

        if 'enrollment_start' in jsondict:
            converted = date.from_json(jsondict['enrollment_start'])
        else:
            converted = None

        if converted != descriptor.enrollment_start:
            dirty = True
            descriptor.enrollment_start = converted

        if 'enrollment_end' in jsondict:
            converted = date.from_json(jsondict['enrollment_end'])
        else:
            converted = None

        if converted != descriptor.enrollment_end:
            dirty = True
            descriptor.enrollment_end = converted

        if 'course_image_name' in jsondict and jsondict['course_image_name'] != descriptor.course_image:
            descriptor.course_image = jsondict['course_image_name']
            dirty = True

        if 'pre_requisite_courses' in jsondict \
                and sorted(jsondict['pre_requisite_courses']) != sorted(descriptor.pre_requisite_courses):
            descriptor.pre_requisite_courses = jsondict['pre_requisite_courses']
            dirty = True

        if 'license' in jsondict:
            descriptor.license = jsondict['license']
            dirty = True

        if 'language' in jsondict and jsondict['language'] != descriptor.language:
            descriptor.language = jsondict['language']
            dirty = True

        if dirty:
            module_store.update_item(descriptor, user.id)

        # NOTE: below auto writes to the db w/o verifying that any of the fields actually changed
        # to make faster, could compare against db or could have client send over a list of which fields changed.
        for attribute in ABOUT_ATTRIBUTES:
            if attribute in jsondict:
                cls.update_about_item(course_key, attribute, jsondict[attribute], descriptor, user)

        recomposed_video_tag = CourseDetails.recompose_video_tag(jsondict['intro_video'])
        cls.update_about_item(course_key, 'video', recomposed_video_tag, descriptor, user)

        # Could just return jsondict w/o doing any db reads, but I put the reads in as a means to confirm
        # it persisted correctly
        return CourseDetails.fetch(course_key)

    @staticmethod
    def parse_video_tag(raw_video):
        """
        Because the client really only wants the author to specify the youtube key, that's all we send to and get from the client.
        The problem is that the db stores the html markup as well (which, of course, makes any sitewide changes to how we do videos
        next to impossible.)
        """
        if not raw_video:
            return None

        keystring_matcher = re.search(r'(?<=embed/)[a-zA-Z0-9_-]+', raw_video)
        if keystring_matcher is None:
            keystring_matcher = re.search(r'<?=\d+:[a-zA-Z0-9_-]+', raw_video)

        if keystring_matcher:
            return keystring_matcher.group(0)
        else:
            logging.warn("ignoring the content because it doesn't not conform to expected pattern: " + raw_video)
            return None

    @staticmethod
    def recompose_video_tag(video_key):
        # TODO should this use a mako template? Of course, my hope is that this is a short-term workaround for the db not storing
        # the right thing
        result = None
        if video_key:
            result = '<iframe title="YouTube Video" width="560" height="315" src="//www.youtube.com/embed/' + \
                video_key + '?rel=0" frameborder="0" allowfullscreen=""></iframe>'
        return result


# TODO move to a more general util?
class CourseSettingsEncoder(json.JSONEncoder):
    """
    Serialize CourseDetails, CourseGradingModel, datetime, and old Locations
    """
    def default(self, obj):
        if isinstance(obj, (CourseDetails, course_grading.CourseGradingModel)):
            return obj.__dict__
        elif isinstance(obj, Location):
            return obj.dict()
        elif isinstance(obj, datetime.datetime):
            return Date().to_json(obj)
        else:
            return JSONEncoder.default(self, obj)<|MERGE_RESOLUTION|>--- conflicted
+++ resolved
@@ -94,14 +94,11 @@
         course_details.pre_requisite_courses = descriptor.pre_requisite_courses
         course_details.course_image_name = descriptor.course_image
         course_details.course_image_asset_path = course_image_url(descriptor)
-<<<<<<< HEAD
         course_details.enable_enrollment_email = descriptor.enable_enrollment_email
-=======
         course_details.language = descriptor.language
         # Default course license is "All Rights Reserved"
         course_details.license = getattr(descriptor, "license", "all-rights-reserved")
         course_details.has_cert_config = has_active_web_certificate(descriptor)
->>>>>>> c8090659
 
         for attribute in ABOUT_ATTRIBUTES:
             value = cls._fetch_about_attribute(course_key, attribute)
