import json
import copy

from django.conf import settings

from util.json_request import JsonResponse
from django.http import HttpResponseBadRequest
from django.contrib.auth.decorators import login_required
from django.views.decorators.http import require_http_methods
from django_future.csrf import ensure_csrf_cookie
from edxmako.shortcuts import render_to_response
from django.http import HttpResponseNotFound
from django.core.exceptions import PermissionDenied
from xmodule.modulestore.keys import CourseKey
from xmodule.modulestore.django import modulestore
from contentstore.utils import get_modulestore, reverse_course_url

from .access import has_course_access
from xmodule.course_module import CourseDescriptor

from django.utils.translation import ugettext

__all__ = ['checklists_handler']


# pylint: disable=unused-argument
@require_http_methods(("GET", "POST", "PUT"))
@login_required
@ensure_csrf_cookie
def checklists_handler(request, course_key_string, checklist_index=None):
    """
    The restful handler for checklists.

    GET
        html: return html page for all checklists
        json: return json representing all checklists. checklist_index is not supported for GET at this time.
    POST or PUT
        json: updates the checked state for items within a particular checklist. checklist_index is required.
    """
    course_key = CourseKey.from_string(course_key_string)
    if not has_course_access(request.user, course_key):
        raise PermissionDenied()

    course_module = modulestore().get_course(course_key)

    json_request = 'application/json' in request.META.get('HTTP_ACCEPT', 'application/json')
    if request.method == 'GET':
        # If course was created before checklists were introduced, copy them over
        # from the template.
        if not course_module.checklists:
            course_module.checklists = CourseDescriptor.checklists.default
            get_modulestore(course_module.location).update_item(course_module, request.user.id)

        expanded_checklists = expand_all_action_urls(course_module)
        if json_request:
            return JsonResponse(expanded_checklists)
        else:
            handler_url = reverse_course_url('checklists_handler', course_key)
            return render_to_response('checklists.html',
                                      {
                                          'handler_url': handler_url,
                                          # context_course is used by analytics
                                          'context_course': course_module,
                                          'checklists': expanded_checklists
                                      })
    elif json_request:
        # Can now assume POST or PUT because GET handled above.
        if checklist_index is not None and 0 <= int(checklist_index) < len(course_module.checklists):
            index = int(checklist_index)
            persisted_checklist = course_module.checklists[index]
            modified_checklist = json.loads(request.body)
            # Only thing the user can modify is the "checked" state.
            # We don't want to persist what comes back from the client because it will
            # include the expanded action URLs (which are non-portable).
            for item_index, item in enumerate(modified_checklist.get('items')):
                persisted_checklist['items'][item_index]['is_checked'] = item['is_checked']
            # seeming noop which triggers kvs to record that the metadata is
            # not default
            course_module.checklists = course_module.checklists
            course_module.save()
            get_modulestore(course_module.location).update_item(course_module, request.user.id)
            expanded_checklist = expand_checklist_action_url(course_module, persisted_checklist)
            return JsonResponse(localize_checklist_text(expanded_checklist))
        else:
            return HttpResponseBadRequest(
                ("Could not save checklist state because the checklist index "
                 "was out of range or unspecified."),
                content_type="text/plain"
            )
    else:
        return HttpResponseNotFound()


def expand_all_action_urls(course_module):
    """
    Gets the checklists out of the course module and expands their action urls.

    Returns a copy of the checklists with modified urls, without modifying the persisted version
    of the checklists.
    """
    expanded_checklists = []
    for checklist in course_module.checklists:
        expanded_checklists.append(localize_checklist_text(expand_checklist_action_url(course_module, checklist)))
    return expanded_checklists


def expand_checklist_action_url(course_module, checklist):
    """
    Expands the action URLs for a given checklist and returns the modified version.

    The method does a copy of the input checklist and does not modify the input argument.
    """
    expanded_checklist = copy.deepcopy(checklist)

    urlconf_map = {
<<<<<<< HEAD
        "ManageUsers": "course_team",
        "CourseOutline": "course",
        "StaticPages": "tabs",
        "SettingsDetails": "settings/details",
        "SettingsGrading": "settings/grading",
        "SettingsAdvanced": "settings/advanced",
    }
    lms_urlconf_map = {
        "Wiki": "course_wiki",
        "Forum": "discussion/forum",
=======
        "ManageUsers": "course_team_handler",
        "CourseOutline": "course_handler",
        "SettingsDetails": "settings_handler",
        "SettingsGrading": "grading_handler",
>>>>>>> 2e36fb29
    }

    for item in expanded_checklist.get('items'):
        action_url = item.get('action_url')
        if action_url in urlconf_map:
<<<<<<< HEAD
            url_prefix = urlconf_map[action_url]
            ctx_loc = course_module.location
            location = loc_mapper().translate_location(ctx_loc.course_id, ctx_loc, False, True)
            item['action_url'] = location.url_reverse(url_prefix, '')
        elif action_url in lms_urlconf_map:
            lms_base = settings.LMS_BASE
            course_id = course_module.location.course_id
            url_postfix = lms_urlconf_map[action_url]
            url = 'http://' + lms_base + '/courses/' + course_id + '/' + url_postfix
            item['action_url'] = url
=======
            item['action_url'] = reverse_course_url(urlconf_map[action_url], course_module.id)

    return expanded_checklist

def localize_checklist_text(checklist):
    """
    Localize texts for a given checklist and returns the modified version.

    The method does an in-place operation so the input checklist is modified directly.
    """
    # Localize checklist name
    checklist['short_description'] = ugettext(checklist['short_description'])

    # Localize checklist items
    for item in checklist.get('items'):
        item['short_description'] = ugettext(item['short_description'])
        item['long_description'] = ugettext(item['long_description'])
        item['action_text'] = ugettext(item['action_text']) if item['action_text'] != "" else u""
>>>>>>> 2e36fb29

    return checklist<|MERGE_RESOLUTION|>--- conflicted
+++ resolved
@@ -113,7 +113,6 @@
     expanded_checklist = copy.deepcopy(checklist)
 
     urlconf_map = {
-<<<<<<< HEAD
         "ManageUsers": "course_team",
         "CourseOutline": "course",
         "StaticPages": "tabs",
@@ -124,18 +123,11 @@
     lms_urlconf_map = {
         "Wiki": "course_wiki",
         "Forum": "discussion/forum",
-=======
-        "ManageUsers": "course_team_handler",
-        "CourseOutline": "course_handler",
-        "SettingsDetails": "settings_handler",
-        "SettingsGrading": "grading_handler",
->>>>>>> 2e36fb29
     }
 
     for item in expanded_checklist.get('items'):
         action_url = item.get('action_url')
         if action_url in urlconf_map:
-<<<<<<< HEAD
             url_prefix = urlconf_map[action_url]
             ctx_loc = course_module.location
             location = loc_mapper().translate_location(ctx_loc.course_id, ctx_loc, False, True)
@@ -146,8 +138,6 @@
             url_postfix = lms_urlconf_map[action_url]
             url = 'http://' + lms_base + '/courses/' + course_id + '/' + url_postfix
             item['action_url'] = url
-=======
-            item['action_url'] = reverse_course_url(urlconf_map[action_url], course_module.id)
 
     return expanded_checklist
 
@@ -165,6 +155,5 @@
         item['short_description'] = ugettext(item['short_description'])
         item['long_description'] = ugettext(item['long_description'])
         item['action_text'] = ugettext(item['action_text']) if item['action_text'] != "" else u""
->>>>>>> 2e36fb29
 
     return checklist