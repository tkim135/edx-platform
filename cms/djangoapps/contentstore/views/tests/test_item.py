--- conflicted
+++ resolved
@@ -1692,10 +1692,6 @@
         self.assertIn('Advanced', button_names)
         self.assertEqual(len(templates[0]['templates']), len(expected_xblocks))
         template_display_names = [template['display_name'] for template in templates[0]['templates']]
-<<<<<<< HEAD
-        template_display_names = sorted(template_display_names)
-        self.assertEqual(template_display_names, ['Annotation', 'Poll', 'Survey'])
-=======
         self.assertEqual(template_display_names, expected_xblocks)
         template_support_levels = [template['support_level'] for template in templates[0]['templates']]
         self.assertEqual(template_support_levels, expected_support_levels)
@@ -1708,7 +1704,6 @@
         self.assertEqual(1, len(templates))
         self.assertEqual(display_name, templates[0]['display_name'])
         self.assertEqual(support_level, templates[0]['support_level'])
->>>>>>> 90707afa
 
 
 @ddt.ddt
