"""
Unit tests for the asset upload endpoint.
"""
from datetime import datetime
from io import BytesIO
from pytz import UTC
import json
from django.conf import settings
from contentstore.tests.utils import CourseTestCase
from contentstore.views import assets
from contentstore.utils import reverse_course_url
from xmodule.assetstore.assetmgr import AssetMetadataFoundTemporary
from xmodule.assetstore import AssetMetadata
from xmodule.contentstore.content import StaticContent
from xmodule.contentstore.django import contentstore
from xmodule.modulestore.django import modulestore
from xmodule.modulestore.xml_importer import import_from_xml
from django.test.utils import override_settings
from opaque_keys.edx.locations import SlashSeparatedCourseKey, AssetLocation
import mock
from ddt import ddt
from ddt import data

TEST_DATA_DIR = settings.COMMON_TEST_DATA_ROOT

MAX_FILE_SIZE = settings.MAX_ASSET_UPLOAD_FILE_SIZE_IN_MB * 1000 ** 2

class AssetsTestCase(CourseTestCase):
    """
    Parent class for all asset tests.
    """
    def setUp(self):
        super(AssetsTestCase, self).setUp()
        self.url = reverse_course_url('assets_handler', self.course.id)

    def upload_asset(self, name="asset-1"):
<<<<<<< HEAD
        """Uploads in-memory file with the given name to assets"""
        f = self.get_sample_asset(name)
        return self.client.post(self.url, {"name": name, "file": f})

    def get_sample_asset(self, name):
        """Returns an in-memory file with the given name for testing"""
=======
        """
        Post to the asset upload url
        """
>>>>>>> f0a37cf4
        f = BytesIO(name)
        f.name = name + ".txt"
        return f


class BasicAssetsTestCase(AssetsTestCase):
    """
    Test getting assets via html w/o additional args
    """
    def test_basic(self):
        resp = self.client.get(self.url, HTTP_ACCEPT='text/html')
        self.assertEquals(resp.status_code, 200)

    def test_static_url_generation(self):

        course_key = SlashSeparatedCourseKey('org', 'class', 'run')
        location = course_key.make_asset_key('asset', 'my_file_name.jpg')
        path = StaticContent.get_static_path_from_location(location)
        self.assertEquals(path, '/static/my_file_name.jpg')

    def test_pdf_asset(self):
        module_store = modulestore()
        course_items = import_from_xml(
            module_store,
            self.user.id,
            TEST_DATA_DIR,
            ['toy'],
            static_content_store=contentstore(),
            verbose=True
        )
        course = course_items[0]
        url = reverse_course_url('assets_handler', course.id)

        # Test valid contentType for pdf asset (textbook.pdf)
        resp = self.client.get(url, HTTP_ACCEPT='application/json')
        self.assertContains(resp, "/c4x/edX/toy/asset/textbook.pdf")
        asset_location = AssetLocation.from_deprecated_string('/c4x/edX/toy/asset/textbook.pdf')
        content = contentstore().find(asset_location)
        # Check after import textbook.pdf has valid contentType ('application/pdf')

        # Note: Actual contentType for textbook.pdf in asset.json is 'text/pdf'
        self.assertEqual(content.content_type, 'application/pdf')


class PaginationTestCase(AssetsTestCase):
    """
    Tests the pagination of assets returned from the REST API.
    """
    def test_json_responses(self):
        """
        Test the ajax asset interfaces
        """
        self.upload_asset("asset-1")
        self.upload_asset("asset-2")
        self.upload_asset("asset-3")

        # Verify valid page requests
        self.assert_correct_asset_response(self.url, 0, 3, 3)
        self.assert_correct_asset_response(self.url + "?page_size=2", 0, 2, 3)
        self.assert_correct_asset_response(self.url + "?page_size=2&page=1", 2, 1, 3)
        self.assert_correct_sort_response(self.url, 'date_added', 'asc')
        self.assert_correct_sort_response(self.url, 'date_added', 'desc')
        self.assert_correct_sort_response(self.url, 'display_name', 'asc')
        self.assert_correct_sort_response(self.url, 'display_name', 'desc')

        # Verify querying outside the range of valid pages
        self.assert_correct_asset_response(self.url + "?page_size=2&page=-1", 0, 2, 3)
        self.assert_correct_asset_response(self.url + "?page_size=2&page=2", 2, 1, 3)
        self.assert_correct_asset_response(self.url + "?page_size=3&page=1", 0, 3, 3)

    def assert_correct_asset_response(self, url, expected_start, expected_length, expected_total):
        """
        Get from the url and ensure it contains the expected number of responses
        """
        resp = self.client.get(url, HTTP_ACCEPT='application/json')
        json_response = json.loads(resp.content)
        assets_response = json_response['assets']
        self.assertEquals(json_response['start'], expected_start)
        self.assertEquals(len(assets_response), expected_length)
        self.assertEquals(json_response['totalCount'], expected_total)

    def assert_correct_sort_response(self, url, sort, direction):
        """
        Get from the url w/ a sort option and ensure items honor that sort
        """
        resp = self.client.get(url + '?sort=' + sort + '&direction=' + direction, HTTP_ACCEPT='application/json')
        json_response = json.loads(resp.content)
        assets_response = json_response['assets']
        name1 = assets_response[0][sort]
        name2 = assets_response[1][sort]
        name3 = assets_response[2][sort]
        if direction == 'asc':
            self.assertLessEqual(name1, name2)
            self.assertLessEqual(name2, name3)
        else:
            self.assertGreaterEqual(name1, name2)
            self.assertGreaterEqual(name2, name3)


@ddt
class UploadTestCase(AssetsTestCase):
    """
    Unit tests for uploading a file
    """
    def setUp(self):
        super(UploadTestCase, self).setUp()
        self.url = reverse_course_url('assets_handler', self.course.id)

    def test_happy_path(self):
        resp = self.upload_asset()
        self.assertEquals(resp.status_code, 200)

    def test_no_file(self):
        resp = self.client.post(self.url, {"name": "file.txt"}, "application/json")
        self.assertEquals(resp.status_code, 400)

    @data(
        (int(MAX_FILE_SIZE / 2.0), "small.file.test", 200),
        (MAX_FILE_SIZE, "justequals.file.test", 200),
        (MAX_FILE_SIZE + 90, "large.file.test", 413),
    )
    @mock.patch('contentstore.views.assets.get_file_size')
    def test_file_size(self, case, get_file_size):
        max_file_size, name, status_code = case

        get_file_size.return_value = max_file_size

        f = self.get_sample_asset(name=name)
        resp = self.client.post(self.url, {
            "name": name,
            "file": f
        })
        self.assertEquals(resp.status_code, status_code)


class DownloadTestCase(AssetsTestCase):
    """
    Unit tests for downloading a file.
    """
    def setUp(self):
        super(DownloadTestCase, self).setUp()
        self.url = reverse_course_url('assets_handler', self.course.id)
        # First, upload something.
        self.asset_name = 'download_test'
        resp = self.upload_asset(self.asset_name)
        self.assertEquals(resp.status_code, 200)
        self.uploaded_url = json.loads(resp.content)['asset']['url']

    def test_download(self):
        # Now, download it.
        resp = self.client.get(self.uploaded_url, HTTP_ACCEPT='text/html')
        self.assertEquals(resp.status_code, 200)
        self.assertEquals(resp.content, self.asset_name)

    def test_download_not_found_throw(self):
        url = self.uploaded_url.replace(self.asset_name, 'not_the_asset_name')
        resp = self.client.get(url, HTTP_ACCEPT='text/html')
        self.assertEquals(resp.status_code, 404)

    def test_metadata_found_in_modulestore(self):
        # Insert asset metadata into the modulestore (with no accompanying asset).
        asset_key = self.course.id.make_asset_key(AssetMetadata.ASSET_TYPE, 'pic1.jpg')
        asset_md = AssetMetadata(asset_key, {
            'internal_name': 'EKMND332DDBK',
            'basename': 'pix/archive',
            'locked': False,
            'curr_version': '14',
            'prev_version': '13'
        })
        modulestore().save_asset_metadata(asset_md, 15)
        # Get the asset metadata and have it be found in the modulestore.
        # Currently, no asset metadata should be found in the modulestore. The code is not yet storing it there.
        # If asset metadata *is* found there, an exception is raised. This test ensures the exception is indeed raised.
        # THIS IS TEMPORARY. Soon, asset metadata *will* be stored in the modulestore.
        with self.assertRaises((AssetMetadataFoundTemporary, NameError)):
            self.client.get(unicode(asset_key), HTTP_ACCEPT='text/html')


class AssetToJsonTestCase(AssetsTestCase):
    """
    Unit test for transforming asset information into something
    we can send out to the client via JSON.
    """
    @override_settings(LMS_BASE="lms_base_url")
    def test_basic(self):
        upload_date = datetime(2013, 6, 1, 10, 30, tzinfo=UTC)

        course_key = SlashSeparatedCourseKey('org', 'class', 'run')
        location = course_key.make_asset_key('asset', 'my_file_name.jpg')
        thumbnail_location = course_key.make_asset_key('thumbnail', 'my_file_name_thumb.jpg')

        # pylint: disable=protected-access
        output = assets._get_asset_json("my_file", upload_date, location, thumbnail_location, True)

        self.assertEquals(output["display_name"], "my_file")
        self.assertEquals(output["date_added"], "Jun 01, 2013 at 10:30 UTC")
        self.assertEquals(output["url"], "/c4x/org/class/asset/my_file_name.jpg")
        self.assertEquals(output["external_url"], "lms_base_url/c4x/org/class/asset/my_file_name.jpg")
        self.assertEquals(output["portable_url"], "/static/my_file_name.jpg")
        self.assertEquals(output["thumbnail"], "/c4x/org/class/thumbnail/my_file_name_thumb.jpg")
        self.assertEquals(output["id"], unicode(location))
        self.assertEquals(output['locked'], True)

        output = assets._get_asset_json("name", upload_date, location, None, False)
        self.assertIsNone(output["thumbnail"])


class LockAssetTestCase(AssetsTestCase):
    """
    Unit test for locking and unlocking an asset.
    """

    def test_locking(self):
        """
        Tests a simple locking and unlocking of an asset in the toy course.
        """
        def verify_asset_locked_state(locked):
            """ Helper method to verify lock state in the contentstore """
            asset_location = StaticContent.get_location_from_path('/c4x/edX/toy/asset/sample_static.txt')
            content = contentstore().find(asset_location)
            self.assertEqual(content.locked, locked)

        def post_asset_update(lock, course):
            """ Helper method for posting asset update. """
            upload_date = datetime(2013, 6, 1, 10, 30, tzinfo=UTC)
            asset_location = course.id.make_asset_key('asset', 'sample_static.txt')
            url = reverse_course_url('assets_handler', course.id, kwargs={'asset_key_string': unicode(asset_location)})

            resp = self.client.post(
                url,
                # pylint: disable=protected-access
                json.dumps(assets._get_asset_json("sample_static.txt", upload_date, asset_location, None, lock)),
                "application/json"
            )
            self.assertEqual(resp.status_code, 201)
            return json.loads(resp.content)

        # Load the toy course.
        module_store = modulestore()
        course_items = import_from_xml(
            module_store,
            self.user.id,
            TEST_DATA_DIR,
            ['toy'],
            static_content_store=contentstore(),
            verbose=True
        )
        course = course_items[0]
        verify_asset_locked_state(False)

        # Lock the asset
        resp_asset = post_asset_update(True, course)
        self.assertTrue(resp_asset['locked'])
        verify_asset_locked_state(True)

        # Unlock the asset
        resp_asset = post_asset_update(False, course)
        self.assertFalse(resp_asset['locked'])
        verify_asset_locked_state(False)<|MERGE_RESOLUTION|>--- conflicted
+++ resolved
@@ -34,18 +34,12 @@
         self.url = reverse_course_url('assets_handler', self.course.id)
 
     def upload_asset(self, name="asset-1"):
-<<<<<<< HEAD
         """Uploads in-memory file with the given name to assets"""
         f = self.get_sample_asset(name)
         return self.client.post(self.url, {"name": name, "file": f})
 
     def get_sample_asset(self, name):
         """Returns an in-memory file with the given name for testing"""
-=======
-        """
-        Post to the asset upload url
-        """
->>>>>>> f0a37cf4
         f = BytesIO(name)
         f.name = name + ".txt"
         return f
