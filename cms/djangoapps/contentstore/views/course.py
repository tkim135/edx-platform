"""
Views related to operations on course objects
"""
import copy
import json
import logging
import random
import string  # pylint: disable=deprecated-module

from django.conf import settings
from django.contrib.auth.decorators import login_required
from django.core.exceptions import PermissionDenied
from django.core.urlresolvers import reverse
from django.http import HttpResponse, HttpResponseBadRequest, HttpResponseNotFound, Http404
from django.shortcuts import redirect
import django.utils
from django.utils.translation import ugettext as _
from django.views.decorators.http import require_http_methods, require_GET
from django.views.decorators.csrf import ensure_csrf_cookie
from smtplib import SMTPException

from opaque_keys import InvalidKeyError
from opaque_keys.edx.keys import CourseKey
from opaque_keys.edx.locations import Location
from opaque_keys.edx.locations import SlashSeparatedCourseKey

from .component import (
    ADVANCED_COMPONENT_TYPES,
)
from .item import create_xblock_info
from .library import LIBRARIES_ENABLED
from ccx_keys.locator import CCXLocator
from contentstore.course_group_config import (
    COHORT_SCHEME,
    GroupConfiguration,
    GroupConfigurationsValidationError,
    RANDOM_SCHEME,
)
from contentstore.course_info_model import get_course_updates, update_course_updates, delete_course_update
from contentstore.courseware_index import CoursewareSearchIndexer, SearchIndexingError
from contentstore.push_notification import push_notification_enabled
from contentstore.tasks import rerun_course
from contentstore.utils import (
    add_instructor,
    initialize_permissions,
    get_lms_link_for_item,
    remove_all_instructors,
    reverse_course_url,
    reverse_library_url,
    reverse_usage_url,
    reverse_url,
)
from contentstore.views.entrance_exam import (
    create_entrance_exam,
    delete_entrance_exam,
    update_entrance_exam,
)
from course_action_state.managers import CourseActionStateItemNotFoundError
from course_action_state.models import CourseRerunState, CourseRerunUIStateManager
from course_creators.views import get_course_creator_status, add_user_with_status_unrequested
from edxmako.shortcuts import render_to_response
<<<<<<< HEAD
from edxmako.shortcuts import render_to_string
from microsite_configuration import microsite
=======
>>>>>>> 90707afa
from models.settings.course_grading import CourseGradingModel
from models.settings.course_metadata import CourseMetadata
from models.settings.encoder import CourseSettingsEncoder
from openedx.core.djangoapps.content.course_structures.api.v0 import api, errors
from openedx.core.djangoapps.credit.api import is_credit_course, get_credit_requirements
from openedx.core.djangoapps.credit.tasks import update_credit_course_requirements
from openedx.core.djangoapps.models.course_details import CourseDetails
from openedx.core.djangoapps.programs.models import ProgramsApiConfig
from openedx.core.djangoapps.programs.utils import get_programs
from openedx.core.djangoapps.self_paced.models import SelfPacedConfiguration
from openedx.core.djangoapps.site_configuration import helpers as configuration_helpers
from openedx.core.lib.course_tabs import CourseTabPluginManager
from openedx.core.lib.courses import course_image_url
from openedx.core.djangolib.js_utils import dump_js_escaped_json
from student import auth
from student.auth import has_course_author_access, has_studio_write_access, has_studio_read_access
from student.roles import (
    CourseInstructorRole, CourseStaffRole, CourseCreatorRole, GlobalStaff, UserBasedRole
)
from util.course import get_lms_link_for_about_page
from util.date_utils import get_default_time_display
from util.json_request import JsonResponse, JsonResponseBadRequest, expect_json
from util.keyword_substitution import get_keywords_supported, substitute_keywords_with_data
from util.milestones_helpers import (
    is_entrance_exams_enabled,
    is_prerequisite_courses_enabled,
    is_valid_course_key,
    set_prerequisite_courses,
)
from util.organizations_helpers import (
    add_organization_course,
    get_organization_by_short_name,
    organizations_enabled,
)
from util.string_utils import _has_non_ascii_characters
from xblock_django.api import deprecated_xblocks
from xmodule.contentstore.content import StaticContent
from xmodule.course_module import CourseFields
from xmodule.course_module import DEFAULT_START_DATE
from xmodule.error_module import ErrorDescriptor
from xmodule.modulestore import EdxJSONEncoder
from xmodule.modulestore.django import modulestore
from xmodule.modulestore.exceptions import ItemNotFoundError, DuplicateCourseError
from xmodule.tabs import CourseTab, CourseTabList, InvalidTabsException


log = logging.getLogger(__name__)

__all__ = ['course_info_handler', 'course_handler', 'course_listing',
           'library_listing',
           'course_info_update_handler', 'course_search_index_handler',
           'course_rerun_handler',
           'settings_handler',
           'grading_handler',
           'advanced_settings_handler',
           'course_notifications_handler',
           'textbooks_list_handler', 'textbooks_detail_handler',
           'group_configurations_list_handler', 'group_configurations_detail_handler',
           'send_test_enrollment_email']


class AccessListFallback(Exception):
    """
    An exception that is raised whenever we need to `fall back` to fetching *all* courses
    available to a user, rather than using a shorter method (i.e. fetching by group)
    """
    pass


def get_course_and_check_access(course_key, user, depth=0):
    """
    Internal method used to calculate and return the locator and course module
    for the view functions in this file.
    """
    if not has_studio_read_access(user, course_key):
        raise PermissionDenied()
    course_module = modulestore().get_course(course_key, depth=depth)
    return course_module


def reindex_course_and_check_access(course_key, user):
    """
    Internal method used to restart indexing on a course.
    """
    if not has_course_author_access(user, course_key):
        raise PermissionDenied()
    return CoursewareSearchIndexer.do_course_reindex(modulestore(), course_key)


@login_required
def course_notifications_handler(request, course_key_string=None, action_state_id=None):
    """
    Handle incoming requests for notifications in a RESTful way.

    course_key_string and action_state_id must both be set; else a HttpBadResponseRequest is returned.

    For each of these operations, the requesting user must have access to the course;
    else a PermissionDenied error is returned.

    GET
        json: return json representing information about the notification (action, state, etc)
    DELETE
        json: return json repressing success or failure of dismissal/deletion of the notification
    PUT
        Raises a NotImplementedError.
    POST
        Raises a NotImplementedError.
    """
    # ensure that we have a course and an action state
    if not course_key_string or not action_state_id:
        return HttpResponseBadRequest()

    response_format = request.GET.get('format') or request.POST.get('format') or 'html'

    course_key = CourseKey.from_string(course_key_string)

    if response_format == 'json' or 'application/json' in request.META.get('HTTP_ACCEPT', 'application/json'):
        if not has_studio_write_access(request.user, course_key):
            raise PermissionDenied()
        if request.method == 'GET':
            return _course_notifications_json_get(action_state_id)
        elif request.method == 'DELETE':
            # we assume any delete requests dismiss actions from the UI
            return _dismiss_notification(request, action_state_id)
        elif request.method == 'PUT':
            raise NotImplementedError()
        elif request.method == 'POST':
            raise NotImplementedError()
        else:
            return HttpResponseBadRequest()
    else:
        return HttpResponseNotFound()


def _course_notifications_json_get(course_action_state_id):
    """
    Return the action and the action state for the given id
    """
    try:
        action_state = CourseRerunState.objects.find_first(id=course_action_state_id)
    except CourseActionStateItemNotFoundError:
        return HttpResponseBadRequest()

    action_state_info = {
        'action': action_state.action,
        'state': action_state.state,
        'should_display': action_state.should_display
    }
    return JsonResponse(action_state_info)


def _dismiss_notification(request, course_action_state_id):  # pylint: disable=unused-argument
    """
    Update the display of the course notification
    """
    try:
        action_state = CourseRerunState.objects.find_first(id=course_action_state_id)

    except CourseActionStateItemNotFoundError:
        # Can't dismiss a notification that doesn't exist in the first place
        return HttpResponseBadRequest()

    if action_state.state == CourseRerunUIStateManager.State.FAILED:
        # We remove all permissions for this course key at this time, since
        # no further access is required to a course that failed to be created.
        remove_all_instructors(action_state.course_key)

    # The CourseRerunState is no longer needed by the UI; delete
    action_state.delete()

    return JsonResponse({'success': True})


# pylint: disable=unused-argument
@login_required
def course_handler(request, course_key_string=None):
    """
    The restful handler for course specific requests.
    It provides the course tree with the necessary information for identifying and labeling the parts. The root
    will typically be a 'course' object but may not be especially as we support modules.

    GET
        html: return course listing page if not given a course id
        html: return html page overview for the given course if given a course id
        json: return json representing the course branch's index entry as well as dag w/ all of the children
        replaced w/ json docs where each doc has {'_id': , 'display_name': , 'children': }
    POST
        json: create a course, return resulting json
        descriptor (same as in GET course/...). Leaving off /branch/draft would imply create the course w/ default
        branches. Cannot change the structure contents ('_id', 'display_name', 'children') but can change the
        index entry.
    PUT
        json: update this course (index entry not xblock) such as repointing head, changing display name, org,
        course, run. Return same json as above.
    DELETE
        json: delete this branch from this course (leaving off /branch/draft would imply delete the course)
    """
    try:
        response_format = request.GET.get('format') or request.POST.get('format') or 'html'
        if response_format == 'json' or 'application/json' in request.META.get('HTTP_ACCEPT', 'application/json'):
            if request.method == 'GET':
                course_key = CourseKey.from_string(course_key_string)
                with modulestore().bulk_operations(course_key):
                    course_module = get_course_and_check_access(course_key, request.user, depth=None)
                    return JsonResponse(_course_outline_json(request, course_module))
            elif request.method == 'POST':  # not sure if this is only post. If one will have ids, it goes after access
                return _create_or_rerun_course(request)
            elif not has_studio_write_access(request.user, CourseKey.from_string(course_key_string)):
                raise PermissionDenied()
            elif request.method == 'PUT':
                raise NotImplementedError()
            elif request.method == 'DELETE':
                raise NotImplementedError()
            else:
                return HttpResponseBadRequest()
        elif request.method == 'GET':  # assume html
            if course_key_string is None:
                return redirect(reverse("home"))
            else:
                return course_index(request, CourseKey.from_string(course_key_string))
        else:
            return HttpResponseNotFound()
    except InvalidKeyError:
        raise Http404


@login_required
@ensure_csrf_cookie
@require_http_methods(["GET"])
def course_rerun_handler(request, course_key_string):
    """
    The restful handler for course reruns.
    GET
        html: return html page with form to rerun a course for the given course id
    """
    # Only global staff (PMs) are able to rerun courses during the soft launch
    if not GlobalStaff().has_user(request.user):
        raise PermissionDenied()
    course_key = CourseKey.from_string(course_key_string)
    with modulestore().bulk_operations(course_key):
        course_module = get_course_and_check_access(course_key, request.user, depth=3)
        if request.method == 'GET':
            return render_to_response('course-create-rerun.html', {
                'source_course_key': course_key,
                'display_name': course_module.display_name,
                'user': request.user,
                'course_creator_status': _get_course_creator_status(request.user),
                'allow_unicode_course_id': settings.FEATURES.get('ALLOW_UNICODE_COURSE_ID', False)
            })


@login_required
@ensure_csrf_cookie
@require_GET
def course_search_index_handler(request, course_key_string):
    """
    The restful handler for course indexing.
    GET
        html: return status of indexing task
        json: return status of indexing task
    """
    # Only global staff (PMs) are able to index courses
    if not GlobalStaff().has_user(request.user):
        raise PermissionDenied()
    course_key = CourseKey.from_string(course_key_string)
    content_type = request.META.get('CONTENT_TYPE', None)
    if content_type is None:
        content_type = "application/json; charset=utf-8"
    with modulestore().bulk_operations(course_key):
        try:
            reindex_course_and_check_access(course_key, request.user)
        except SearchIndexingError as search_err:
            return HttpResponse(dump_js_escaped_json({
                "user_message": search_err.error_list
            }), content_type=content_type, status=500)
        return HttpResponse(dump_js_escaped_json({
            "user_message": _("Course has been successfully reindexed.")
        }), content_type=content_type, status=200)


def _course_outline_json(request, course_module):
    """
    Returns a JSON representation of the course module and recursively all of its children.
    """
    return create_xblock_info(
        course_module,
        include_child_info=True,
        course_outline=True,
        include_children_predicate=lambda xblock: not xblock.category == 'vertical',
        user=request.user
    )


def get_in_process_course_actions(request):
    """
     Get all in-process course actions
    """
    return [
        course for course in
        CourseRerunState.objects.find_all(
            exclude_args={'state': CourseRerunUIStateManager.State.SUCCEEDED}, should_display=True
        )
        if has_studio_read_access(request.user, course.course_key)
    ]


def _accessible_courses_summary_list(request):
    """
    List all courses available to the logged in user by iterating through all the courses
    """
    def course_filter(course_summary):
        """
        Filter out unusable and inaccessible courses
        """
        # pylint: disable=fixme
        # TODO remove this condition when templates purged from db
        if course_summary.location.course == 'templates':
            return False

        return has_studio_read_access(request.user, course_summary.id)

    courses_summary = filter(course_filter, modulestore().get_course_summaries())
    in_process_course_actions = get_in_process_course_actions(request)
    return courses_summary, in_process_course_actions


def _accessible_courses_list(request):
    """
    List all courses available to the logged in user by iterating through all the courses
    """
    def course_filter(course):
        """
        Filter out unusable and inaccessible courses
        """
        if isinstance(course, ErrorDescriptor):
            return False

        # Custom Courses for edX (CCX) is an edX feature for re-using course content.
        # CCXs cannot be edited in Studio (aka cms) and should not be shown in this dashboard.
        if isinstance(course.id, CCXLocator):
            return False

        # pylint: disable=fixme
        # TODO remove this condition when templates purged from db
        if course.location.course == 'templates':
            return False

        return has_studio_read_access(request.user, course.id)

    courses = filter(course_filter, modulestore().get_courses())

    in_process_course_actions = get_in_process_course_actions(request)
    return courses, in_process_course_actions


def _accessible_courses_list_from_groups(request):
    """
    List all courses available to the logged in user by reversing access group names
    """
    def filter_ccx(course_access):
        """ CCXs cannot be edited in Studio and should not be shown in this dashboard """
        return not isinstance(course_access.course_id, CCXLocator)

    courses_list = {}
    in_process_course_actions = []

    instructor_courses = UserBasedRole(request.user, CourseInstructorRole.ROLE).courses_with_role()
    staff_courses = UserBasedRole(request.user, CourseStaffRole.ROLE).courses_with_role()
    all_courses = filter(filter_ccx, instructor_courses | staff_courses)

    for course_access in all_courses:
        course_key = course_access.course_id
        if course_key is None:
            # If the course_access does not have a course_id, it's an org-based role, so we fall back
            raise AccessListFallback
        if course_key not in courses_list:
            # check for any course action state for this course
            in_process_course_actions.extend(
                CourseRerunState.objects.find_all(
                    exclude_args={'state': CourseRerunUIStateManager.State.SUCCEEDED},
                    should_display=True,
                    course_key=course_key,
                )
            )
            # check for the course itself
            try:
                course = modulestore().get_course(course_key)
            except ItemNotFoundError:
                # If a user has access to a course that doesn't exist, don't do anything with that course
                pass

            if course is not None and not isinstance(course, ErrorDescriptor):
                # ignore deleted, errored or ccx courses
                courses_list[course_key] = course

    return courses_list.values(), in_process_course_actions


def _accessible_libraries_list(user):
    """
    List all libraries available to the logged in user by iterating through all libraries
    """
    # No need to worry about ErrorDescriptors - split's get_libraries() never returns them.
    return [lib for lib in modulestore().get_libraries() if has_studio_read_access(user, lib.location.library_key)]


@login_required
@ensure_csrf_cookie
def course_listing(request):
    """
    List all courses available to the logged in user
    """
    courses, in_process_course_actions = get_courses_accessible_to_user(request)
    if not settings.SPLIT_STUDIO_HOME and LIBRARIES_ENABLED:
        libraries = _accessible_libraries_list(request.user)
    else:
        libraries = []

    programs_config = ProgramsApiConfig.current()
    raw_programs = get_programs(request.user) if programs_config.is_studio_tab_enabled else []

    # Sort programs alphabetically by name.
    # TODO: Support ordering in the Programs API itself.
    programs = sorted(raw_programs, key=lambda p: p['name'].lower())

    def format_in_process_course_view(uca):
        """
        Return a dict of the data which the view requires for each unsucceeded course
        """
        return {
            'display_name': uca.display_name,
            'course_key': unicode(uca.course_key),
            'org': uca.course_key.org,
            'number': uca.course_key.course,
            'run': uca.course_key.run,
            'is_failed': True if uca.state == CourseRerunUIStateManager.State.FAILED else False,
            'is_in_progress': True if uca.state == CourseRerunUIStateManager.State.IN_PROGRESS else False,
            'dismiss_link': reverse_course_url(
                'course_notifications_handler',
                uca.course_key,
                kwargs={
                    'action_state_id': uca.id,
                },
            ) if uca.state == CourseRerunUIStateManager.State.FAILED else ''
        }

    def format_library_for_view(library):
        """
        Return a dict of the data which the view requires for each library
        """
        return {
            'display_name': library.display_name,
            'library_key': unicode(library.location.library_key),
            'url': reverse_library_url('library_handler', unicode(library.location.library_key)),
            'org': library.display_org_with_default,
            'number': library.display_number_with_default,
            'can_edit': has_studio_write_access(request.user, library.location.library_key),
        }

    courses = _remove_in_process_courses(courses, in_process_course_actions)
    in_process_course_actions = [format_in_process_course_view(uca) for uca in in_process_course_actions]

    return render_to_response('index.html', {
        'courses': courses,
        'split_studio_home': settings.SPLIT_STUDIO_HOME,
        'in_process_course_actions': in_process_course_actions,
        'libraries_enabled': LIBRARIES_ENABLED,
        'libraries': [format_library_for_view(lib) for lib in libraries],
        'show_new_library_button': LIBRARIES_ENABLED and request.user.is_active,
        'user': request.user,
        'request_course_creator_url': reverse('contentstore.views.request_course_creator'),
        'course_creator_status': _get_course_creator_status(request.user),
        'rerun_creator_status': GlobalStaff().has_user(request.user),
        'allow_unicode_course_id': settings.FEATURES.get('ALLOW_UNICODE_COURSE_ID', False),
        'allow_course_reruns': settings.FEATURES.get('ALLOW_COURSE_RERUNS', True),
        'is_programs_enabled': programs_config.is_studio_tab_enabled and request.user.is_staff,
        'programs': programs,
        'program_authoring_url': reverse('programs'),
    })


@login_required
@ensure_csrf_cookie
def library_listing(request):
    """
    List all Libraries available to the logged in user
    """
    libraries = _accessible_libraries_list(request.user) if LIBRARIES_ENABLED else []

    programs_config = ProgramsApiConfig.current()
    raw_programs = get_programs(request.user) if programs_config.is_studio_tab_enabled else []

    # Sort programs alphabetically by name.
    # TODO: Support ordering in the Programs API itself.
    programs = sorted(raw_programs, key=lambda p: p['name'].lower())

    def format_library_for_view(library):
        """
        Return a dict of the data which the view requires for each library
        """
        return {
            'display_name': library.display_name,
            'library_key': unicode(library.location.library_key),
            'url': reverse_library_url('library_handler', unicode(library.location.library_key)),
            'org': library.display_org_with_default,
            'number': library.display_number_with_default,
            'can_edit': has_studio_write_access(request.user, library.location.library_key),
        }

    return render_to_response('library_index.html', {
        'libraries_enabled': LIBRARIES_ENABLED,
        'libraries': [format_library_for_view(lib) for lib in libraries],
        'show_new_library_button': LIBRARIES_ENABLED and request.user.is_active,
        'user': request.user,
        'request_course_creator_url': reverse('contentstore.views.request_course_creator'),
        'course_creator_status': _get_course_creator_status(request.user),
        'allow_unicode_course_id': settings.FEATURES.get('ALLOW_UNICODE_COURSE_ID', False),
        'is_programs_enabled': programs_config.is_studio_tab_enabled and request.user.is_staff,
        'programs': programs,
        'program_authoring_url': reverse('programs'),
    })


def _get_rerun_link_for_item(course_key):
    """ Returns the rerun link for the given course key. """
    return reverse_course_url('course_rerun_handler', course_key)


def _deprecated_blocks_info(course_module, deprecated_block_types):
    """
    Returns deprecation information about `deprecated_block_types`

    Arguments:
        course_module (CourseDescriptor): course object
        deprecated_block_types (list): list of deprecated blocks types

    Returns:
        Dict with following keys:
        block_types (list): list containing types of all deprecated blocks
        block_types_enabled (bool): True if any or all `deprecated_blocks` present in Advanced Module List else False
        blocks (list): List of `deprecated_block_types` component names and their parent's url
        advance_settings_url (str): URL to advance settings page
    """
    data = {
        'block_types': deprecated_block_types,
        'block_types_enabled': any(
            block_type in course_module.advanced_modules for block_type in deprecated_block_types
        ),
        'blocks': [],
        'advance_settings_url': reverse_course_url('advanced_settings_handler', course_module.id)
    }

    try:
        structure_data = api.course_structure(course_module.id, block_types=deprecated_block_types)
    except errors.CourseStructureNotAvailableError:
        return data

    for block in structure_data['blocks'].values():
        data['blocks'].append([reverse_usage_url('container_handler', block['parent']), block['display_name']])

    return data


@login_required
@ensure_csrf_cookie
def course_index(request, course_key):
    """
    Display an editable course overview.

    org, course, name: Attributes of the Location for the item to edit
    """
    # A depth of None implies the whole course. The course outline needs this in order to compute has_changes.
    # A unit may not have a draft version, but one of its components could, and hence the unit itself has changes.
    with modulestore().bulk_operations(course_key):
        course_module = get_course_and_check_access(course_key, request.user, depth=None)
        if not course_module:
            raise Http404
        lms_link = get_lms_link_for_item(course_module.location)
        reindex_link = None
        if settings.FEATURES.get('ENABLE_COURSEWARE_INDEX', False):
            reindex_link = "/course/{course_id}/search_reindex".format(course_id=unicode(course_key))
        sections = course_module.get_children()
        course_structure = _course_outline_json(request, course_module)
        locator_to_show = request.GET.get('show', None)
        course_release_date = get_default_time_display(course_module.start) if course_module.start != DEFAULT_START_DATE else _("Unscheduled")
        settings_url = reverse_course_url('settings_handler', course_key)

        try:
            current_action = CourseRerunState.objects.find_first(course_key=course_key, should_display=True)
        except (ItemNotFoundError, CourseActionStateItemNotFoundError):
            current_action = None

        deprecated_block_names = [block.name for block in deprecated_xblocks()]
        deprecated_blocks_info = _deprecated_blocks_info(course_module, deprecated_block_names)

        return render_to_response('course_outline.html', {
            'context_course': course_module,
            'lms_link': lms_link,
            'sections': sections,
            'course_structure': course_structure,
            'initial_state': course_outline_initial_state(locator_to_show, course_structure) if locator_to_show else None,
            'rerun_notification_id': current_action.id if current_action else None,
            'course_release_date': course_release_date,
            'settings_url': settings_url,
            'reindex_link': reindex_link,
            'deprecated_blocks_info': deprecated_blocks_info,
            'notification_dismiss_url': reverse_course_url(
                'course_notifications_handler',
                current_action.course_key,
                kwargs={
                    'action_state_id': current_action.id,
                },
            ) if current_action else None,
        })


def get_courses_accessible_to_user(request):
    """
    Try to get all courses by first reversing django groups and fallback to old method if it fails
    Note: overhead of pymongo reads will increase if getting courses from django groups fails
    """
    if GlobalStaff().has_user(request.user):
        # user has global access so no need to get courses from django groups
        courses, in_process_course_actions = _accessible_courses_summary_list(request)
    else:
        try:
            courses, in_process_course_actions = _accessible_courses_list_from_groups(request)
        except AccessListFallback:
            # user have some old groups or there was some error getting courses from django groups
            # so fallback to iterating through all courses
            courses, in_process_course_actions = _accessible_courses_summary_list(request)
    return courses, in_process_course_actions


def _remove_in_process_courses(courses, in_process_course_actions):
    """
    removes any in-process courses in courses list. in-process actually refers to courses
    that are in the process of being generated for re-run
    """
    def format_course_for_view(course):
        """
        Return a dict of the data which the view requires for each course
        """
        if isinstance(course.id, SlashSeparatedCourseKey):
            course_module = modulestore().get_course(course.id, depth=0)
            lms_link = get_lms_link_for_item(course_module.location)
        else:
            lms_link = get_lms_link_for_item(course.location)

        return {
            'display_name': course.display_name,
            'course_key': unicode(course.location.course_key),
            'url': reverse_course_url('course_handler', course.id),
            'lms_link': lms_link,
            'rerun_link': _get_rerun_link_for_item(course.id),
            'org': course.display_org_with_default,
            'number': course.display_number_with_default,
            'run': course.location.run
        }

    in_process_action_course_keys = [uca.course_key for uca in in_process_course_actions]
    courses = [
        format_course_for_view(course)
        for course in courses
        if not isinstance(course, ErrorDescriptor) and (course.id not in in_process_action_course_keys)
    ]
    return courses


def course_outline_initial_state(locator_to_show, course_structure):
    """
    Returns the desired initial state for the course outline view. If the 'show' request parameter
    was provided, then the view's initial state will be to have the desired item fully expanded
    and to scroll to see the new item.
    """
    def find_xblock_info(xblock_info, locator):
        """
        Finds the xblock info for the specified locator.
        """
        if xblock_info['id'] == locator:
            return xblock_info
        children = xblock_info['child_info']['children'] if xblock_info.get('child_info', None) else None
        if children:
            for child_xblock_info in children:
                result = find_xblock_info(child_xblock_info, locator)
                if result:
                    return result
        return None

    def collect_all_locators(locators, xblock_info):
        """
        Collect all the locators for an xblock and its children.
        """
        locators.append(xblock_info['id'])
        children = xblock_info['child_info']['children'] if xblock_info.get('child_info', None) else None
        if children:
            for child_xblock_info in children:
                collect_all_locators(locators, child_xblock_info)

    selected_xblock_info = find_xblock_info(course_structure, locator_to_show)
    if not selected_xblock_info:
        return None
    expanded_locators = []
    collect_all_locators(expanded_locators, selected_xblock_info)
    return {
        'locator_to_show': locator_to_show,
        'expanded_locators': expanded_locators
    }


@expect_json
def _create_or_rerun_course(request):
    """
    To be called by requests that create a new destination course (i.e., create_new_course and rerun_course)
    Returns the destination course_key and overriding fields for the new course.
    Raises DuplicateCourseError and InvalidKeyError
    """
    if not auth.user_has_role(request.user, CourseCreatorRole()):
        raise PermissionDenied()

    try:
        org = request.json.get('org')
        course = request.json.get('number', request.json.get('course'))
        display_name = request.json.get('display_name')
        # force the start date for reruns and allow us to override start via the client
        start = request.json.get('start', CourseFields.start.default)
        run = request.json.get('run')

        # allow/disable unicode characters in course_id according to settings
        if not settings.FEATURES.get('ALLOW_UNICODE_COURSE_ID'):
            if _has_non_ascii_characters(org) or _has_non_ascii_characters(course) or _has_non_ascii_characters(run):
                return JsonResponse(
                    {'error': _('Special characters not allowed in organization, course number, and course run.')},
                    status=400
                )

        fields = {'start': start}
        if display_name is not None:
            fields['display_name'] = display_name

        # Set a unique wiki_slug for newly created courses. To maintain active wiki_slugs for
        # existing xml courses this cannot be changed in CourseDescriptor.
        # # TODO get rid of defining wiki slug in this org/course/run specific way and reconcile
        # w/ xmodule.course_module.CourseDescriptor.__init__
        wiki_slug = u"{0}.{1}.{2}".format(org, course, run)
        definition_data = {'wiki_slug': wiki_slug}
        fields.update(definition_data)

        if 'source_course_key' in request.json:
            return _rerun_course(request, org, course, run, fields)
        else:
            return _create_new_course(request, org, course, run, fields)

    except DuplicateCourseError:
        return JsonResponse({
            'ErrMsg': _(
                'There is already a course defined with the same '
                'organization and course number. Please '
                'change either organization or course number to be unique.'
            ),
            'OrgErrMsg': _(
                'Please change either the organization or '
                'course number so that it is unique.'),
            'CourseErrMsg': _(
                'Please change either the organization or '
                'course number so that it is unique.'),
        })
    except InvalidKeyError as error:
        return JsonResponse({
            "ErrMsg": _("Unable to create course '{name}'.\n\n{err}").format(name=display_name, err=error.message)}
        )


def _create_new_course(request, org, number, run, fields):
    """
    Create a new course.
    Returns the URL for the course overview page.
    Raises DuplicateCourseError if the course already exists
    """
    org_data = get_organization_by_short_name(org)
    if not org_data and organizations_enabled():
        return JsonResponse(
            {'error': _('You must link this course to an organization in order to continue. '
                        'Organization you selected does not exist in the system, '
                        'you will need to add it to the system')},
            status=400
        )
    store_for_new_course = modulestore().default_modulestore.get_modulestore_type()
    new_course = create_new_course_in_store(store_for_new_course, request.user, org, number, run, fields)
    add_organization_course(org_data, new_course.id)
    return JsonResponse({
        'url': reverse_course_url('course_handler', new_course.id),
        'course_key': unicode(new_course.id),
    })


def create_new_course_in_store(store, user, org, number, run, fields):
    """
    Create course in store w/ handling instructor enrollment, permissions, and defaulting the wiki slug.
    Separated out b/c command line course creation uses this as well as the web interface.
    """

    # Set default language from settings and enable web certs
    fields.update({
        'language': getattr(settings, 'DEFAULT_COURSE_LANGUAGE', 'en'),
        'cert_html_view_enabled': True,
    })

    with modulestore().default_store(store):
        # Creating the course raises DuplicateCourseError if an existing course with this org/name is found
        new_course = modulestore().create_course(
            org,
            number,
            run,
            user.id,
            fields=fields,
        )

    # Make sure user has instructor and staff access to the new course
    add_instructor(new_course.id, user, user)

    # Initialize permissions for user in the new course
    initialize_permissions(new_course.id, user)
    return new_course


def _rerun_course(request, org, number, run, fields):
    """
    Reruns an existing course.
    Returns the URL for the course listing page.
    """
    source_course_key = CourseKey.from_string(request.json.get('source_course_key'))

    # verify user has access to the original course
    if not has_studio_write_access(request.user, source_course_key):
        raise PermissionDenied()

    # create destination course key
    store = modulestore()
    with store.default_store('split'):
        destination_course_key = store.make_course_key(org, number, run)

    # verify org course and run don't already exist
    if store.has_course(destination_course_key, ignore_case=True):
        raise DuplicateCourseError(source_course_key, destination_course_key)

    # Make sure user has instructor and staff access to the destination course
    # so the user can see the updated status for that course
    add_instructor(destination_course_key, request.user, request.user)

    # Mark the action as initiated
    CourseRerunState.objects.initiated(source_course_key, destination_course_key, request.user, fields['display_name'])

    # Clear the fields that must be reset for the rerun
    fields['advertised_start'] = None

    # Rerun the course as a new celery task
    json_fields = json.dumps(fields, cls=EdxJSONEncoder)
    rerun_course.delay(unicode(source_course_key), unicode(destination_course_key), request.user.id, json_fields)

    # Return course listing page
    return JsonResponse({
        'url': reverse_url('course_handler'),
        'destination_course_key': unicode(destination_course_key)
    })


# pylint: disable=unused-argument
@login_required
@ensure_csrf_cookie
@require_http_methods(["GET"])
def course_info_handler(request, course_key_string):
    """
    GET
        html: return html for editing the course info handouts and updates.
    """
    try:
        course_key = CourseKey.from_string(course_key_string)
    except InvalidKeyError:
        raise Http404

    with modulestore().bulk_operations(course_key):
        course_module = get_course_and_check_access(course_key, request.user)
        if not course_module:
            raise Http404
        if 'text/html' in request.META.get('HTTP_ACCEPT', 'text/html'):
            return render_to_response(
                'course_info.html',
                {
                    'context_course': course_module,
                    'updates_url': reverse_course_url('course_info_update_handler', course_key),
                    'handouts_locator': course_key.make_usage_key('course_info', 'handouts'),
                    'base_asset_url': StaticContent.get_base_url_path_for_course_assets(course_module.id),
                    'keywords_supported': get_keywords_supported(),
                    'push_notification_enabled': push_notification_enabled()
                }
            )
        else:
            return HttpResponseBadRequest("Only supports html requests")


# pylint: disable=unused-argument
@login_required
@ensure_csrf_cookie
@require_http_methods(("GET", "POST", "PUT", "DELETE"))
@expect_json
def course_info_update_handler(request, course_key_string, provided_id=None):
    """
    restful CRUD operations on course_info updates.
    provided_id should be none if it's new (create) and index otherwise.
    GET
        json: return the course info update models
    POST
        json: create an update
    PUT or DELETE
        json: change an existing update
    """
    if 'application/json' not in request.META.get('HTTP_ACCEPT', 'application/json'):
        return HttpResponseBadRequest("Only supports json requests")

    course_key = CourseKey.from_string(course_key_string)
    usage_key = course_key.make_usage_key('course_info', 'updates')
    if provided_id == '':
        provided_id = None

    # check that logged in user has permissions to this item (GET shouldn't require this level?)
    if not has_studio_write_access(request.user, usage_key.course_key):
        raise PermissionDenied()

    if request.method == 'GET':
        course_updates = get_course_updates(usage_key, provided_id, request.user.id)
        if isinstance(course_updates, dict) and course_updates.get('error'):
            return JsonResponse(course_updates, course_updates.get('status', 400))
        else:
            return JsonResponse(course_updates)
    elif request.method == 'DELETE':
        try:
            return JsonResponse(delete_course_update(usage_key, request.json, provided_id, request.user))
        except:
            return HttpResponseBadRequest(
                "Failed to delete",
                content_type="text/plain"
            )
    # can be either and sometimes django is rewriting one to the other:
    elif request.method in ('POST', 'PUT'):
        try:
            return JsonResponse(update_course_updates(usage_key, request.json, provided_id, request.user))
        except:
            return HttpResponseBadRequest(
                "Failed to save",
                content_type="text/plain"
            )


@require_http_methods("POST")
def send_test_enrollment_email(request, course_key_string):
    """
    Handles ajax request for sending test enrollment emails to the instructor
    """
    course_key = CourseKey.from_string(course_key_string)
    user = request.user
    course = get_course_and_check_access(course_key, user)
    from_address = microsite.get_value('email_from_address', settings.DEFAULT_FROM_EMAIL)
    subject = request.POST.get('subject')
    subject = ''.join(subject.splitlines())
    message = request.POST.get('message')
    context = {
        'username': user.username,
        'user_id': user.id,
        'name': user.profile.name,
        'course_title': course.display_name,
        'course_id': course_key,
        'course_start_date': get_default_time_display(course.start),
        'course_end_date': get_default_time_display(course.end),
    }
    message = substitute_keywords_with_data(message, context)

    try:
        user.email_user(subject, message, from_address)
    except SMTPException:
        return HttpResponseBadRequest(_("Error while sending test email."))
    return HttpResponse()


@login_required
@ensure_csrf_cookie
@require_http_methods(("GET", "PUT", "POST"))
@expect_json
def settings_handler(request, course_key_string):
    """
    Course settings for dates and about pages
    GET
        html: get the page
        json: get the CourseDetails model
    PUT
        json: update the Course and About xblocks through the CourseDetails model
    """
    course_key = CourseKey.from_string(course_key_string)
    credit_eligibility_enabled = settings.FEATURES.get('ENABLE_CREDIT_ELIGIBILITY', False)
    with modulestore().bulk_operations(course_key):
        course_module = get_course_and_check_access(course_key, request.user)
        if 'text/html' in request.META.get('HTTP_ACCEPT', '') and request.method == 'GET':
            upload_asset_url = reverse_course_url('assets_handler', course_key)

            # see if the ORG of this course can be attributed to a defined configuration . In that case, the
            # course about page should be editable in Studio
            marketing_site_enabled = configuration_helpers.get_value_for_org(
                course_module.location.org,
                'ENABLE_MKTG_SITE',
                settings.FEATURES.get('ENABLE_MKTG_SITE', False)
            )
            enable_extended_course_details = configuration_helpers.get_value_for_org(
                course_module.location.org,
                'ENABLE_EXTENDED_COURSE_DETAILS',
                settings.FEATURES.get('ENABLE_EXTENDED_COURSE_DETAILS', False)
            )

            about_page_editable = not marketing_site_enabled
            enrollment_end_editable = GlobalStaff().has_user(request.user) or not marketing_site_enabled
<<<<<<< HEAD
            short_description_editable = settings.FEATURES.get('EDITABLE_SHORT_DESCRIPTION', True)

            default_enroll_email_template_pre = render_to_string('emails/default_pre_enrollment_message.txt', {})
            default_enroll_email_template_post = render_to_string('emails/default_post_enrollment_message.txt', {})

=======
            short_description_editable = configuration_helpers.get_value_for_org(
                course_module.location.org,
                'EDITABLE_SHORT_DESCRIPTION',
                settings.FEATURES.get('EDITABLE_SHORT_DESCRIPTION', True)
            )
>>>>>>> 90707afa
            self_paced_enabled = SelfPacedConfiguration.current().enabled

            settings_context = {
                'context_course': course_module,
                'course_locator': course_key,
                'lms_link_for_about_page': get_lms_link_for_about_page(course_key),
                'course_image_url': course_image_url(course_module, 'course_image'),
                'banner_image_url': course_image_url(course_module, 'banner_image'),
                'video_thumbnail_image_url': course_image_url(course_module, 'video_thumbnail_image'),
                'details_url': reverse_course_url('settings_handler', course_key),
                'about_page_editable': about_page_editable,
                'short_description_editable': short_description_editable,
                'upload_asset_url': upload_asset_url,
                'test_email_url': reverse_course_url('send_test_enrollment_email', course_key),
                'default_pre_template': default_enroll_email_template_pre,
                'default_post_template': default_enroll_email_template_post,
                'keywords_supported': get_keywords_supported(),
                'course_handler_url': reverse_course_url('course_handler', course_key),
                'language_options': settings.ALL_LANGUAGES,
                'credit_eligibility_enabled': credit_eligibility_enabled,
                'is_credit_course': False,
                'show_min_grade_warning': False,
                'enrollment_end_editable': enrollment_end_editable,
                'is_prerequisite_courses_enabled': is_prerequisite_courses_enabled(),
                'is_entrance_exams_enabled': is_entrance_exams_enabled(),
                'self_paced_enabled': self_paced_enabled,
                'enable_extended_course_details': enable_extended_course_details
            }
            if is_prerequisite_courses_enabled():
                courses, in_process_course_actions = get_courses_accessible_to_user(request)
                # exclude current course from the list of available courses
                courses = [course for course in courses if course.id != course_key]
                if courses:
                    courses = _remove_in_process_courses(courses, in_process_course_actions)
                settings_context.update({'possible_pre_requisite_courses': courses})

            if credit_eligibility_enabled:
                if is_credit_course(course_key):
                    # get and all credit eligibility requirements
                    credit_requirements = get_credit_requirements(course_key)
                    # pair together requirements with same 'namespace' values
                    paired_requirements = {}
                    for requirement in credit_requirements:
                        namespace = requirement.pop("namespace")
                        paired_requirements.setdefault(namespace, []).append(requirement)

                    # if 'minimum_grade_credit' of a course is not set or 0 then
                    # show warning message to course author.
                    show_min_grade_warning = False if course_module.minimum_grade_credit > 0 else True
                    settings_context.update(
                        {
                            'is_credit_course': True,
                            'credit_requirements': paired_requirements,
                            'show_min_grade_warning': show_min_grade_warning,
                        }
                    )

            return render_to_response('settings.html', settings_context)
        elif 'application/json' in request.META.get('HTTP_ACCEPT', ''):
            if request.method == 'GET':
                course_details = CourseDetails.fetch(course_key)
                return JsonResponse(
                    course_details,
                    # encoder serializes dates, old locations, and instances
                    encoder=CourseSettingsEncoder
                )
            # For every other possible method type submitted by the caller...
            else:
                # if pre-requisite course feature is enabled set pre-requisite course
                if is_prerequisite_courses_enabled():
                    prerequisite_course_keys = request.json.get('pre_requisite_courses', [])
                    if prerequisite_course_keys:
                        if not all(is_valid_course_key(course_key) for course_key in prerequisite_course_keys):
                            return JsonResponseBadRequest({"error": _("Invalid prerequisite course key")})
                        set_prerequisite_courses(course_key, prerequisite_course_keys)

                # If the entrance exams feature has been enabled, we'll need to check for some
                # feature-specific settings and handle them accordingly
                # We have to be careful that we're only executing the following logic if we actually
                # need to create or delete an entrance exam from the specified course
                if is_entrance_exams_enabled():
                    course_entrance_exam_present = course_module.entrance_exam_enabled
                    entrance_exam_enabled = request.json.get('entrance_exam_enabled', '') == 'true'
                    ee_min_score_pct = request.json.get('entrance_exam_minimum_score_pct', None)
                    # If the entrance exam box on the settings screen has been checked...
                    if entrance_exam_enabled:
                        # Load the default minimum score threshold from settings, then try to override it
                        entrance_exam_minimum_score_pct = float(settings.ENTRANCE_EXAM_MIN_SCORE_PCT)
                        if ee_min_score_pct:
                            entrance_exam_minimum_score_pct = float(ee_min_score_pct)
                        if entrance_exam_minimum_score_pct.is_integer():
                            entrance_exam_minimum_score_pct = entrance_exam_minimum_score_pct / 100
                        entrance_exam_minimum_score_pct = unicode(entrance_exam_minimum_score_pct)
                        # If there's already an entrance exam defined, we'll update the existing one
                        if course_entrance_exam_present:
                            exam_data = {
                                'entrance_exam_minimum_score_pct': entrance_exam_minimum_score_pct
                            }
                            update_entrance_exam(request, course_key, exam_data)
                        # If there's no entrance exam defined, we'll create a new one
                        else:
                            create_entrance_exam(request, course_key, entrance_exam_minimum_score_pct)

                    # If the entrance exam box on the settings screen has been unchecked,
                    # and the course has an entrance exam attached...
                    elif not entrance_exam_enabled and course_entrance_exam_present:
                        delete_entrance_exam(request, course_key)

                # Perform the normal update workflow for the CourseDetails model
                return JsonResponse(
                    CourseDetails.update_from_json(course_key, request.json, request.user),
                    encoder=CourseSettingsEncoder
                )


@login_required
@ensure_csrf_cookie
@require_http_methods(("GET", "POST", "PUT", "DELETE"))
@expect_json
def grading_handler(request, course_key_string, grader_index=None):
    """
    Course Grading policy configuration
    GET
        html: get the page
        json no grader_index: get the CourseGrading model (graceperiod, cutoffs, and graders)
        json w/ grader_index: get the specific grader
    PUT
        json no grader_index: update the Course through the CourseGrading model
        json w/ grader_index: create or update the specific grader (create if index out of range)
    """
    course_key = CourseKey.from_string(course_key_string)
    with modulestore().bulk_operations(course_key):
        course_module = get_course_and_check_access(course_key, request.user)

        if 'text/html' in request.META.get('HTTP_ACCEPT', '') and request.method == 'GET':
            course_details = CourseGradingModel.fetch(course_key)

            return render_to_response('settings_graders.html', {
                'context_course': course_module,
                'course_locator': course_key,
                'course_details': course_details,
                'grading_url': reverse_course_url('grading_handler', course_key),
                'is_credit_course': is_credit_course(course_key),
            })
        elif 'application/json' in request.META.get('HTTP_ACCEPT', ''):
            if request.method == 'GET':
                if grader_index is None:
                    return JsonResponse(
                        CourseGradingModel.fetch(course_key),
                        # encoder serializes dates, old locations, and instances
                        encoder=CourseSettingsEncoder
                    )
                else:
                    return JsonResponse(CourseGradingModel.fetch_grader(course_key, grader_index))
            elif request.method in ('POST', 'PUT'):  # post or put, doesn't matter.
                # update credit course requirements if 'minimum_grade_credit'
                # field value is changed
                if 'minimum_grade_credit' in request.json:
                    update_credit_course_requirements.delay(unicode(course_key))

                # None implies update the whole model (cutoffs, graceperiod, and graders) not a specific grader
                if grader_index is None:
                    return JsonResponse(
                        CourseGradingModel.update_from_json(course_key, request.json, request.user),
                        encoder=CourseSettingsEncoder
                    )
                else:
                    return JsonResponse(
                        CourseGradingModel.update_grader_from_json(course_key, request.json, request.user)
                    )
            elif request.method == "DELETE" and grader_index is not None:
                CourseGradingModel.delete_grader(course_key, grader_index, request.user)
                return JsonResponse()


def _refresh_course_tabs(request, course_module):
    """
    Automatically adds/removes tabs if changes to the course require them.

    Raises:
        InvalidTabsException: raised if there's a problem with the new version of the tabs.
    """

    def update_tab(tabs, tab_type, tab_enabled):
        """
        Adds or removes a course tab based upon whether it is enabled.
        """
        tab_panel = {
            "type": tab_type.type,
        }
        has_tab = tab_panel in tabs
        if tab_enabled and not has_tab:
            tabs.append(CourseTab.from_json(tab_panel))
        elif not tab_enabled and has_tab:
            tabs.remove(tab_panel)

    course_tabs = copy.copy(course_module.tabs)

    # Additionally update any tabs that are provided by non-dynamic course views
    for tab_type in CourseTabPluginManager.get_tab_types():
        if not tab_type.is_dynamic and tab_type.is_default:
            tab_enabled = tab_type.is_enabled(course_module, user=request.user)
            update_tab(course_tabs, tab_type, tab_enabled)

    CourseTabList.validate_tabs(course_tabs)

    # Save the tabs into the course if they have been changed
    if course_tabs != course_module.tabs:
        course_module.tabs = course_tabs


@login_required
@ensure_csrf_cookie
@require_http_methods(("GET", "POST", "PUT"))
@expect_json
def advanced_settings_handler(request, course_key_string):
    """
    Course settings configuration
    GET
        html: get the page
        json: get the model
    PUT, POST
        json: update the Course's settings. The payload is a json rep of the
            metadata dicts.
    """
    course_key = CourseKey.from_string(course_key_string)
    with modulestore().bulk_operations(course_key):
        course_module = get_course_and_check_access(course_key, request.user)
        if 'text/html' in request.META.get('HTTP_ACCEPT', '') and request.method == 'GET':

            return render_to_response('settings_advanced.html', {
                'context_course': course_module,
                'advanced_dict': CourseMetadata.fetch(course_module),
                'advanced_settings_url': reverse_course_url('advanced_settings_handler', course_key)
            })
        elif 'application/json' in request.META.get('HTTP_ACCEPT', ''):
            if request.method == 'GET':
                return JsonResponse(CourseMetadata.fetch(course_module))
            else:
                try:
                    # validate data formats and update the course module.
                    # Note: don't update mongo yet, but wait until after any tabs are changed
                    is_valid, errors, updated_data = CourseMetadata.validate_and_update_from_json(
                        course_module,
                        request.json,
                        user=request.user,
                    )

                    if is_valid:
                        try:
                            # update the course tabs if required by any setting changes
                            _refresh_course_tabs(request, course_module)
                        except InvalidTabsException as err:
                            log.exception(err.message)
                            response_message = [
                                {
                                    'message': _('An error occurred while trying to save your tabs'),
                                    'model': {'display_name': _('Tabs Exception')}
                                }
                            ]
                            return JsonResponseBadRequest(response_message)

                        # now update mongo
                        modulestore().update_item(course_module, request.user.id)

                        return JsonResponse(updated_data)
                    else:
                        return JsonResponseBadRequest(errors)

                # Handle all errors that validation doesn't catch
                except (TypeError, ValueError, InvalidTabsException) as err:
                    return HttpResponseBadRequest(
                        django.utils.html.escape(err.message),
                        content_type="text/plain"
                    )


class TextbookValidationError(Exception):
    "An error thrown when a textbook input is invalid"
    pass


def validate_textbooks_json(text):
    """
    Validate the given text as representing a single PDF textbook
    """
    try:
        textbooks = json.loads(text)
    except ValueError:
        raise TextbookValidationError("invalid JSON")
    if not isinstance(textbooks, (list, tuple)):
        raise TextbookValidationError("must be JSON list")
    for textbook in textbooks:
        validate_textbook_json(textbook)
    # check specified IDs for uniqueness
    all_ids = [textbook["id"] for textbook in textbooks if "id" in textbook]
    unique_ids = set(all_ids)
    if len(all_ids) > len(unique_ids):
        raise TextbookValidationError("IDs must be unique")
    return textbooks


def validate_textbook_json(textbook):
    """
    Validate the given text as representing a list of PDF textbooks
    """
    if isinstance(textbook, basestring):
        try:
            textbook = json.loads(textbook)
        except ValueError:
            raise TextbookValidationError("invalid JSON")
    if not isinstance(textbook, dict):
        raise TextbookValidationError("must be JSON object")
    if not textbook.get("tab_title"):
        raise TextbookValidationError("must have tab_title")
    tid = unicode(textbook.get("id", ""))
    if tid and not tid[0].isdigit():
        raise TextbookValidationError("textbook ID must start with a digit")
    return textbook


def assign_textbook_id(textbook, used_ids=()):
    """
    Return an ID that can be assigned to a textbook
    and doesn't match the used_ids
    """
    tid = Location.clean(textbook["tab_title"])
    if not tid[0].isdigit():
        # stick a random digit in front
        tid = random.choice(string.digits) + tid
    while tid in used_ids:
        # add a random ASCII character to the end
        tid = tid + random.choice(string.ascii_lowercase)
    return tid


@require_http_methods(("GET", "POST", "PUT"))
@login_required
@ensure_csrf_cookie
def textbooks_list_handler(request, course_key_string):
    """
    A RESTful handler for textbook collections.

    GET
        html: return textbook list page (Backbone application)
        json: return JSON representation of all textbooks in this course
    POST
        json: create a new textbook for this course
    PUT
        json: overwrite all textbooks in the course with the given list
    """
    course_key = CourseKey.from_string(course_key_string)
    store = modulestore()
    with store.bulk_operations(course_key):
        course = get_course_and_check_access(course_key, request.user)

        if "application/json" not in request.META.get('HTTP_ACCEPT', 'text/html'):
            # return HTML page
            upload_asset_url = reverse_course_url('assets_handler', course_key)
            textbook_url = reverse_course_url('textbooks_list_handler', course_key)
            return render_to_response('textbooks.html', {
                'context_course': course,
                'textbooks': course.pdf_textbooks,
                'upload_asset_url': upload_asset_url,
                'textbook_url': textbook_url,
            })

        # from here on down, we know the client has requested JSON
        if request.method == 'GET':
            return JsonResponse(course.pdf_textbooks)
        elif request.method == 'PUT':
            try:
                textbooks = validate_textbooks_json(request.body)
            except TextbookValidationError as err:
                return JsonResponse({"error": err.message}, status=400)

            tids = set(t["id"] for t in textbooks if "id" in t)
            for textbook in textbooks:
                if "id" not in textbook:
                    tid = assign_textbook_id(textbook, tids)
                    textbook["id"] = tid
                    tids.add(tid)

            if not any(tab['type'] == 'pdf_textbooks' for tab in course.tabs):
                course.tabs.append(CourseTab.load('pdf_textbooks'))
            course.pdf_textbooks = textbooks
            store.update_item(course, request.user.id)
            return JsonResponse(course.pdf_textbooks)
        elif request.method == 'POST':
            # create a new textbook for the course
            try:
                textbook = validate_textbook_json(request.body)
            except TextbookValidationError as err:
                return JsonResponse({"error": err.message}, status=400)
            if not textbook.get("id"):
                tids = set(t["id"] for t in course.pdf_textbooks if "id" in t)
                textbook["id"] = assign_textbook_id(textbook, tids)
            existing = course.pdf_textbooks
            existing.append(textbook)
            course.pdf_textbooks = existing
            if not any(tab['type'] == 'pdf_textbooks' for tab in course.tabs):
                course.tabs.append(CourseTab.load('pdf_textbooks'))
            store.update_item(course, request.user.id)
            resp = JsonResponse(textbook, status=201)
            resp["Location"] = reverse_course_url(
                'textbooks_detail_handler',
                course.id,
                kwargs={'textbook_id': textbook["id"]}
            )
            return resp


@login_required
@ensure_csrf_cookie
@require_http_methods(("GET", "POST", "PUT", "DELETE"))
def textbooks_detail_handler(request, course_key_string, textbook_id):
    """
    JSON API endpoint for manipulating a textbook via its internal ID.
    Used by the Backbone application.

    GET
        json: return JSON representation of textbook
    POST or PUT
        json: update textbook based on provided information
    DELETE
        json: remove textbook
    """
    course_key = CourseKey.from_string(course_key_string)
    store = modulestore()
    with store.bulk_operations(course_key):
        course_module = get_course_and_check_access(course_key, request.user)
        matching_id = [tb for tb in course_module.pdf_textbooks
                       if unicode(tb.get("id")) == unicode(textbook_id)]
        if matching_id:
            textbook = matching_id[0]
        else:
            textbook = None

        if request.method == 'GET':
            if not textbook:
                return JsonResponse(status=404)
            return JsonResponse(textbook)
        elif request.method in ('POST', 'PUT'):  # can be either and sometimes
                                            # django is rewriting one to the other
            try:
                new_textbook = validate_textbook_json(request.body)
            except TextbookValidationError as err:
                return JsonResponse({"error": err.message}, status=400)
            new_textbook["id"] = textbook_id
            if textbook:
                i = course_module.pdf_textbooks.index(textbook)
                new_textbooks = course_module.pdf_textbooks[0:i]
                new_textbooks.append(new_textbook)
                new_textbooks.extend(course_module.pdf_textbooks[i + 1:])
                course_module.pdf_textbooks = new_textbooks
            else:
                course_module.pdf_textbooks.append(new_textbook)
            store.update_item(course_module, request.user.id)
            return JsonResponse(new_textbook, status=201)
        elif request.method == 'DELETE':
            if not textbook:
                return JsonResponse(status=404)
            i = course_module.pdf_textbooks.index(textbook)
            remaining_textbooks = course_module.pdf_textbooks[0:i]
            remaining_textbooks.extend(course_module.pdf_textbooks[i + 1:])
            course_module.pdf_textbooks = remaining_textbooks
            store.update_item(course_module, request.user.id)
            return JsonResponse()


def remove_content_or_experiment_group(request, store, course, configuration, group_configuration_id, group_id=None):
    """
    Remove content group or experiment group configuration only if it's not in use.
    """
    configuration_index = course.user_partitions.index(configuration)
    if configuration.scheme.name == RANDOM_SCHEME:
        usages = GroupConfiguration.get_content_experiment_usage_info(store, course)
        used = int(group_configuration_id) in usages

        if used:
            return JsonResponse(
                {"error": _("This group configuration is in use and cannot be deleted.")},
                status=400
            )
        course.user_partitions.pop(configuration_index)
    elif configuration.scheme.name == COHORT_SCHEME:
        if not group_id:
            return JsonResponse(status=404)

        group_id = int(group_id)
        usages = GroupConfiguration.get_content_groups_usage_info(store, course)
        used = group_id in usages

        if used:
            return JsonResponse(
                {"error": _("This content group is in use and cannot be deleted.")},
                status=400
            )

        matching_groups = [group for group in configuration.groups if group.id == group_id]
        if matching_groups:
            group_index = configuration.groups.index(matching_groups[0])
            configuration.groups.pop(group_index)
        else:
            return JsonResponse(status=404)

        course.user_partitions[configuration_index] = configuration

    store.update_item(course, request.user.id)
    return JsonResponse(status=204)


@require_http_methods(("GET", "POST"))
@login_required
@ensure_csrf_cookie
def group_configurations_list_handler(request, course_key_string):
    """
    A RESTful handler for Group Configurations

    GET
        html: return Group Configurations list page (Backbone application)
    POST
        json: create new group configuration
    """
    course_key = CourseKey.from_string(course_key_string)
    store = modulestore()
    with store.bulk_operations(course_key):
        course = get_course_and_check_access(course_key, request.user)

        if 'text/html' in request.META.get('HTTP_ACCEPT', 'text/html'):
            group_configuration_url = reverse_course_url('group_configurations_list_handler', course_key)
            course_outline_url = reverse_course_url('course_handler', course_key)
            should_show_experiment_groups = are_content_experiments_enabled(course)
            if should_show_experiment_groups:
                experiment_group_configurations = GroupConfiguration.get_split_test_partitions_with_usage(store, course)
            else:
                experiment_group_configurations = None

            content_group_configuration = GroupConfiguration.get_or_create_content_group(store, course)

            return render_to_response('group_configurations.html', {
                'context_course': course,
                'group_configuration_url': group_configuration_url,
                'course_outline_url': course_outline_url,
                'experiment_group_configurations': experiment_group_configurations,
                'should_show_experiment_groups': should_show_experiment_groups,
                'content_group_configuration': content_group_configuration
            })
        elif "application/json" in request.META.get('HTTP_ACCEPT'):
            if request.method == 'POST':
                # create a new group configuration for the course
                try:
                    new_configuration = GroupConfiguration(request.body, course).get_user_partition()
                except GroupConfigurationsValidationError as err:
                    return JsonResponse({"error": err.message}, status=400)

                course.user_partitions.append(new_configuration)
                response = JsonResponse(new_configuration.to_json(), status=201)

                response["Location"] = reverse_course_url(
                    'group_configurations_detail_handler',
                    course.id,
                    kwargs={'group_configuration_id': new_configuration.id}
                )
                store.update_item(course, request.user.id)
                return response
        else:
            return HttpResponse(status=406)


@login_required
@ensure_csrf_cookie
@require_http_methods(("POST", "PUT", "DELETE"))
def group_configurations_detail_handler(request, course_key_string, group_configuration_id, group_id=None):
    """
    JSON API endpoint for manipulating a group configuration via its internal ID.
    Used by the Backbone application.

    POST or PUT
        json: update group configuration based on provided information
    """
    course_key = CourseKey.from_string(course_key_string)
    store = modulestore()
    with store.bulk_operations(course_key):
        course = get_course_and_check_access(course_key, request.user)
        matching_id = [p for p in course.user_partitions
                       if unicode(p.id) == unicode(group_configuration_id)]
        if matching_id:
            configuration = matching_id[0]
        else:
            configuration = None

        if request.method in ('POST', 'PUT'):  # can be either and sometimes
                                            # django is rewriting one to the other
            try:
                new_configuration = GroupConfiguration(request.body, course, group_configuration_id).get_user_partition()
            except GroupConfigurationsValidationError as err:
                return JsonResponse({"error": err.message}, status=400)

            if configuration:
                index = course.user_partitions.index(configuration)
                course.user_partitions[index] = new_configuration
            else:
                course.user_partitions.append(new_configuration)
            store.update_item(course, request.user.id)
            configuration = GroupConfiguration.update_usage_info(store, course, new_configuration)
            return JsonResponse(configuration, status=201)

        elif request.method == "DELETE":
            if not configuration:
                return JsonResponse(status=404)

            return remove_content_or_experiment_group(
                request=request,
                store=store,
                course=course,
                configuration=configuration,
                group_configuration_id=group_configuration_id,
                group_id=group_id
            )


def are_content_experiments_enabled(course):
    """
    Returns True if content experiments have been enabled for the course.
    """
    return (
        'split_test' in ADVANCED_COMPONENT_TYPES and
        'split_test' in course.advanced_modules
    )


def _get_course_creator_status(user):
    """
    Helper method for returning the course creator status for a particular user,
    taking into account the values of DISABLE_COURSE_CREATION and ENABLE_CREATOR_GROUP.

    If the user passed in has not previously visited the index page, it will be
    added with status 'unrequested' if the course creator group is in use.
    """
    if user.is_staff:
        course_creator_status = 'granted'
    elif settings.FEATURES.get('DISABLE_COURSE_CREATION', False):
        course_creator_status = 'disallowed_for_this_site'
    elif settings.FEATURES.get('ENABLE_CREATOR_GROUP', False):
        course_creator_status = get_course_creator_status(user)
        if course_creator_status is None:
            # User not grandfathered in as an existing user, has not previously visited the dashboard page.
            # Add the user to the course creator admin table with status 'unrequested'.
            add_user_with_status_unrequested(user)
            course_creator_status = get_course_creator_status(user)
    else:
        course_creator_status = 'granted'

    return course_creator_status<|MERGE_RESOLUTION|>--- conflicted
+++ resolved
@@ -59,11 +59,8 @@
 from course_action_state.models import CourseRerunState, CourseRerunUIStateManager
 from course_creators.views import get_course_creator_status, add_user_with_status_unrequested
 from edxmako.shortcuts import render_to_response
-<<<<<<< HEAD
 from edxmako.shortcuts import render_to_string
 from microsite_configuration import microsite
-=======
->>>>>>> 90707afa
 from models.settings.course_grading import CourseGradingModel
 from models.settings.course_metadata import CourseMetadata
 from models.settings.encoder import CourseSettingsEncoder
@@ -1083,19 +1080,13 @@
 
             about_page_editable = not marketing_site_enabled
             enrollment_end_editable = GlobalStaff().has_user(request.user) or not marketing_site_enabled
-<<<<<<< HEAD
-            short_description_editable = settings.FEATURES.get('EDITABLE_SHORT_DESCRIPTION', True)
-
-            default_enroll_email_template_pre = render_to_string('emails/default_pre_enrollment_message.txt', {})
-            default_enroll_email_template_post = render_to_string('emails/default_post_enrollment_message.txt', {})
-
-=======
             short_description_editable = configuration_helpers.get_value_for_org(
                 course_module.location.org,
                 'EDITABLE_SHORT_DESCRIPTION',
                 settings.FEATURES.get('EDITABLE_SHORT_DESCRIPTION', True)
             )
->>>>>>> 90707afa
+            default_enroll_email_template_pre = render_to_string('emails/default_pre_enrollment_message.txt', {})
+            default_enroll_email_template_post = render_to_string('emails/default_post_enrollment_message.txt', {})
             self_paced_enabled = SelfPacedConfiguration.current().enabled
 
             settings_context = {
