Feature: Create Subsection
  In order offer a course on the edX platform
  As a course author
  I want to create and edit subsections

#    Scenario: Add a new subsection to a section
#    Given I have opened a new course section in Studio
#    When I click the New Subsection link
#    And I enter the subsection name and click save
#    Then I see my subsection on the Courseware page
#
#    Scenario: Add a new subsection (with a name containing a quote) to a section (bug #216)
#    Given I have opened a new course section in Studio
#    When I click the New Subsection link
#    And I enter a subsection name with a quote and click save
#    Then I see my subsection name with a quote on the Courseware page
#    And I click to edit the subsection name
#    Then I see the complete subsection name with a quote in the editor

#    @skip-phantom
#    Scenario: Delete a subsection
#    Given I have opened a new course section in Studio
#    And I have added a new subsection
#    And I see my subsection on the Courseware page
#    When I press the "subsection" delete icon
#    And I confirm the alert
#    Then the subsection does not exist

<<<<<<< HEAD
    Scenario: Set a due date in a different year (bug #256)
    Given I have opened a new subsection in Studio
    And I have set a release date and due date in different years
    Then I see the correct dates
    And I reload the page
    Then I see the correct dates
=======
    Scenario: Assign grading type to a subsection and verify it is still shown after refresh (bug #258)
    Given I have opened a new course section in Studio
    And I have added a new subsection
    And I mark it as Homework
    Then I see it marked as Homework
    And I reload the page
    Then I see it marked as Homework

    @skip-phantom
    Scenario: Delete a subsection
    Given I have opened a new course section in Studio
    And I have added a new subsection
    And I see my subsection on the Courseware page
    When I press the "subsection" delete icon
    And I confirm the alert
    Then the subsection does not exist
>>>>>>> 210101dc
<|MERGE_RESOLUTION|>--- conflicted
+++ resolved
@@ -3,37 +3,20 @@
   As a course author
   I want to create and edit subsections
 
-#    Scenario: Add a new subsection to a section
-#    Given I have opened a new course section in Studio
-#    When I click the New Subsection link
-#    And I enter the subsection name and click save
-#    Then I see my subsection on the Courseware page
-#
-#    Scenario: Add a new subsection (with a name containing a quote) to a section (bug #216)
-#    Given I have opened a new course section in Studio
-#    When I click the New Subsection link
-#    And I enter a subsection name with a quote and click save
-#    Then I see my subsection name with a quote on the Courseware page
-#    And I click to edit the subsection name
-#    Then I see the complete subsection name with a quote in the editor
+    Scenario: Add a new subsection to a section
+    Given I have opened a new course section in Studio
+    When I click the New Subsection link
+    And I enter the subsection name and click save
+    Then I see my subsection on the Courseware page
 
-#    @skip-phantom
-#    Scenario: Delete a subsection
-#    Given I have opened a new course section in Studio
-#    And I have added a new subsection
-#    And I see my subsection on the Courseware page
-#    When I press the "subsection" delete icon
-#    And I confirm the alert
-#    Then the subsection does not exist
+    Scenario: Add a new subsection (with a name containing a quote) to a section (bug #216)
+    Given I have opened a new course section in Studio
+    When I click the New Subsection link
+    And I enter a subsection name with a quote and click save
+    Then I see my subsection name with a quote on the Courseware page
+    And I click to edit the subsection name
+    Then I see the complete subsection name with a quote in the editor
 
-<<<<<<< HEAD
-    Scenario: Set a due date in a different year (bug #256)
-    Given I have opened a new subsection in Studio
-    And I have set a release date and due date in different years
-    Then I see the correct dates
-    And I reload the page
-    Then I see the correct dates
-=======
     Scenario: Assign grading type to a subsection and verify it is still shown after refresh (bug #258)
     Given I have opened a new course section in Studio
     And I have added a new subsection
@@ -42,6 +25,13 @@
     And I reload the page
     Then I see it marked as Homework
 
+    Scenario: Set a due date in a different year (bug #256)
+    Given I have opened a new subsection in Studio
+    And I have set a release date and due date in different years
+    Then I see the correct dates
+    And I reload the page
+    Then I see the correct dates
+    
     @skip-phantom
     Scenario: Delete a subsection
     Given I have opened a new course section in Studio
@@ -50,4 +40,4 @@
     When I press the "subsection" delete icon
     And I confirm the alert
     Then the subsection does not exist
->>>>>>> 210101dc
+   
