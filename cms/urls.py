--- conflicted
+++ resolved
@@ -81,18 +81,15 @@
         r'^course_info_update/{}/(?P<provided_id>\d+)?$'.format(settings.COURSE_KEY_PATTERN),
         'course_info_update_handler'
     ),
-<<<<<<< HEAD
     url(r'^utilities/{}$'.format(settings.COURSE_KEY_PATTERN), 'utility_handler'),
     url(r'^utility/captions/{}$'.format(settings.COURSE_KEY_PATTERN), 'utility_captions_handler'),
     url(r'^utility/bulksettings/{}$'.format(settings.COURSE_KEY_PATTERN), 'utility_bulksettings_handler'),
-=======
     url(r'^home/?$', 'course_listing', name='home'),
     url(
         r'^course/{}/search_reindex?$'.format(settings.COURSE_KEY_PATTERN),
         'course_search_index_handler',
         name='course_search_index_handler'
     ),
->>>>>>> 00b75f01
     url(r'^course/{}?$'.format(settings.COURSE_KEY_PATTERN), 'course_handler', name='course_handler'),
     url(r'^course_notifications/{}/(?P<action_state_id>\d+)?$'.format(settings.COURSE_KEY_PATTERN),
         'course_notifications_handler'),
