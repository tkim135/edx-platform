<%!
from django.utils.translation import ugettext as _
from django.core.urlresolvers import reverse
%>

<div class="wrapper-footer wrapper">
  <footer class="primary" role="contentinfo">

    <div class="footer-content-primary">
      <div class="colophon">
        <p>&copy; ${settings.COPYRIGHT_YEAR} <a data-rel="edx.org" href="${marketing_link('ROOT')}" rel="external">${settings.PLATFORM_NAME}</a>.</p>
      </div>

      <nav class="nav-peripheral">
        <ol>
          <li class="nav-item nav-peripheral-tos">
            <a data-rel="edx.org" href="${marketing_link('TOS')}">${_("Terms of Service")}</a>
          </li>
          <li class="nav-item nav-peripheral-pp">
            <a data-rel="edx.org" href="${marketing_link('PRIVACY')}">${_("Privacy Policy")}</a>
          </li>
<<<<<<< HEAD
          % if settings.TENDER_DOMAIN and user.is_authenticated():
          <li class="nav-item nav-peripheral-feedback">
            <a data-rel="edx.org" href="http://${settings.TENDER_DOMAIN}/discussion/new" class="show-tender" title="${_('Use our feedback tool, Tender, to share your feedback')}">${_("Contact Us")}</a>
          </li>
          % elif user.is_authenticated():
          <li class="nav-item nav-peripheral-feedback">
            <a href="mailto:courseops@stanfordonline.zendesk.com" rel="external">${_("Contact Us")}</a>
          </li>
          % endif
=======
>>>>>>> 3bd9f95a
        </ol>
      </nav>
    </div>

    <div class="footer-content-secondary" aria-label="{_('Legal')}">
      <div class="footer-about-copyright">
        ## Site operators: Please do not remove this paragraph! This attributes back to edX and makes your acknowledgement of edX's trademarks clear.
        <p>
          ## Translators: 'EdX', 'edX', 'Studio', and 'Open edX' are trademarks of 'edX Inc.'. Please do not translate any of these trademarks and company names.
          ${_("EdX, Open edX, Studio, and the edX and Open edX logos are registered trademarks or trademarks of {link_start}edX Inc.{link_end}").format(
            link_start=u"<a data-rel='edx.org' href='https://www.edx.org/'>",
            link_end=u"</a>"
          )}
        </p>
      </div>

      <div class="footer-about-openedx">
        <a href="http://open.edx.org" title="${_("Powered by Open edX")}">
          <img alt="${_("Powered by Open edX")}" src="https://files.edx.org/openedx-logos/edx-openedx-logo-tag.png">
        </a>
      </div>
    </div>
  </footer>
</div>
<|MERGE_RESOLUTION|>--- conflicted
+++ resolved
@@ -19,18 +19,11 @@
           <li class="nav-item nav-peripheral-pp">
             <a data-rel="edx.org" href="${marketing_link('PRIVACY')}">${_("Privacy Policy")}</a>
           </li>
-<<<<<<< HEAD
-          % if settings.TENDER_DOMAIN and user.is_authenticated():
-          <li class="nav-item nav-peripheral-feedback">
-            <a data-rel="edx.org" href="http://${settings.TENDER_DOMAIN}/discussion/new" class="show-tender" title="${_('Use our feedback tool, Tender, to share your feedback')}">${_("Contact Us")}</a>
-          </li>
-          % elif user.is_authenticated():
+          % if user.is_authenticated():
           <li class="nav-item nav-peripheral-feedback">
             <a href="mailto:courseops@stanfordonline.zendesk.com" rel="external">${_("Contact Us")}</a>
           </li>
           % endif
-=======
->>>>>>> 3bd9f95a
         </ol>
       </nav>
     </div>
