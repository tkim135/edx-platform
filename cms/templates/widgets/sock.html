--- conflicted
+++ resolved
@@ -26,38 +26,6 @@
         is_edx_domain = settings.FEATURES.get('IS_EDX_DOMAIN', False)
         partner_email = settings.FEATURES.get('PARTNER_SUPPORT_EMAIL', '')
 
-<<<<<<< HEAD
-      <ul class="list-actions">
-          <li class="action-item js-help-pdf">
-            <a href="${get_online_help_info(online_help_token)['pdf_url']}" target="_blank" rel="external" class="action action-primary">${_("Building and Running an {platform_name} Course PDF").format(platform_name=settings.PLATFORM_NAME)}</a>
-          </li>
-
-        % if settings.TENDER_DOMAIN:
-          <li class="action-item">
-            <a href="http://${settings.TENDER_DOMAIN}" rel="external" class="action action-primary">${_("{studio_name} Author Support").format(studio_name=settings.STUDIO_NAME)}</a>
-            <span class="tip">${_("{studio_name} Author Support").format(studio_name=settings.STUDIO_NAME)}</span>
-          </li>
-        % endif
-
-        <li class="action-item">
-          <a href="https://stanfordonline.zendesk.com/hc" rel="external" class="action action-primary">${_("Help Center")}</a>
-          <span class="tip"><i class="ss-icon ss-symbolicons-block icon-help">&#xEE11;</i> ${_("Find answers in the FAQ or ask a new question.")}</span>
-        </li>
-        <li class="action-item">
-          <a href="https://www.edx.org/course/overview-creating-edx-course-edx-edx101#.VO4eaLPF-n1" rel="external" class="action action-primary">${_("Enroll in edX101")}</a>
-          <span class="tip">${_("How to use {studio_name} to build your course").format(studio_name=settings.STUDIO_NAME)}</span>
-        </li>
-      </ul>
-      </div>
-
-    % if settings.TENDER_DOMAIN:
-      <div class="feedback">
-        <h3 class="title">${_("Request help with {studio_name}").format(studio_name=settings.STUDIO_NAME)}</h3>
-
-        <div class="copy">
-           <p>${_("Have problems, questions, or suggestions about {studio_name}?").format(studio_name=settings.STUDIO_NAME)}</p>
-        </div>
-=======
         links = [{
             'href': 'http://docs.edx.org',
             'sr_mouseover_text': _('Access documentation on http://docs.edx.org'),
@@ -88,9 +56,13 @@
             'sr_mouseover_text': _('Send an email to {email}').format(email=partner_email),
             'text': _('Contact Us'),
             'condition': 'PARTNER_SUPPORT_EMAIL' in settings.FEATURES
+        }, {
+            'href': 'https://stanfordonline.zendesk.com/hc',
+            'sr_mouseover_text': _('Find answers in the FAQ or ask a new question.'),
+            'text': _('Help Center'),
+            'condition': True
         }]
         %>
->>>>>>> 3bd9f95a
 
         <ul class="list-actions">
           % for link in links:
