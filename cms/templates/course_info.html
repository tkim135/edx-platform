--- conflicted
+++ resolved
@@ -53,15 +53,11 @@
   <div class="wrapper-content wrapper">
     <section class="content">
       <div class="introduction">
-<<<<<<< HEAD
         <p clas="copy">${_('Use course updates to notify students of important dates or exams, highlight particular discussions in the forums, announce schedule changes, and respond to student questions. You add or edit updates in HTML.')}</p>
         <p><strong>${_('Updates support {link_start}keyword substitution{link_end}.').format(
           link_start='<a rel="modal" href="#keyword-sub-modal">',
           link_end='</a>')}</strong>
         </p>
-=======
-        <p class="copy">${_('Use course updates to notify students of important dates or exams, highlight particular discussions in the forums, announce schedule changes, and respond to student questions. You add or edit updates in HTML.')}</p>
->>>>>>> 3bd9f95a
       </div>
     </section>
   </div>
