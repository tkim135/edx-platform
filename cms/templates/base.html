## coding=utf-8
<%namespace name='static' file='static_content.html'/>
<%!
from django.utils.translation import ugettext as _
from openedx.core.lib.js_utils import (
    escape_json_dumps, escape_js_string
)
%>
<!doctype html>
<!--[if lte IE 9]><html class="ie9 lte9" lang="${LANGUAGE_CODE}"><![endif]-->
<!--[if !IE]><<!--><html lang="${LANGUAGE_CODE}"><!--<![endif]-->
  <head dir="${static.dir_rtl()}">
    <meta charset="utf-8">
    <meta http-equiv="X-UA-Compatible" content="IE=edge,chrome=1">
    <title>
        <%block name="title"></%block> |
        % if context_course:
        <% ctx_loc = context_course.location %>
        ${context_course.display_name_with_default | h} |
        % elif context_library:
        ${context_library.display_name_with_default | h} |
        % endif
        ${settings.STUDIO_NAME}
    </title>

    <meta name="viewport" content="width=device-width,initial-scale=1">
    <meta name="path_prefix" content="${EDX_ROOT_URL}">

    <%static:css group='style-vendor'/>
    <%static:css group='style-vendor-tinymce-content'/>
    <%static:css group='style-vendor-tinymce-skin'/>
    <%static:css group='style-main'/>

    <%include file="widgets/segment-io.html" />

    <%block name="header_extras"></%block>
  </head>

  <body class="${static.dir_rtl()} <%block name='bodyclass'></%block> lang_${LANGUAGE_CODE}">
    <%block name="view_notes"></%block>

    <a class="nav-skip" href="#content">${_("Skip to main content")}</a>

    <script type="text/javascript">
      window.baseUrl = "${escape_js_string(settings.STATIC_URL) | n}";
      var require = {baseUrl: window.baseUrl};
    </script>
    <script type="text/javascript" src="${static.url("js/vendor/require.js")}"></script>
    <script type="text/javascript" src="${static.url("cms/js/require-config.js")}"></script>

<<<<<<< HEAD
    ## js templates
    <script id="system-feedback-tpl" type="text/template">
      <%static:include path="js/system-feedback.underscore" />
    </script>

    <script type="text/javascript">
        // TODO: Remove this!
        // This is a stop-gap "fix" to silence a Studio exception.
        function setupFullScreenImage(){}
    </script>

=======
>>>>>>> 3bd9f95a
    <!-- view -->
    <div class="wrapper wrapper-view" dir="${static.dir_rtl()}">
        <% online_help_token = self.online_help_token() if hasattr(self, 'online_help_token') else None %>
        <%include file="widgets/header.html" args="online_help_token=online_help_token" />

      <div id="page-alert">
      <%block name="page_alert"></%block>
      </div>

      <div id="content">
      <%block name="content"></%block>
      </div>

      % if user.is_authenticated():
        <%include file="widgets/sock.html" args="online_help_token=online_help_token" />
      % endif
      <%include file="widgets/footer.html" />

      <div id="page-notification"></div>
    </div>

    <div id="page-prompt"></div>

    <%block name="modal_placeholder"></%block>

    <%block name="jsextra"></%block>
    <script type="text/javascript">
      require(['common/js/common_libraries'], function () {
          require(['js/factories/base'], function () {
            % if context_course:
              require(['js/factories/course'], function(CourseFactory) {
                  CourseFactory({
                      id: "${escape_js_string(context_course.id) | n}",
                      name: "${context_course.display_name_with_default | h}",
                      url_name: "${context_course.location.name | h}",
                      org: "${context_course.location.org | h}",
                      num: "${context_course.location.course | h}",
                      display_course_number: "${_(context_course.display_coursenumber)}",
                      revision: "${context_course.location.revision | h}",
                      self_paced: ${escape_json_dumps(context_course.self_paced) | n}
                  });
              });
            % endif
            % if user.is_authenticated():
                require(['js/sock']);
            % endif
            <%block name='requirejs'></%block>
          });
      });
    </script>
    <%include file="widgets/segment-io-footer.html" />
    <div class="modal-cover"></div>
  </body>
</html><|MERGE_RESOLUTION|>--- conflicted
+++ resolved
@@ -48,20 +48,12 @@
     <script type="text/javascript" src="${static.url("js/vendor/require.js")}"></script>
     <script type="text/javascript" src="${static.url("cms/js/require-config.js")}"></script>
 
-<<<<<<< HEAD
-    ## js templates
-    <script id="system-feedback-tpl" type="text/template">
-      <%static:include path="js/system-feedback.underscore" />
-    </script>
-
     <script type="text/javascript">
         // TODO: Remove this!
         // This is a stop-gap "fix" to silence a Studio exception.
         function setupFullScreenImage(){}
     </script>
 
-=======
->>>>>>> 3bd9f95a
     <!-- view -->
     <div class="wrapper wrapper-view" dir="${static.dir_rtl()}">
         <% online_help_token = self.online_help_token() if hasattr(self, 'online_help_token') else None %>
