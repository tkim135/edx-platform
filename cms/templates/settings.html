<%page expression_filter="h"/>
<%inherit file="base.html" />
<%def name="online_help_token()"><% return "schedule" %></%def>
<%block name="title">${_("Schedule & Details Settings")}</%block>
<%block name="bodyclass">is-signedin course schedule view-settings feature-upload</%block>

<%namespace name='static' file='static_content.html'/>
<%!
  import urllib
  from django.utils.translation import ugettext as _
  from contentstore import utils
  from openedx.core.djangolib.js_utils import (
      dump_js_escaped_json, js_escaped_string
  )
  from openedx.core.djangolib.markup import HTML, Text
%>

<%block name="header_extras">
% for template_name in ["basic-modal", "modal-button", "upload-dialog", "license-selector", "course-settings-learning-fields", "course-instructor-details"]:
  <script type="text/template" id="${template_name}-tpl">
    <%static:include path="js/${template_name}.underscore" />
  </script>
% endfor
</%block>

<%block name="jsextra">
  <link rel="stylesheet" type="text/css" href="${static.url('js/vendor/timepicker/jquery.timepicker.css')}" />

  <script type="text/javascript">
window.CMS = window.CMS || {};
CMS.URL = CMS.URL || {};
CMS.URL.UPLOAD_ASSET = '${upload_asset_url | n, js_escaped_string}'
  </script>
</%block>

<%block name="requirejs">
    require(["js/factories/settings"], function(SettingsFactory) {
        SettingsFactory(
            "${details_url | n, js_escaped_string}",
            ${show_min_grade_warning | n, dump_js_escaped_json}
        );
    });
</%block>

<%block name="content">
<div class="wrapper-mast wrapper">
  <header class="mast has-subtitle">
    <h1 class="page-header">
      <small class="subtitle">${_("Settings")}</small>
      <span class="sr">&gt; </span>${_("Schedule & Details")}
    </h1>
  </header>
</div>

<div class="wrapper-content wrapper">
  <div class="content">
    <div class="content-primary">
      <form id="settings_details" class="settings-details" method="post" action="">
        <div class="group-settings basic">
          <header>
            <h2 class="title-2">${_("Basic Information")}</h2>
            <span class="tip">${_("The nuts and bolts of your course")}</span>
          </header>

          <ol class="list-input">
            <li class="field text is-not-editable" id="field-course-organization">
              <label for="course-organization">${_("Organization")}</label>
              <input title="${_('This field is disabled: this information cannot be changed.')}" type="text"
                class="long" id="course-organization" readonly />
            </li>

            <li class="field text is-not-editable" id="field-course-number">
              <label for="course-number">${_("Course Number")}</label>
              <input title="${_('This field is disabled: this information cannot be changed.')}" type="text"
                class="short" id="course-number" readonly>
            </li>

            <li class="field text is-not-editable" id="field-course-name">
              <label for="course-name">${_("Course Run")}</label>
              <input title="${_('This field is disabled: this information cannot be changed.')}" type="text"
                class="long" id="course-name" readonly />
            </li>
          </ol>

          % if about_page_editable:
          <div class="note note-promotion note-promotion-courseURL has-actions">
            <h3 class="title">${_("Course Summary Page")} <span class="tip">${_("(for student enrollment and access)")}</span></h3>
            <div class="copy">
              <%
                link_for_about_page = lms_link_for_about_page
              %>
              <p><a class="link-courseURL" rel="external" href="${link_for_about_page}">${link_for_about_page}</a></p>
            </div>

            <ul class="list-actions">
              <li class="action-item">
                <%
                  email_subject = urllib.quote(_("Enroll in {course_display_name}").format(
                      course_display_name = context_course.display_name_with_default
                  ).encode("utf-8"))
                  email_body = urllib.quote(_('The course "{course_display_name}", provided by {platform_name}, is open for enrollment. Please navigate to this course at {link_for_about_page} to enroll.').format(
                      course_display_name = context_course.display_name_with_default,
                      platform_name = settings.PLATFORM_NAME,
                      link_for_about_page = link_for_about_page
                  ).encode("utf-8"))
                %>
                <a title="${_('Send a note to students via email')}"
                    href="mailto:someone@domain.com?Subject=${email_subject}&body=${email_body}" class="action action-primary">
                    <span class="icon fa fa-envelope-o icon-inline" aria-hidden="true"></span>${_("Invite your students")}</a>
              </li>
            </ul>
          </div>
          % endif

          % if not about_page_editable:
          <div class="notice notice-incontext notice-workflow">
            <h3 class="title">${_("Promoting Your Course with {platform_name}").format(platform_name=settings.PLATFORM_NAME)}</h3>
            <div class="copy">
              <p>${_(
                'Your course summary page will not be viewable until your course '
                'has been announced. To provide content for the page and preview '
                'it, follow the instructions provided by your Program Manager.')}
              </p>
            </div>
          </div>
          % endif
        </div>
        <hr class="divide" />

        % if credit_eligibility_enabled and is_credit_course:
          <div class="group-settings basic">
            <header>
              <h2 class="title-2">${_("Course Credit Requirements")}</h2>
              <span class="tip">${_("Steps required to earn course credit")}</span>
            </header>
            <span class="header-help tip">A requirement appears in this list when you publish the unit that contains the requirement.</span>

              % if credit_requirements:
                <ol class="list-input">
                  % if 'grade' in credit_requirements:
                    <li class="field text is-not-editable" id="credit-minimum-passing-grade">
                      <label>${_("Minimum Grade")}</label>
                        % for requirement in credit_requirements['grade']:
                          <label for="${requirement['name']}" class="sr">${_("Minimum Grade")}</label>
                          <input title="${_('This field is disabled: this information cannot be changed.')}" type="text"
                              class="long" id="${requirement['name']}" value="${'{0:.0f}%'.format(float(requirement['criteria']['min_grade'] or 0)*100)}" readonly />
                        % endfor
                    </li>
                  % endif

                  % if 'proctored_exam' in credit_requirements:
                    <li class="field text is-not-editable" id="credit-proctoring-requirements">
                      <label>${_("Successful Proctored Exam")}</label>
                        % for requirement in credit_requirements['proctored_exam']:
                          <label for="${requirement['name']}" class="sr">${_('Proctored Exam {number}').format(number=loop.index+1)}</label>
                          <input title="${_('This field is disabled: this information cannot be changed.')}" type="text"
                              class="long" id="${requirement['name']}" value="${requirement['display_name']}" readonly />
                        % endfor
                    </li>
                  % endif

                  % if 'reverification' in credit_requirements:
                    <li class="field text is-not-editable" id="credit-reverification-requirements">
                      <label>${_("ID Verification")}</label>
                        % for requirement in credit_requirements['reverification']:
                          <label for="${requirement['name']}" class="sr">${_('In-Course Reverification {number}').format(number=loop.index+1)}</label>
                          <input title="${_('This field is disabled: this information cannot be changed.')}" type="text"
                              class="long" id="${requirement['name']}" value="${requirement['display_name']}" readonly />
                        % endfor
                    </li>
                  % endif
                </ol>
              % else:
                <p>No credit requirements found.</p>
              % endif
          </div>
          <hr class="divide" />
        % endif

        <div class="group-settings schedule">
          <header>
            <h2 class="title-2">${_('Course Schedule')}</h2>
            <span class="tip">${_('Dates that control when your course can be viewed')}</span>
          </header>

          <ol class="list-input">
            <li class="field-group field-group-course-start" id="course-start">
              <div class="field date" id="field-course-start-date">
                <label for="course-start-date">${_("Course Start Date")}</label>
                <input type="text" class="start-date date start datepicker" id="course-start-date" placeholder="MM/DD/YYYY" autocomplete="off" />
                <span class="tip tip-stacked">${_("First day the course begins")}</span>
              </div>

              <div class="field time" id="field-course-start-time">
                <label for="course-start-time">${_("Course Start Time")}</label>
                <input type="text" class="time start timepicker" id="course-start-time" value="" placeholder="HH:MM" autocomplete="off" />
                <span class="tip tip-stacked timezone">${_("(UTC)")}</span>
              </div>
            </li>

            <li class="field-group field-group-course-end" id="course-end">
              <div class="field date" id="field-course-end-date">
                <label for="course-end-date">${_("Course End Date")}</label>
                <input type="text" class="end-date date end" id="course-end-date" placeholder="MM/DD/YYYY" autocomplete="off" />
                <span class="tip tip-stacked">${_("Last day your course is active")}</span>
              </div>

              <div class="field time" id="field-course-end-time">
                <label for="course-end-time">${_("Course End Time")}</label>
                <input type="text" class="time end" id="course-end-time" value="" placeholder="HH:MM" autocomplete="off" />
                <span class="tip tip-stacked timezone">${_("(UTC)")}</span>
              </div>
            </li>
          </ol>

          <ol class="list-input">
            <li class="field-group field-group-enrollment-start" id="enrollment-start">
              <div class="field date" id="field-enrollment-start-date">
                <label for="course-enrollment-start-date">${_("Enrollment Start Date")}</label>
                <input type="text" class="start-date date start" id="course-enrollment-start-date" placeholder="MM/DD/YYYY" autocomplete="off" />
                <span class="tip tip-stacked">${_("First day students can enroll")}</span>
              </div>

              <div class="field time" id="field-enrollment-start-time">
                <label for="course-enrollment-start-time">${_("Enrollment Start Time")}</label>
                <input type="text" class="time start" id="course-enrollment-start-time" value="" placeholder="HH:MM" autocomplete="off" />
                <span class="tip tip-stacked timezone">${_("(UTC)")}</span>
              </div>
            </li>
            <%
              enrollment_end_readonly = HTML("readonly aria-readonly=\"true\"") if not enrollment_end_editable else ""
              enrollment_end_editable_class = "is-not-editable" if not enrollment_end_editable else ""
            %>
            <li class="field-group field-group-enrollment-end" id="enrollment-end">
              <div class="field date ${enrollment_end_editable_class}" id="field-enrollment-end-date">
                <label for="course-enrollment-end-date">${_("Enrollment End Date")}</label>
                <input type="text" class="end-date date end" id="course-enrollment-end-date" placeholder="MM/DD/YYYY" autocomplete="off" ${enrollment_end_readonly} />
                <span class="tip tip-stacked">
                  ${_("Last day students can enroll.")}
                % if not enrollment_end_editable:
                  ${_("Contact your edX partner manager to update these settings.")}
                % endif
                </span>
              </div>

              <div class="field time ${enrollment_end_editable_class}" id="field-enrollment-end-time">
                <label for="course-enrollment-end-time">${_("Enrollment End Time")}</label>
                <input type="text" class="time end" id="course-enrollment-end-time" value="" placeholder="HH:MM" autocomplete="off" ${enrollment_end_readonly} />
                <span class="tip tip-stacked timezone">${_("(UTC)")}</span>
              </div>
            </li>
          </ol>

          % if not about_page_editable:
          <div class="notice notice-incontext notice-workflow">
            <h3 class="title">${_("These Dates Are Not Used When Promoting Your Course")}</h3>
            <div class="copy">
              <p>${Text(_(
                'These dates impact {strong_start}when your courseware can be viewed{strong_end}, '
                'but they are {strong_start}not the dates shown on your course summary page{strong_end}. '
                'To provide the course start and registration dates as shown on your course '
                'summary page, follow the instructions provided by your Program Manager.'
                )).format(
                  strong_start=HTML('<strong>'),
                  strong_end=HTML('</strong>')
              )}</p>
            </div>
          </div>
          % endif
        </div>

        % if about_page_editable:
        <div class="group-settings course_details">
          <header>
            <h2 class="title-2">${_('Course Details')}</h2>
            <span class="tip">${_('Provide useful information about your course')}</span>
          </header>
          <ol class="list-input">
            <li class="field" id="field-course-language">
              <label for="course-language">${_("Course Language")}</label>
              <select id="course-language">
                <option value="" selected> - </option>
                % for lang, label in language_options:
                  <option value="${lang}">${label}</option>
                % endfor
              </select>
              <span class="tip tip-stacked">${_("Identify the course language here. This is used to assist users find courses that are taught in a specific language.")}</span>
            </li>
          </ol>
        </div>
        % endif

        <hr class="divide" />
            <div class="group-settings marketing">
              <header>
                <h2 class="title-2">${_("Introducing Your Course")}</h2>
                <span class="tip">${_("Information for prospective students")}</span>
              </header>
              <ol class="list-input">

                % if enable_extended_course_details:
                <li class="field text" id="field-course-title">
                  <label for="course-title">${_("Course Title")}</label>
                  <input type="text" id="course-title" data-display-name="${context_course.display_name}">
                  <span class="tip tip-stacked">${_("Displayed as title on the course details page. Limit to 50 characters.")}</span>
                </li>
                <li class="field text" id="field-course-subtitle">
                  <label for="course-subtitle">${_("Course Subtitle")}</label>
                  <input type="text" id="course-subtitle">
                  <span class="tip tip-stacked">${_("Displayed as subtitle on the course details page. Limit to 150 characters.")}</span>
                </li>
                <li class="field text" id="field-course-duration">
                  <label for="course-duration">${_("Course Duration")}</label>
                  <input type="text" id="course-duration">
                  <span class="tip tip-stacked">${_("Displayed on the course details page. Limit to 50 characters.")}</span>
                </li>
                <li class="field text" id="field-course-description">
                  <label for="course-description">${_("Course Description")}</label>
                  <textarea class="text" id="course-description"></textarea>
                  <span class="tip tip-stacked">${_("Displayed on the course details page. Limit to 1000 characters.")}</span>
                </li>
                % endif

                % if short_description_editable:
                <li class="field text" id="field-course-short-description">
                  <label for="course-short-description">${_("Course Short Description")}</label>
                  <textarea class="text" id="course-short-description"></textarea>
                  <span class="tip tip-stacked">${_("Appears on the course catalog page when students roll over the course name. Limit to ~150 characters")}</span>
                </li>
                % endif

                % if about_page_editable:
                <li class="field text" id="field-course-overview">
                  <label for="course-overview">${_("Course Overview")}</label>
                  <textarea class="tinymce text-editor" id="course-overview"></textarea>
                  <label class="sr" for="course-overview-cm-textarea">
                    ${_('HTML Code Editor')}
                  </label>
                  <span class="tip tip-stacked">${
                    Text(_("Introductions, prerequisites, FAQs that are used on {a_link_start}your course summary page{a_link_end} (formatted in HTML)")).format(
                      a_link_start=HTML("<a class='link-courseURL' rel='external' href='{lms_link_for_about_page}'>").format(lms_link_for_about_page=lms_link_for_about_page),
                      a_link_end=HTML("</a>")
                    )}</span>
                </li>
                
                <li class="field text" id="field-course-about-sidebar-html">
                    <label for="course-about-sidebar-html">${_("Course About Sidebar HTML")}</label>
                    <textarea class="tinymce text-editor" id="course-about-sidebar-html"></textarea>
                    <%def name='about_sidebar_html()'><%
                        anchor = u"<a class='link-courseURL' rel='external' href='{href_url}'>{href_text}</a>"
                        anchor = anchor.format(
                            href_url=lms_link_for_about_page,
                            href_text=_("your course summary page"),
                        )
                        html_sidebar = _("Custom sidebar content for {link} (formatted in HTML)").format(link=anchor)
                    %>${html_sidebar}</%def>
                    <span class="tip tip-stacked">${about_sidebar_html()}</span>
                </li>
                % endif

                <li class="field image" id="field-course-image">
                  <label for="course-image-url">${_("Course Card Image")}</label>
                  <div class="current current-course-image">
                    % if context_course.course_image:
                    <span class="wrapper-course-image">
                      <img class="course-image" id="course-image" src="${course_image_url}" alt="${_('Course Card Image')}"/>
                    </span>

                    <span class="msg msg-help">
                    ${Text(_("You can manage this image along with all of your other {a_link_start}files and uploads{a_link_end}")).format(
                      a_link_start=HTML("<a href='{upload_asset_url}'>").format(upload_asset_url=upload_asset_url),
                      a_link_end=HTML("</a>")
                      )}
                    </span>

                    % else:
                    <span class="wrapper-course-image">
                      <img class="course-image placeholder" id="course-image" src="${course_image_url}" alt="${_('Course Card Image')}"/>
                    </span>
                    <span class="msg msg-empty">${_("Your course currently does not have an image. Please upload one (JPEG or PNG format, and minimum suggested dimensions are 375px wide by 200px tall)")}</span>
                    % endif
                  </div>

                  <div class="wrapper-input">
                    <div class="input">
                      ## Translators: This is the placeholder text for a field that requests the URL for a course image
                      <input type="text" dir="ltr" class="long new-course-image-url" id="course-image-url" value="" placeholder="${_("Your course image URL")}" autocomplete="off" />
                      <span class="tip tip-stacked">${_("Please provide a valid path and name to your course image (Note: only JPEG or PNG format supported)")}</span>
                    </div>
                    <button type="button" class="action action-upload-image" id="upload-course-image">${_("Upload Course Card Image")}</button>
                  </div>
                </li>

                % if enable_extended_course_details:
                <li class="field image" id="field-banner-image">
                  <label for="banner-image-url">${_("Course Banner Image")}</label>
                  <div class="current current-course-image">
                    % if context_course.banner_image:
                    <span class="wrapper-course-image">
                      <img class="course-image" id="banner-image" src="${banner_image_url}" alt="${_('Course Banner Image')}"/>
                    </span>

                    <span class="msg msg-help">
                    ${Text(_("You can manage this image along with all of your other {a_link_start}files and uploads{a_link_end}")).format(
                      a_link_start=HTML("<a href='{upload_asset_url}'>").format(upload_asset_url=upload_asset_url),
                      a_link_end=HTML("</a>")
                      )}
                    </span>

                    % else:
                    <span class="wrapper-course-image">
                      <img class="course-image placeholder" id="banner-image" src="${banner_image_url}" alt="${_('Course Banner Image')}"/>
                    </span>
                    <span class="msg msg-empty">${_("Your course currently does not have an image. Please upload one (JPEG or PNG format, and minimum suggested dimensions are 1440px wide by 400px tall)")}</span>
                    % endif
                  </div>

                  <div class="wrapper-input">
                    <div class="input">
                      ## Translators: This is the placeholder text for a field that requests the URL for a course banner image
                      <input type="text" dir="ltr" class="long new-course-image-url" id="banner-image-url" value="" placeholder="${_("Your banner image URL")}" autocomplete="off" />
                      <span class="tip tip-stacked">${_("Please provide a valid path and name to your banner image (Note: only JPEG or PNG format supported)")}</span>
                    </div>
                    <button type="button" class="action action-upload-image" id="upload-banner-image">${_("Upload Course Banner Image")}</button>
                  </div>
                </li>

                <li class="field image" id="field-video-thumbnail-image">
                  <label for="video-thumbnail-image-url">${_("Course Video Thumbnail Image")}</label>
                  <div class="current current-course-image">
                    % if context_course.video_thumbnail_image:
                    <span class="wrapper-course-image">
                      <img class="course-image" id="video-thumbnail-image" src="${video_thumbnail_image_url}" alt="${_('Video Thumbnail Image')}"/>
                    </span>

                    <span class="msg msg-help">
                    ${Text(_("You can manage this image along with all of your other {a_link_start}files and uploads{a_link_end}")).format(
                      a_link_start=HTML("<a href='{upload_asset_url}'>").format(upload_asset_url=upload_asset_url),
                      a_link_end=HTML("</a>")
                      )}
                    </span>

                    % else:
                    <span class="wrapper-course-image">
                      <img class="course-image placeholder" id="video-thumbnail-image" src="${video_thumbnail_image_url}" alt="${_('Video Thumbnail Image')}"/>
                    </span>
                    <span class="msg msg-empty">${_("Your course currently does not have a video thumbnail image. Please upload one (JPEG or PNG format, and minimum suggested dimensions are 375px wide by 200px tall)")}</span>
                    % endif
                  </div>

                  <div class="wrapper-input">
                    <div class="input">
                      ## Translators: This is the placeholder text for a field that requests the URL for a course video thumbnail image
                      <input type="text" dir="ltr" class="long new-course-image-url" id="video-thumbnail-image-url" value="" placeholder="${_("Your video thumbnail image URL")}" autocomplete="off" />
                      <span class="tip tip-stacked">${_("Please provide a valid path and name to your video thumbnail image (Note: only JPEG or PNG format supported)")}</span>
                    </div>
                    <button type="button" class="action action-upload-image" id="upload-video-thumbnail-image">${_("Upload Video Thumbnail Image")}</button>
                  </div>
                </li>
                % endif

                % if about_page_editable:
                <li class="field video" id="field-course-introduction-video">
                  <label for="course-introduction-video">${_("Course Introduction Video")}</label>
                  <div class="input input-existing">
                    <div class="current current-course-introduction-video">
                      <iframe width="618" height="350" title="${_('Course Introduction Video')}" src="" frameborder="0" allowfullscreen></iframe>
                    </div>
                    <div class="actions">
                      <a href="#" class="remove-item remove-course-introduction-video remove-video-data"><span class="delete-icon"></span>${_("Delete Current Video")}</a>
                    </div>
                  </div>

                  <div class="input">
                    ## Translators: This is the placeholder text for a field that requests a YouTube video ID for a course video
                    <input type="text"  dir="ltr" class="long new-course-introduction-video add-video-data" id="course-introduction-video" value="" placeholder="${_("your YouTube video's ID")}" autocomplete="off" />
                    <span class="tip tip-stacked">${_("Enter your YouTube video's ID (along with any restriction parameters)")}</span>
                  </div>
                </li>
                  % endif
              </ol>
            </div>

          % if enable_extended_course_details:
            <hr class="divide" />
            <div class="group-settings course-learning-info">
              <header>
                <h2 class="title-2">${_("Learning Outcomes")}</h2>
                <span class="tip">${_("Add the learning outcomes for this course")}</span>
              </header>
              <ol class="list-input enum">
                <li class="course-settings-learning-fields"></li>
              </ol>
              <div class="actions">
                <button type="button" class="action action-primary button new-button add-course-learning-info">
                  <span class="icon fa fa-plus icon-inline" aria-hidden="true"></span>${_("Add Learning Outcome")}
                </button>
              </div>
            </div>

            <hr class="divide" />
            <div class="group-settings instructor-types">
              <header>
                <h2 class="title-2">${_("Instructors")}</h2>
                <span class="tip">${_("Add details about the instructors for this course")}</span>
              </header>
              <ol class="list-input enum">
                <li class="course-instructor-details-fields"></li>
              </ol>
              <div class="actions">
                <button type="button" class="action action-primary button new-button add-course-instructor-info">
                  <span class="icon fa fa-plus icon-inline" aria-hidden="true"></span>${_("Add Instructor")}
                </button>
              </div>
            </div>
          % endif

        % if settings.FEATURES.get('ENABLE_ENROLLMENT_EMAIL'):
        <hr class="divide" />
        <section class="group-settings enrollment-email">
          <header>
            <h2 class="title-2">${_("Course Enrollment Email")}</h2>
            <span class="tip">${_("Settings for emails that students receive upon course enrollment")}</span>
          </header>
          <section class="group-settings">
            <p>${_("{strong_start}By default, this feature is disabled.{strong_end} You can either use the default email content or create your own. "
            "Students enrolling right on the start date will receive the post-course-start email. "
            "{strong_start}Email bodies support {link_start}keyword substitution{link_end}.{strong_end}").format(
                strong_start="<strong>",
                strong_end="</strong>",
                link_start="<a rel='modal' href='#keyword-sub-modal'>",
                link_end="</a>"
              )}
              <br />
            </p>
            <input type="checkbox" id="enable-enrollment-email"/><!-- IMPORTANT -->
            <label for="enable-enrollment-email">${_("Enable enrollment emails")}</label>
          </section>
          <section class="group-settings" id="enrollment-email-settings"><!-- IMPORTANT -->
            <section class="group-settings" id="custom-enrollment-email-settings"><!-- IMPORTANT -->
              <section class="group-settings">
                <p>
                  ${_("Message for students who enroll {strong_start}before the start date{strong_end}").format(strong_start="<strong>", strong_end="</strong>")}
                  <a class="send-test-email" id='test_email_pre' title="${_('Send me a copy of this via email')}" href="#" data-endpoint="${test_email_url}">${_("Send me a test email")}</a>
                  <a class="fill-default-email" id='fill_default_email_pre' title="${_('Reset to default content')}" href="#">${_("Reset to default content")}</a>
                </p>
                <ol class="list-input">
                  <li class="field text">
                    <p>
                      <label for="pre-enrollment-email-subject">${_("Subject of the Email")}</label>
                      <input type="text" class='text subject' id="pre-enrollment-email-subject"/>
                    </p>
                    <p>
                      <label for="pre-enrollment-email">${_("Body of the Email")}</label>
                      <textarea class="tinymce text-editor" id="pre-enrollment-email"></textarea>
                      <span class="tip tip-stacked">${_("This email will be sent to any student who enrolls in the course before its start date.")}</span>
                    </p>
                  </li>
                </ol>
              </section>
              <section class="group-settings">
                <p>
                  ${_("Message for students who enroll {strong_start}on or after the start date{strong_end}").format(strong_start="<strong>", strong_end="</strong>")}
                  <a class="send-test-email" id='test_email_post' title="${_('Send me a copy of this via email')}" href="#" data-endpoint="${test_email_url}">${_("Send me a test email")}</a>
                  <a class="fill-default-email" id='fill_default_email_post' title="${_('Reset to default content')}" href="#">${_("Reset to default content")}</a>
                </p>
                <ol class="list-input">
                  <li class="field text">
                    <p>
                      <label for="post-enrollment-email-subject">${_("Subject of the Email")}</label>
                      <input type="text" class='text subject' id="post-enrollment-email-subject"/>
                    </p>
                    <p>
                      <label for="post-enrollment-email">${_("Body of the Email")}</label>
                      <textarea class="tinymce text-editor" id="post-enrollment-email"></textarea>
                      <span class="tip tip-stacked">${_("This email will be sent to any student who enrolls in the course after its start date.")}</span>
                    </p>
                  </li>
                </ol>
              </section>
            </section>
          </section>
        </section>
        % endif

          % if about_page_editable or is_prerequisite_courses_enabled or is_entrance_exams_enabled:
            <hr class="divide" />

            <div class="group-settings requirements">
              <header>
                <h2 class="title-2">${_("Requirements")}</h2>
                <span class="tip">${_("Expectations of the students taking this course")}</span>
              </header>

              <ol class="list-input">
                % if about_page_editable:
                <li class="field text" id="field-course-effort">
                  <label for="course-effort">${_("Hours of Effort per Week")}</label>
                  <input type="text" class="short time" id="course-effort" placeholder="HH:MM" />
                  <span class="tip tip-inline">${_("Time spent on all course work")}</span>
                </li>
                % endif
                % if is_prerequisite_courses_enabled:
                <li class="field field-select" id="field-pre-requisite-course">
                    <label for="pre-requisite-course">${_("Prerequisite Course")}</label>
                    <select class="input" id="pre-requisite-course">
                        <option value="">${_("None")}</option>
                        % for course_info in sorted(possible_pre_requisite_courses, key=lambda s: s['display_name'].lower() if s['display_name'] is not None else ''):
                        <option value="${course_info['course_key']}">${course_info['display_name']}</option>
                        % endfor
                    </select>
                    <span class="tip tip-inline">${_("Course that students must complete before beginning this course")}</span>
                    <button type="submit" class="sr" name="submit" value="submit">${_("set pre-requisite course")}</button>
                </li>
                % endif
                % if is_entrance_exams_enabled:
                <li>
                    <h3 id="heading-entrance-exam">${_("Entrance Exam")}</h3>
                    <div class="show-data">
                        <div class="heading">
                            <input type="checkbox" id="entrance-exam-enabled" />
                            <label for="entrance-exam-enabled">${_("Require students to pass an exam before beginning the course.")}</label>
                        </div>
                         <div class="div-grade-requirements" hidden="hidden">
                          <p><span class="tip tip-inline">
                            ${Text(_("You can now view and author your course entrance exam from the {link_start}Course Outline{link_end}.")).format(
                              link_start=HTML("<a href='{course_handler_url}'>").format(course_handler_url=course_handler_url),
                              link_end=HTML("</a>")
                            )}</span></p>
                          <p><h3>${_("Grade Requirements")}</h3></p>
                          <p><div><input type="text" id="entrance-exam-minimum-score-pct" aria-describedby="min-score-format"><span id="min-score-format" class="tip tip-inline">${_(" %")}</span></div></p>
                          <p><span class="tip tip-inline">${_("The score student must meet in order to successfully complete the entrance exam. ")}</span></p>
                        </div>
                    </div>
                </li>
                % endif
              </ol>
            </div>
          % endif

          % if self_paced_enabled:

            <hr class="divide" />

            <div class="group-settings pacing">
              <header>
                <h2 class="title-2">${_("Course Pacing")}</h2>
                <span class="tip">${_("Set the pacing for this course")}</span>
              </header>
              <span class="msg" id="course-pace-toggle-tip"></span>

              <ol class="list-input">
                <li class="field">
                  <input type="radio" class="field-radio" name="self-paced" id="course-pace-instructor-paced" value="false"/>
                  <label class="course-pace-label" for="course-pace-instructor-paced">Instructor-Paced</label>
                  <span class="tip">${_("Instructor-paced courses progress at the pace that the course author sets. You can configure release dates for course content and due dates for assignments.")}</span>
                </li>
                <li class="field">
                  <input type="radio" class="field-radio" name="self-paced" id="course-pace-self-paced" value="true"/>
                  <label class="course-pace-label" for="course-pace-self-paced">Self-Paced</label>
                  <span class="tip">${_("Self-paced courses do not have release dates for course content or due dates for assignments. Learners can complete course material at any time before the course end date.")}</span>
                </li>
              </ol>
            </div>

          % endif

          % if settings.FEATURES.get("LICENSING", False):
            <hr class="divide" />

            <div class="group-settings license">
              <header>
                <h2 class="title-2">${_("Course Content License")}</h2>
                ## Translators: At the course settings, the editor is able to select the default course content license.
                ## The course content will have this license set, some assets can override the license with their own.
                ## In the form, the license selector for course content is described using the following string:
                <span class="tip">${_("Select the default license for course content")}</span>
              </header>

              <ol class="list-input">
                <li class="field text" id="field-course-license">
                  <div id="course-license-selector"></div>
                </li>
              </ol>
            </div>
          % endif
      </form>
    </div>
    <div class="content-supplementary" role="complementary">
     <div class="bit">
        <h3 class="title-3">${_("How are these settings used?")}</h3>
        <p>${_("Your course's schedule determines when students can enroll in and begin a course.")}</p>

        <p>${_("Other information from this page appears on the About page for your course. This information includes the course overview, course image, introduction video, and estimated time requirements. Students use About pages to choose new courses to take.")}</p>
     </div>

     <div class="bit">
     % if context_course:
          <%
            course_team_url = utils.reverse_course_url('course_team_handler', context_course.id)
            grading_config_url = utils.reverse_course_url('grading_handler', context_course.id)
            advanced_config_url = utils.reverse_course_url('advanced_settings_handler', context_course.id)
          %>
        <h3 class="title-3">${_("Other Course Settings")}</h3>
        <nav class="nav-related" aria-label="${_('Other Course Settings')}">
          <ul>
            <li class="nav-item"><a href="${grading_config_url}">${_("Grading")}</a></li>
            <li class="nav-item"><a href="${course_team_url}">${_("Course Team")}</a></li>
            <li class="nav-item"><a href="${utils.reverse_course_url('group_configurations_list_handler', context_course.id)}">${_("Group Configurations")}</a></li>
            <li class="nav-item"><a href="${advanced_config_url}">${_("Advanced Settings")}</a></li>
          </ul>
        </nav>
     % endif
     </div>
<<<<<<< HEAD
    </aside>
  </section>
  <div id="default_pre_enrollment_email_template" style="display:none;">${default_pre_template}</div>
  <div id="default_post_enrollment_email_template" style="display:none;">${default_post_template}</div>
=======
    </div>
  </div>
>>>>>>> 90707afa
</div>

<%include file='keyword_sub_modal.html' args="keywords_supported=keywords_supported, content_type=_('email body')"/>
</%block><|MERGE_RESOLUTION|>--- conflicted
+++ resolved
@@ -712,15 +712,10 @@
         </nav>
      % endif
      </div>
-<<<<<<< HEAD
-    </aside>
-  </section>
+    </div>
+  </div>
   <div id="default_pre_enrollment_email_template" style="display:none;">${default_pre_template}</div>
   <div id="default_post_enrollment_email_template" style="display:none;">${default_post_template}</div>
-=======
-    </div>
-  </div>
->>>>>>> 90707afa
 </div>
 
 <%include file='keyword_sub_modal.html' args="keywords_supported=keywords_supported, content_type=_('email body')"/>
