// studio - elements - UI controls
// ====================

// gray primary button
.btn-primary-gray {
  @extend .ui-btn-primary;
  background: $gray-l1;
  border-color: $gray-l2;
  color: $white;

  &:hover, &:active {
    border-color: $gray-l1;
    background: $gray;
  }

  &.current, &.active {
    background: $gray-d1;
    color: $gray-l1;

    &:hover, &:active {
      background: $gray-d1;
    }
  }
}

// blue primary button
.btn-primary-blue {
<<<<<<< HEAD
  @extend .btn-primary;
  background: $blue-u1;
  border-color: $blue-u1;
=======
  @extend .ui-btn-primary;
  background: $blue;
  border-color: $blue-s1;
>>>>>>> 9a61038c
  color: $white;

  &:hover, &:active {
    background: $blue-s1;
    border-color: $blue-s1;
  }

  &.current, &.active {
    background: $blue-d1;
    color: $blue-l4;
    border-color: $blue-d2;

    &:hover, &:active {
      background: $blue-d1;
    }
  }
}

// green primary button
.btn-primary-green {
  @extend .ui-btn-primary;
  background: $green;
  border-color: $green;
  color: $white;

  &:hover, &:active {
    background: $green-s1;
    border-color: $green-s1;
  }

  &.current, &.active {
    background: $green-d1;
    color: $green-l4;
    border-color: $green-d2;

    &:hover, &:active {
      background: $green-d1;
    }
  }
}

// gray secondary button
.btn-secondary-gray {
  @extend .ui-btn-secondary;
  border-color: $gray-l3;
  color: $gray-l1;

  &:hover, &:active {
    background: $gray-l3;
    color: $gray-d2;
  }

  &.current, &.active {
    background: $gray-d2;
    color: $gray-l5;

    &:hover, &:active {
      background: $gray-d2;
    }
  }
}

// blue secondary button
.btn-secondary-blue {
  @extend .ui-btn-secondary;
  border-color: $blue-l3;
  color: $blue;

  &:hover, &:active {
    background: $blue-l4;
    color: $blue-s2;
  }

  &.current, &.active {
    border-color: $blue-l3;
    background: $blue-l3;
    color: $blue-d1;

    &:hover, &:active {

    }
  }
}

// green secondary button
.btn-secondary-green {
  @extend .ui-btn-secondary;
  border-color: $green-l4;
  color: $green-l2;

  &:hover, &:active {
    background: $green-l4;
    color: $green-s1;
  }

  &.current, &.active {
    background: $green-s1;
    color: $green-l4;

    &:hover, &:active {
      background: $green-s1;
    }
  }
}

// ====================

// button elements
.button {

  [class^="icon-"] {
    display: inline-block;
    vertical-align: middle;
    margin-right: ($baseline/4);
  }
}

// ====================

// simple dropdown button styling - should we move this elsewhere?
.ui-btn-dd {
  @extend .ui-btn;
  @extend .ui-btn-pill;
  padding:($baseline/4) ($baseline/2);
  border-width: 1px;
  border-style: solid;
  border-color: transparent;
  text-align: center;

  &:hover, &:active {
    @extend .ui-fake-link;
    border-color: $gray-l3;
  }

  &.current, &.active, &.is-selected {
    box-shadow: inset 0 1px 2px 1px $shadow-l1;
    border-color: $gray-l3;
  }
}

// layout-based buttons - nav dd
.ui-btn-dd-nav-primary {
  @extend .ui-btn-dd;
  background: $white;
  border-color: $white;
  color: $gray-d1;

  &:hover, &:active {
    background: $white;
    color: $blue-s1;
  }

  &.current, &.active {
    background: $white;
    color: $gray-d4;

    &:hover, &:active {
      color: $blue-s1;
    }
  }
}

// ====================

// calls-to-action

// ====================

// specific buttons - view live
.view-live-button {
  @extend .t-action4;
}<|MERGE_RESOLUTION|>--- conflicted
+++ resolved
@@ -25,20 +25,14 @@
 
 // blue primary button
 .btn-primary-blue {
-<<<<<<< HEAD
-  @extend .btn-primary;
-  background: $blue-u1;
-  border-color: $blue-u1;
-=======
   @extend .ui-btn-primary;
   background: $blue;
   border-color: $blue-s1;
->>>>>>> 9a61038c
   color: $white;
 
   &:hover, &:active {
-    background: $blue-s1;
-    border-color: $blue-s1;
+    background: $blue-s2;
+    border-color: $blue-s2;
   }
 
   &.current, &.active {
