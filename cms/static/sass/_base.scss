--- conflicted
+++ resolved
@@ -695,7 +695,6 @@
     margin-top: ($baseline/2);
     color: $gray-l1;
   }
-<<<<<<< HEAD
 
   table {
     table-layout: fixed;
@@ -710,7 +709,4 @@
       }
     }
   }
-}
-=======
-}
->>>>>>> 90707afa
+}