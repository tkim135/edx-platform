define(['backbone', 'underscore', 'gettext', 'js/models/validation_helpers', 'js/utils/date_utils'],
    function(Backbone, _, gettext, ValidationHelpers, DateUtils) {
        var CourseDetails = Backbone.Model.extend({
            defaults: {
                org: '',
                course_id: '',
                run: '',
                language: '',
                start_date: null,	// maps to 'start'
                end_date: null,		// maps to 'end'
                enrollment_start: null,
                enrollment_end: null,
                syllabus: null,
                title: '',
                subtitle: '',
                duration: '',
                description: '',
                short_description: '',
                overview: '',
                intro_video: null,
                effort: null,	// an int or null,
                license: null,
                course_image_name: '', // the filename
                course_image_asset_path: '', // the full URL (/c4x/org/course/num/asset/filename)
                banner_image_name: '',
                banner_image_asset_path: '',
                video_thumbnail_image_name: '',
                video_thumbnail_image_asset_path: '',
                pre_requisite_courses: [],
                entrance_exam_enabled: '',
                entrance_exam_minimum_score_pct: '50',
                learning_info: [],
                instructor_info: {}
            },

<<<<<<< HEAD
var CourseDetails = Backbone.Model.extend({
    defaults: {
        org : '',
        course_id: '',
        run: '',
        language: '',
        start_date: null,	// maps to 'start'
        end_date: null,		// maps to 'end'
        enrollment_start: null,
        enrollment_end: null,
        syllabus: null,
        short_description: "",
        overview: "",
        intro_video: null,
        effort: null,	// an int or null,
        license: null,
        course_image_name: '', // the filename
        course_image_asset_path: '', // the full URL (/c4x/org/course/num/asset/filename)
        enable_enrollment_email: false,
        pre_requisite_courses: [],
        entrance_exam_enabled : '',
        entrance_exam_minimum_score_pct: '50'
    },

    validate: function(newattrs) {
=======
            validate: function(newattrs) {
>>>>>>> 90707afa
        // Returns either nothing (no return call) so that validate works or an object of {field: errorstring} pairs
        // A bit funny in that the video key validation is asynchronous; so, it won't stop the validation.
                var errors = {};
                newattrs = DateUtils.convertDateStringsToObjects(
            newattrs, ['start_date', 'end_date', 'enrollment_start', 'enrollment_end']
        );

                if (newattrs.start_date === null) {
                    errors.start_date = gettext('The course must have an assigned start date.');
                }

                if (newattrs.start_date && newattrs.end_date && newattrs.start_date >= newattrs.end_date) {
                    errors.end_date = gettext('The course end date must be later than the course start date.');
                }
                if (newattrs.start_date && newattrs.enrollment_start && newattrs.start_date < newattrs.enrollment_start) {
                    errors.enrollment_start = gettext('The course start date must be later than the enrollment start date.');
                }
                if (newattrs.enrollment_start && newattrs.enrollment_end && newattrs.enrollment_start >= newattrs.enrollment_end) {
                    errors.enrollment_end = gettext('The enrollment start date cannot be after the enrollment end date.');
                }
                if (newattrs.end_date && newattrs.enrollment_end && newattrs.end_date < newattrs.enrollment_end) {
                    errors.enrollment_end = gettext('The enrollment end date cannot be after the course end date.');
                }
                if (newattrs.intro_video && newattrs.intro_video !== this.get('intro_video')) {
                    if (this._videokey_illegal_chars.exec(newattrs.intro_video)) {
                        errors.intro_video = gettext('Key should only contain letters, numbers, _, or -');
                    }
            // TODO check if key points to a real video using google's youtube api
                }
                if (_.has(newattrs, 'entrance_exam_minimum_score_pct')) {
                    var range = {
                        min: 1,
                        max: 100
                    };
                    if (!ValidationHelpers.validateIntegerRange(newattrs.entrance_exam_minimum_score_pct, range)) {
                        errors.entrance_exam_minimum_score_pct = interpolate(gettext('Please enter an integer between %(min)s and %(max)s.'), range, true);
                    }
                }
                if (!_.isEmpty(errors)) return errors;
        // NOTE don't return empty errors as that will be interpreted as an error state
            },

            _videokey_illegal_chars: /[^a-zA-Z0-9_-]/g,

            set_videosource: function(newsource) {
        // newsource either is <video youtube="speed:key, *"/> or just the "speed:key, *" string
        // returns the videosource for the preview which iss the key whose speed is closest to 1
                if (_.isEmpty(newsource) && !_.isEmpty(this.get('intro_video'))) this.set({'intro_video': null}, {validate: true});
        // TODO remove all whitespace w/in string
                else {
                    if (this.get('intro_video') !== newsource) this.set('intro_video', newsource, {validate: true});
                }

                return this.videosourceSample();
            },

            videosourceSample: function() {
                if (this.has('intro_video')) return '//www.youtube.com/embed/' + this.get('intro_video');
                else return '';
            },

    // Whether or not the course pacing can be toggled. If the course
    // has already started, returns false; otherwise, returns true.
            canTogglePace: function() {
                return new Date() <= new Date(this.get('start_date'));
            }
        });

        return CourseDetails;
    }); // end define()<|MERGE_RESOLUTION|>--- conflicted
+++ resolved
@@ -10,6 +10,7 @@
                 end_date: null,		// maps to 'end'
                 enrollment_start: null,
                 enrollment_end: null,
+                enable_enrollment_email: false,
                 syllabus: null,
                 title: '',
                 subtitle: '',
@@ -33,35 +34,7 @@
                 instructor_info: {}
             },
 
-<<<<<<< HEAD
-var CourseDetails = Backbone.Model.extend({
-    defaults: {
-        org : '',
-        course_id: '',
-        run: '',
-        language: '',
-        start_date: null,	// maps to 'start'
-        end_date: null,		// maps to 'end'
-        enrollment_start: null,
-        enrollment_end: null,
-        syllabus: null,
-        short_description: "",
-        overview: "",
-        intro_video: null,
-        effort: null,	// an int or null,
-        license: null,
-        course_image_name: '', // the filename
-        course_image_asset_path: '', // the full URL (/c4x/org/course/num/asset/filename)
-        enable_enrollment_email: false,
-        pre_requisite_courses: [],
-        entrance_exam_enabled : '',
-        entrance_exam_minimum_score_pct: '50'
-    },
-
-    validate: function(newattrs) {
-=======
             validate: function(newattrs) {
->>>>>>> 90707afa
         // Returns either nothing (no return call) so that validate works or an object of {field: errorstring} pairs
         // A bit funny in that the video key validation is asynchronous; so, it won't stop the validation.
                 var errors = {};
