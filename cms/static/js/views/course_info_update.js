<<<<<<< HEAD
define(["js/views/baseview", "codemirror", "js/models/course_update",
        "common/js/components/views/feedback_prompt", "common/js/components/views/feedback_notification",
        "js/views/course_info_helper", "js/utils/modal", "common/js/components/utils/view_utils"],
    function(BaseView, CodeMirror, CourseUpdateModel, PromptView, NotificationView, CourseInfoHelper, ModalUtils, ViewUtils) {

    var CourseInfoUpdateView = BaseView.extend({
=======
define(['codemirror',
        'js/utils/modal',
        'js/utils/date_utils',
        'edx-ui-toolkit/js/utils/html-utils',
        'js/views/course_info_helper',
        'js/views/validation',
        'js/models/course_update',
        'common/js/components/views/feedback_prompt',
        'common/js/components/views/feedback_notification'],
    function(CodeMirror, ModalUtils, DateUtils, HtmlUtils, CourseInfoHelper, ValidatingView, CourseUpdateModel,
             PromptView, NotificationView) {
        'use strict';
        var CourseInfoUpdateView = ValidatingView.extend({
>>>>>>> 90707afa

        // collection is CourseUpdateCollection
            events: {
                'click .new-update-button': 'onNew',
                'click .save-button': 'onSave',
                'click .cancel-button': 'onCancel',
                'click .post-actions > .edit-button': 'onEdit',
                'click .post-actions > .delete-button': 'onDelete'
            },

            initialize: function() {
                this.template = this.loadTemplate('course_info_update');

                // when the client refetches the updates as a whole, re-render them
                this.listenTo(this.collection, 'reset', this.render);
                this.listenTo(this.collection, 'invalid', this.handleValidationError);
            },

            render: function() {
                // iterate over updates and create views for each using the template
                var updateList = this.$el.find('#course-update-list'),
                    self = this;
                $(updateList).empty();
                if (this.collection.length > 0) {
                    this.collection.each(function(update, index) {
                        try {
                            CourseInfoHelper.changeContentToPreview(
                                update, 'content', self.options.base_asset_url);
                            // push notification is always disabled for existing updates
                            HtmlUtils.append(
                                updateList,
                                HtmlUtils.HTML(self.template({updateModel: update, push_notification_enabled: false}))
                            );
                            DateUtils.setupDatePicker('date', self, index);
                            update.isValid();
                        } catch (e) {
                            // ignore
                        } finally {
                            if (index === self.collection.length - 1) {
                                // Once the collection is loaded enable the button.
                                self.$el.find('.new-update-button').removeAttr('disabled');
                            }
                        }
                    });
                } else {
                    // If the collection is empty enable the New update button
                    self.$el.find('.new-update-button').removeAttr('disabled');
                }

                // Hide Update forms that are not for new updates with the editing class
                updateList.children().each(function(index, updateElement) {
                    var $updateElement = $(updateElement);
                    var updateForm = $updateElement.find('.new-update-form');
                    if ($updateElement.length > 0 && !$updateElement.hasClass('editing')) {
                        $(updateForm).hide();
                    }
                });
                return this;
            },

            collectionSelector: function(uid) {
                return 'course-update-list li[name=' + uid + ']';
            },

            setAndValidate: function(attr, value, event) {
                if (attr === 'date') {
                // If the value to be set was typed, validate that entry rather than the current datepicker value
                    if (this.dateEntry(event).length > 0) {
                        value = DateUtils.parseDateFromString(this.dateEntry(event).val());
                        if (value && isNaN(value.getTime())) {
                            value = '';
                        }
                    }
                    value = $.datepicker.formatDate('MM d, yy', value);
                }
                var targetModel = this.collection.get(this.$currentPost.attr('name'));
                var prevValue = targetModel.get(attr);
                if (prevValue !== value) {
                    targetModel.set(attr, value);
                    this.validateModel(targetModel);
                }
            },

            handleValidationError: function(model, error) {
                var self = this,
                    $validationElement = this.$el.find('#course-update-list li[name="' + model.cid + '"]');

                $validationElement.find('.message-error').remove();
                Object.keys(error).forEach(function(field) {
                    if (error.hasOwnProperty(field)) {
                        HtmlUtils.append(
                            $validationElement.find('#update-date-' + model.cid).parent(),
                            self.errorTemplate({message: error[field]})
                        );
                        HtmlUtils.append(
                            $validationElement.find('.date-display').parent(),
                            self.errorTemplate({message: error[field]})
                        );
                    }
                });

                $validationElement.find('.save-button').addClass('is-disabled');
            },

            validateModel: function(model) {
                var $validationElement = this.$el.find('#course-update-list li[name="' + model.cid + '"]');
                if (model.isValid()) {
                    $validationElement.find('.message-error').remove();
                    $validationElement.find('.save-button').removeClass('is-disabled');
                }
            },

            onNew: function(event) {
                // create new obj, insert into collection, and render this one ele overriding the hidden attr
                var newModel = new CourseUpdateModel();
                event.preventDefault();

                this.collection.add(newModel, {at: 0});

                var $newForm = $(
                this.template({
                    updateModel: newModel,
                    push_notification_enabled: this.options.push_notification_enabled
                })
                );

                var updateEle = this.$el.find('#course-update-list');
                $(updateEle).prepend($newForm);

                var $textArea = $newForm.find('.new-update-content').first();
                this.$codeMirror = CodeMirror.fromTextArea($textArea.get(0), {
                    mode: 'text/html',
                    lineNumbers: true,
                    lineWrapping: true
                });

                $newForm.addClass('editing');
                this.$currentPost = $newForm.closest('li');

                // Variable stored for unit test.
                this.$modalCover = ModalUtils.showModalCover(false, function() {
                // Binding empty function to prevent default hideModal.
<<<<<<< HEAD
            });

            $('.date').datepicker('destroy');
            $('.date').datepicker({ 'dateFormat': 'MM d, yy' });
        },

        onSave: function(event) {
            event.preventDefault();
            var validation = ViewUtils.keywordValidator.validateString(this.$codeMirror.getValue());
            if (!validation.isValid) {
                message = gettext('There are invalid keywords in your message. Please check the following keywords and try again:');
                message += "\n" + validation.keywordsInvalid.join('\n');
                window.alert(message);
                return;
            }
            var targetModel = this.eventModel(event);
            targetModel.set({
                date : this.dateEntry(event).val(),
                content : this.$codeMirror.getValue(),
                push_notification_selected : this.push_notification_selected(event)
            });
=======
                });

                DateUtils.setupDatePicker('date', this, 0);
            },

            onSave: function(event) {
                event.preventDefault();
                var targetModel = this.eventModel(event);
                targetModel.set({
                // translate short-form date (for input) into long form date (for display)
                    date: $.datepicker.formatDate('MM d, yy', new Date(this.dateEntry(event).val())),
                    content: this.$codeMirror.getValue(),
                    push_notification_selected: this.push_notification_selected(event)
                });
>>>>>>> 90707afa
            // push change to display, hide the editor, submit the change
                var saving = new NotificationView.Mini({
                    title: gettext('Saving')
                });
                saving.show();
                var ele = this.modelDom(event);
                targetModel.save({}, {
                    success: function() {
                        saving.hide();
                    },
                    error: function() {
                        ele.remove();
                    }
                });
                this.closeEditor(false);

                analytics.track('Saved Course Update', {
                    'course': course_location_analytics,
                    'date': this.dateEntry(event).val(),
                    'push_notification_selected': this.push_notification_selected(event)
                });
            },

            onCancel: function(event) {
                event.preventDefault();
            // Since we're cancelling, the model should be using it's previous attributes
                var targetModel = this.eventModel(event);
                targetModel.set(targetModel.previousAttributes());
                this.validateModel(targetModel);
            // Hide the editor
                $(this.editor(event)).hide();
            // targetModel will be lacking an id if it was newly created
                this.closeEditor(!targetModel.id);
            },

            onEdit: function(event) {
                event.preventDefault();
                var self = this;
                this.$currentPost = $(event.target).closest('li');
                this.$currentPost.addClass('editing');

                $(this.editor(event)).show();
                var $textArea = this.$currentPost.find('.new-update-content').first();
                var targetModel = this.eventModel(event);
            // translate long-form date (for viewing) into short-form date (for input)
                if (targetModel.get('date') && targetModel.isValid()) {
                    $(this.dateEntry(event)).val($.datepicker.formatDate('mm/dd/yy', new Date(targetModel.get('date'))));
                }
                else {
                    $(this.dateEntry(event)).val('MM/DD/YY');
                }
                this.$codeMirror = CourseInfoHelper.editWithCodeMirror(
                targetModel, 'content', self.options.base_asset_url, $textArea.get(0));

            // Variable stored for unit test.
                this.$modalCover = ModalUtils.showModalCover(false,
                function() {
                    self.closeEditor(false);
                }
            );

            // Ensure validity is marked appropriately
                targetModel.isValid();
            },

            onDelete: function(event) {
                event.preventDefault();

                var self = this;
                var targetModel = this.eventModel(event);
                var confirm = new PromptView.Warning({
                    title: gettext('Are you sure you want to delete this update?'),
                    message: gettext('This action cannot be undone.'),
                    actions: {
                        primary: {
                            text: gettext('OK'),
                            click: function() {
                                analytics.track('Deleted Course Update', {
                                    'course': course_location_analytics,
                                    'date': self.dateEntry(event).val()
                                });
                                self.modelDom(event).remove();
                                var deleting = new NotificationView.Mini({
                                    title: gettext('Deleting')
                                });
                                deleting.show();
                                targetModel.destroy({
                                    success: function() {
                                        self.collection.fetch({
                                            success: function() {
                                                self.render();
                                                deleting.hide();
                                            },
                                            reset: true
                                        });
                                    }
                                });
                                confirm.hide();
                            }
                        },
                        secondary: {
                            text: gettext('Cancel'),
                            click: function() {
                                confirm.hide();
                            }
                        }
                    }
                });
                confirm.show();
            },

            closeEditor: function(removePost) {
                var content,
                    targetModel = this.collection.get(this.$currentPost.attr('name'));

            // If the model was never created (user created a new update, then pressed Cancel),
            // we wish to remove it from the DOM.
                if (removePost) {
                    this.$currentPost.remove();
                } else {
                // close the modal and insert the appropriate data
                    this.$currentPost.removeClass('editing');
                    this.$currentPost.find('.date-display').text(targetModel.get('date'));
                    this.$currentPost.find('.date').val(targetModel.get('date'));

                    content = HtmlUtils.HTML(CourseInfoHelper.changeContentToPreview(
                        targetModel, 'content', this.options.base_asset_url
                    ));
                    try {
                    // just in case the content causes an error (embedded js errors)
                        HtmlUtils.setHtml(this.$currentPost.find('.update-contents'), content);
                        this.$currentPost.find('.new-update-content').val(content);
                    } catch (e) {
                    // ignore but handle rest of page
                    }
                    this.$currentPost.find('form').hide();
                    this.$currentPost.find('.CodeMirror').remove();

                // hide the push notification checkbox for subsequent edits to the Post
                    var push_notification_ele = this.$currentPost.find('.new-update-push-notification');
                    if (push_notification_ele) {
                        push_notification_ele.hide();
                    }
                }

                ModalUtils.hideModalCover(this.$modalCover);
                this.$codeMirror = null;
            },

        // Dereferencing from events to screen elements
            eventModel: function(event) {
            // not sure if it should be currentTarget or delegateTarget
                return this.collection.get($(event.currentTarget).attr('name'));
            },

            modelDom: function(event) {
                return $(event.currentTarget).closest('li');
            },

            editor: function(event) {
                var li = $(event.currentTarget).closest('li');
                if (li) {
                    return $(li).find('form').first();
                }
            },

            dateEntry: function(event) {
                var li = $(event.currentTarget).closest('li');
                if (li) {
                    return $(li).find('.date').first();
                }
            },

            push_notification_selected: function(event) {
                var push_notification_checkbox;
                var li = $(event.currentTarget).closest('li');
                if (li) {
                    push_notification_checkbox = li.find('.new-update-push-notification .toggle-checkbox');
                    if (push_notification_checkbox) {
                        return push_notification_checkbox.is(':checked');
                    }
                }
            }
        });

        return CourseInfoUpdateView;
    }); // end define()<|MERGE_RESOLUTION|>--- conflicted
+++ resolved
@@ -1,11 +1,3 @@
-<<<<<<< HEAD
-define(["js/views/baseview", "codemirror", "js/models/course_update",
-        "common/js/components/views/feedback_prompt", "common/js/components/views/feedback_notification",
-        "js/views/course_info_helper", "js/utils/modal", "common/js/components/utils/view_utils"],
-    function(BaseView, CodeMirror, CourseUpdateModel, PromptView, NotificationView, CourseInfoHelper, ModalUtils, ViewUtils) {
-
-    var CourseInfoUpdateView = BaseView.extend({
-=======
 define(['codemirror',
         'js/utils/modal',
         'js/utils/date_utils',
@@ -19,7 +11,6 @@
              PromptView, NotificationView) {
         'use strict';
         var CourseInfoUpdateView = ValidatingView.extend({
->>>>>>> 90707afa
 
         // collection is CourseUpdateCollection
             events: {
@@ -162,29 +153,6 @@
                 // Variable stored for unit test.
                 this.$modalCover = ModalUtils.showModalCover(false, function() {
                 // Binding empty function to prevent default hideModal.
-<<<<<<< HEAD
-            });
-
-            $('.date').datepicker('destroy');
-            $('.date').datepicker({ 'dateFormat': 'MM d, yy' });
-        },
-
-        onSave: function(event) {
-            event.preventDefault();
-            var validation = ViewUtils.keywordValidator.validateString(this.$codeMirror.getValue());
-            if (!validation.isValid) {
-                message = gettext('There are invalid keywords in your message. Please check the following keywords and try again:');
-                message += "\n" + validation.keywordsInvalid.join('\n');
-                window.alert(message);
-                return;
-            }
-            var targetModel = this.eventModel(event);
-            targetModel.set({
-                date : this.dateEntry(event).val(),
-                content : this.$codeMirror.getValue(),
-                push_notification_selected : this.push_notification_selected(event)
-            });
-=======
                 });
 
                 DateUtils.setupDatePicker('date', this, 0);
@@ -192,6 +160,13 @@
 
             onSave: function(event) {
                 event.preventDefault();
+                var validation = ViewUtils.keywordValidator.validateString(this.$codeMirror.getValue());
+                if (!validation.isValid) {
+                    message = gettext('There are invalid keywords in your message. Please check the following keywords and try again:');
+                    message += "\n" + validation.keywordsInvalid.join('\n');
+                    window.alert(message);
+                    return;
+                }
                 var targetModel = this.eventModel(event);
                 targetModel.set({
                 // translate short-form date (for input) into long form date (for display)
@@ -199,7 +174,6 @@
                     content: this.$codeMirror.getValue(),
                     push_notification_selected: this.push_notification_selected(event)
                 });
->>>>>>> 90707afa
             // push change to display, hide the editor, submit the change
                 var saving = new NotificationView.Mini({
                     title: gettext('Saving')
