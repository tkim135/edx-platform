<<<<<<< HEAD
define(["js/views/validation", "codemirror", "underscore", "jquery", "jquery.ui", "js/utils/date_utils", "js/models/uploads",
    "js/views/uploads", "js/utils/change_on_enter", "js/views/license", "js/models/license",
    "common/js/components/utils/view_utils",
    "common/js/components/views/feedback_notification", "jquery.timepicker", "date", "gettext"],
       function(ValidatingView, CodeMirror, _, $, ui, DateUtils, FileUploadModel,
                FileUploadDialog, TriggerChangeEventOnEnter, LicenseView, LicenseModel, ViewUtils, NotificationView,
                timepicker, date, gettext) {

var DetailsView = ValidatingView.extend({
=======
define(['js/views/validation', 'codemirror', 'underscore', 'jquery', 'jquery.ui', 'js/utils/date_utils',
    'js/models/uploads', 'js/views/uploads', 'js/views/license', 'js/models/license',
    'common/js/components/views/feedback_notification', 'jquery.timepicker', 'date', 'gettext',
    'js/views/learning_info', 'js/views/instructor_info', 'edx-ui-toolkit/js/utils/string-utils'],
       function(ValidatingView, CodeMirror, _, $, ui, DateUtils, FileUploadModel,
                FileUploadDialog, LicenseView, LicenseModel, NotificationView,
                timepicker, date, gettext, LearningInfoView, InstructorInfoView, StringUtils) {
           var DetailsView = ValidatingView.extend({
>>>>>>> 90707afa
    // Model class is CMS.Models.Settings.CourseDetails
               events: {
                   'input input': 'updateModel',
                   'input textarea': 'updateModel',
        // Leaving change in as fallback for older browsers
<<<<<<< HEAD
        "change input" : "updateModel",
        "change textarea" : "updateModel",
        "change select" : "updateModel",
        'click .remove-course-introduction-video' : "removeVideo",
        'focus #course-overview' : "codeMirrorize",
        'focus #course-about-sidebar-html' : "codeMirrorize",
        'click #enable-enrollment-email' : "toggleEnrollmentEmails",
        'focus #pre-enrollment-email' : "codeMirrorize",
        'focus #post-enrollment-email' : "codeMirrorize",
        'click #test_email_pre': "sendTestEmail",
        'click #test_email_post': "sendTestEmail",
        'click #fill_default_email_pre': "showDefaultTemplate",
        'click #fill_default_email_post': "showDefaultTemplate",
        'mouseover .timezone' : "updateTime",
        // would love to move to a general superclass, but event hashes don't inherit in backbone :-(
        'focus :input' : "inputFocus",
        'blur :input' : "inputUnfocus",
        'click .action-upload-image': "uploadImage",
    },

    initialize : function(options) {
        options = options || {};
        this.fileAnchorTemplate = _.template('<a href="<%= fullpath %>"> <i class="icon fa fa-file"></i><%= filename %></a>');
=======
                   'change input': 'updateModel',
                   'change textarea': 'updateModel',
                   'change select': 'updateModel',
                   'click .remove-course-introduction-video': 'removeVideo',
                   'focus #course-overview': 'codeMirrorize',
                   'mouseover .timezone': 'updateTime',
        // would love to move to a general superclass, but event hashes don't inherit in backbone :-(
                   'focus :input': 'inputFocus',
                   'blur :input': 'inputUnfocus',
                   'click .action-upload-image': 'uploadImage',
                   'click .add-course-learning-info': 'addLearningFields',
                   'click .add-course-instructor-info': 'addInstructorFields'
               },

               initialize: function(options) {
                   options = options || {};
>>>>>>> 90707afa
        // fill in fields
                   this.$el.find('#course-language').val(this.model.get('language'));
                   this.$el.find('#course-organization').val(this.model.get('org'));
                   this.$el.find('#course-number').val(this.model.get('course_id'));
                   this.$el.find('#course-name').val(this.model.get('run'));
                   this.$el.find('.set-date').datepicker({'dateFormat': 'm/d/yy'});

        // Avoid showing broken image on mistyped/nonexistent image
<<<<<<< HEAD
        this.$el.find('img.course-image').error(function() {
            $(this).hide();
        });
        this.$el.find('img.course-image').load(function() {
            $(this).show();
        });

        this.listenTo(this.model, 'invalid', this.handleValidationError);
        this.listenTo(this.model, 'change', this.showNotificationBar);
        this.selectorToField = _.invert(this.fieldToSelectorMap);

        /* Memoize html elements for enrollment emails */
        this.enrollment_email_settings = this.$el.find('#enrollment-email-settings');
        this.custom_enrollment_email_settings = this.$el.find('#custom-enrollment-email-settings');

        this.pre_enrollment_email_elem = this.$el.find('#' + this.fieldToSelectorMap['pre_enrollment_email']);
        this.pre_enrollment_email_subject_elem = this.$el.find('#' + this.fieldToSelectorMap['pre_enrollment_email_subject']);
        this.pre_enrollment_email_field = this.$el.find('#field-pre-enrollment-email');
        this.pre_enrollment_email_subject_field = this.$el.find('#field-pre-enrollment-email-subject');

        this.post_enrollment_email_elem = this.$el.find('#' + this.fieldToSelectorMap['post_enrollment_email']);
        this.post_enrollment_email_subject_elem = this.$el.find('#' + this.fieldToSelectorMap['post_enrollment_email_subject']);
        this.post_enrollment_email_field = this.$el.find('#field-post-enrollment-email');
        this.post_enrollment_email_subject_field = this.$el.find('#field-post-enrollment-email-subject');

        this.enable_enrollment_email_box = this.$el.find('#' + this.fieldToSelectorMap['enable_enrollment_email']);

        this.default_pre_template = this.$el.find('#default_pre_enrollment_email_template');
        this.default_post_template = this.$el.find('#default_post_enrollment_email_template');

        // handle license separately, to avoid reimplementing view logic
        this.licenseModel = new LicenseModel({"asString": this.model.get('license')});
        this.licenseView = new LicenseView({
            model: this.licenseModel,
            el: this.$("#course-license-selector").get(),
            showPreview: true
        });
        this.listenTo(this.licenseModel, 'change', this.handleLicenseChange);

        if (options.showMinGradeWarning || false) {
            new NotificationView.Warning({
                title: gettext("Course Credit Requirements"),
                message: gettext("The minimum grade for course credit is not set."),
                closeIcon: true
            }).show();
        }
    },

    render: function() {
        this.setupDatePicker('start_date');
        this.setupDatePicker('end_date');
        this.setupDatePicker('enrollment_start');
        this.setupDatePicker('enrollment_end');

        this.$el.find('#' + this.fieldToSelectorMap['overview']).val(this.model.get('overview'));
        this.codeMirrorize(null, $('#course-overview')[0]);
        
        this.$el.find('#' + this.fieldToSelectorMap['about_sidebar_html']).val(this.model.get('about_sidebar_html'));
        this.codeMirrorize(null, $('#course-about-sidebar-html')[0]);

        this.pre_enrollment_email_subject_elem.val(this.model.get('pre_enrollment_email_subject'));
        this.post_enrollment_email_subject_elem.val(this.model.get('post_enrollment_email_subject'));

        this.pre_enrollment_email_elem.val(this.model.get('pre_enrollment_email'));
        this.codeMirrorize(null, $('#pre-enrollment-email')[0]);

        this.post_enrollment_email_elem.val(this.model.get('post_enrollment_email'));
        this.codeMirrorize(null, $('#post-enrollment-email')[0]);

        this.enable_enrollment_email_box.prop('checked', this.model.get('enable_enrollment_email'));

        if (this.enable_enrollment_email_box.prop('checked')) {
            this.enrollment_email_settings.show();
        } else {
            this.enrollment_email_settings.hide();
        }

        this.$el.find('#' + this.fieldToSelectorMap['short_description']).val(this.model.get('short_description'));

        this.$el.find('.current-course-introduction-video iframe').attr('src', this.model.videosourceSample());
        this.$el.find('#' + this.fieldToSelectorMap['intro_video']).val(this.model.get('intro_video') || '');
        if (this.model.has('intro_video')) {
            this.$el.find('.remove-course-introduction-video').show();
        }
        else this.$el.find('.remove-course-introduction-video').hide();

        this.$el.find('#' + this.fieldToSelectorMap['effort']).val(this.model.get('effort'));

        var imageURL = this.model.get('course_image_asset_path');
        this.$el.find('#course-image-url').val(imageURL);
        this.$el.find('#course-image').attr('src', imageURL);

        var pre_requisite_courses = this.model.get('pre_requisite_courses');
        pre_requisite_courses = pre_requisite_courses.length > 0 ? pre_requisite_courses : '';
        this.$el.find('#' + this.fieldToSelectorMap['pre_requisite_courses']).val(pre_requisite_courses);

        if (this.model.get('entrance_exam_enabled') == 'true') {
            this.$('#' + this.fieldToSelectorMap['entrance_exam_enabled']).attr('checked', this.model.get('entrance_exam_enabled'));
            this.$('.div-grade-requirements').show();
        }
        else {
            this.$('#' + this.fieldToSelectorMap['entrance_exam_enabled']).removeAttr('checked');
            this.$('.div-grade-requirements').hide();
        }
        this.$('#' + this.fieldToSelectorMap['entrance_exam_minimum_score_pct']).val(this.model.get('entrance_exam_minimum_score_pct'));

        var selfPacedButton = this.$('#course-pace-self-paced'),
            instructorPacedButton = this.$('#course-pace-instructor-paced'),
            paceToggleTip = this.$('#course-pace-toggle-tip');
        (this.model.get('self_paced') ? selfPacedButton : instructorPacedButton).attr('checked', true);
        if (this.model.canTogglePace()) {
            selfPacedButton.removeAttr('disabled');
            instructorPacedButton.removeAttr('disabled');
            paceToggleTip.text('');
        }
        else {
            selfPacedButton.attr('disabled', true);
            instructorPacedButton.attr('disabled', true);
            paceToggleTip.text(gettext('Course pacing cannot be changed once a course has started.'));
        }

        this.licenseView.render()

        return this;
    },
    fieldToSelectorMap : {
        'language' : 'course-language',
        'start_date' : "course-start",
        'end_date' : 'course-end',
        'enrollment_start' : 'enrollment-start',
        'enrollment_end' : 'enrollment-end',
        'overview' : 'course-overview',
        'about_sidebar_html' : 'course-about-sidebar-html',
        'pre_enrollment_email' : 'pre-enrollment-email',
        'post_enrollment_email' : 'post-enrollment-email',
        'short_description' : 'course-short-description',
        'intro_video' : 'course-introduction-video',
        'effort' : "course-effort",
        'course_image_asset_path': 'course-image-url',
        'enable_enrollment_email': 'enable-enrollment-email',
        'pre_enrollment_email_subject' :'pre-enrollment-email-subject',
        'post_enrollment_email_subject':'post-enrollment-email-subject',
        'enable_default_enrollment_email':'enable-default-enrollment-email',
        'pre_requisite_courses': 'pre-requisite-course',
        'entrance_exam_enabled': 'entrance-exam-enabled',
        'entrance_exam_minimum_score_pct': 'entrance-exam-minimum-score-pct'
    },

    updateTime : function(e) {
        var now = new Date(),
            hours = now.getUTCHours(),
            minutes = now.getUTCMinutes(),
            currentTimeText = gettext('%(hours)s:%(minutes)s (current UTC time)');

        $(e.currentTarget).attr('title', interpolate(currentTimeText, {
            'hours': hours,
            'minutes': minutes
        }, true));
    },

    setupDatePicker: function (fieldName) {
        var cacheModel = this.model;
        var div = this.$el.find('#' + this.fieldToSelectorMap[fieldName]);
        var datefield = $(div).find("input.date");
        var timefield = $(div).find("input.time");
        var cachethis = this;
        var setfield = function () {
            var newVal = DateUtils.getDate(datefield, timefield),
                oldTime = new Date(cacheModel.get(fieldName)).getTime();
            if (newVal) {
                if (!cacheModel.has(fieldName) || oldTime !== newVal.getTime()) {
                    cachethis.clearValidationErrors();
                    cachethis.setAndValidate(fieldName, newVal);
                }
            }
            else {
                // Clear date (note that this clears the time as well, as date and time are linked).
                // Note also that the validation logic prevents us from clearing the start date
                // (start date is required by the back end).
                cachethis.clearValidationErrors();
                cachethis.setAndValidate(fieldName, null);
            }
        };

        // instrument as date and time pickers
        timefield.timepicker({'timeFormat' : 'H:i'});
        datefield.datepicker();

        // Using the change event causes setfield to be triggered twice, but it is necessary
        // to pick up when the date is typed directly in the field.
        datefield.change(setfield).keyup(TriggerChangeEventOnEnter);
        timefield.on('changeTime', setfield);
        timefield.on('input', setfield);

        date = this.model.get(fieldName)
        // timepicker doesn't let us set null, so check that we have a time
        if (date) {
            DateUtils.setDate(datefield, timefield, date);
        } // but reset fields either way
        else {
            timefield.val('');
            datefield.val('');
        }
    },

    updateModel: function(event) {
        switch (event.currentTarget.id) {
        case 'course-language':
            this.setField(event);
            break;
        case 'course-image-url':
            this.setField(event);
            var url = $(event.currentTarget).val();
            var image_name = _.last(url.split('/'));
            this.model.set('course_image_name', image_name);
            // Wait to set the image src until the user stops typing
            clearTimeout(this.imageTimer);
            this.imageTimer = setTimeout(function() {
                $('#course-image').attr('src', $(event.currentTarget).val());
            }, 1000);
            break;
        case 'course-effort':
            this.setField(event);
            break;
        case 'pre-enrollment-email-subject':
            this.setField(event);
            break;
        case 'post-enrollment-email-subject':
            this.setField(event);
            break;
        case 'entrance-exam-enabled':
            if($(event.currentTarget).is(":checked")){
                this.$('.div-grade-requirements').show();
            }else{
                this.$('.div-grade-requirements').hide();
            }
            this.setField(event);
            break;
        case 'entrance-exam-minimum-score-pct':
=======
                   this.$el.find('img').error(function() {
                       $(this).hide();
                   });
                   this.$el.find('img').load(function() {
                       $(this).show();
                   });

                   this.listenTo(this.model, 'invalid', this.handleValidationError);
                   this.listenTo(this.model, 'change', this.showNotificationBar);
                   this.selectorToField = _.invert(this.fieldToSelectorMap);
        // handle license separately, to avoid reimplementing view logic
                   this.licenseModel = new LicenseModel({'asString': this.model.get('license')});
                   this.licenseView = new LicenseView({
                       model: this.licenseModel,
                       el: this.$('#course-license-selector').get(),
                       showPreview: true
                   });
                   this.listenTo(this.licenseModel, 'change', this.handleLicenseChange);

                   if (options.showMinGradeWarning || false) {
                       new NotificationView.Warning({
                           title: gettext('Course Credit Requirements'),
                           message: gettext('The minimum grade for course credit is not set.'),
                           closeIcon: true
                       }).show();
                   }

                   this.learning_info_view = new LearningInfoView({
                       el: $('.course-settings-learning-fields'),
                       model: this.model
                   });

                   this.instructor_info_view = new InstructorInfoView({
                       el: $('.course-instructor-details-fields'),
                       model: this.model
                   });
               },

               render: function() {
        // Clear any image preview timeouts set in this.updateImagePreview
                   clearTimeout(this.imageTimer);

                   DateUtils.setupDatePicker('start_date', this);
                   DateUtils.setupDatePicker('end_date', this);
                   DateUtils.setupDatePicker('enrollment_start', this);
                   DateUtils.setupDatePicker('enrollment_end', this);

                   this.$el.find('#' + this.fieldToSelectorMap['overview']).val(this.model.get('overview'));
                   this.codeMirrorize(null, $('#course-overview')[0]);

                   if (this.model.get('title') !== '') {
                       this.$el.find('#' + this.fieldToSelectorMap.title).val(this.model.get('title'));
                   } else {
                       var displayName = this.$el.find('#' + this.fieldToSelectorMap.title).attr('data-display-name');
                       this.$el.find('#' + this.fieldToSelectorMap.title).val(displayName);
                   }
                   this.$el.find('#' + this.fieldToSelectorMap.subtitle).val(this.model.get('subtitle'));
                   this.$el.find('#' + this.fieldToSelectorMap.duration).val(this.model.get('duration'));
                   this.$el.find('#' + this.fieldToSelectorMap.description).val(this.model.get('description'));

                   this.$el.find('#' + this.fieldToSelectorMap['short_description']).val(this.model.get('short_description'));

                   this.$el.find('.current-course-introduction-video iframe').attr('src', this.model.videosourceSample());
                   this.$el.find('#' + this.fieldToSelectorMap['intro_video']).val(this.model.get('intro_video') || '');
                   if (this.model.has('intro_video')) {
                       this.$el.find('.remove-course-introduction-video').show();
                   }
                   else this.$el.find('.remove-course-introduction-video').hide();

                   this.$el.find('#' + this.fieldToSelectorMap['effort']).val(this.model.get('effort'));

                   var courseImageURL = this.model.get('course_image_asset_path');
                   this.$el.find('#course-image-url').val(courseImageURL);
                   this.$el.find('#course-image').attr('src', courseImageURL);

                   var bannerImageURL = this.model.get('banner_image_asset_path');
                   this.$el.find('#banner-image-url').val(bannerImageURL);
                   this.$el.find('#banner-image').attr('src', bannerImageURL);

                   var videoThumbnailImageURL = this.model.get('video_thumbnail_image_asset_path');
                   this.$el.find('#video-thumbnail-image-url').val(videoThumbnailImageURL);
                   this.$el.find('#video-thumbnail-image').attr('src', videoThumbnailImageURL);

                   var pre_requisite_courses = this.model.get('pre_requisite_courses');
                   pre_requisite_courses = pre_requisite_courses.length > 0 ? pre_requisite_courses : '';
                   this.$el.find('#' + this.fieldToSelectorMap['pre_requisite_courses']).val(pre_requisite_courses);

                   if (this.model.get('entrance_exam_enabled') == 'true') {
                       this.$('#' + this.fieldToSelectorMap['entrance_exam_enabled']).attr('checked', this.model.get('entrance_exam_enabled'));
                       this.$('.div-grade-requirements').show();
                   }
                   else {
                       this.$('#' + this.fieldToSelectorMap['entrance_exam_enabled']).removeAttr('checked');
                       this.$('.div-grade-requirements').hide();
                   }
                   this.$('#' + this.fieldToSelectorMap['entrance_exam_minimum_score_pct']).val(this.model.get('entrance_exam_minimum_score_pct'));

                   var selfPacedButton = this.$('#course-pace-self-paced'),
                       instructorPacedButton = this.$('#course-pace-instructor-paced'),
                       paceToggleTip = this.$('#course-pace-toggle-tip');
                   (this.model.get('self_paced') ? selfPacedButton : instructorPacedButton).attr('checked', true);
                   if (this.model.canTogglePace()) {
                       selfPacedButton.removeAttr('disabled');
                       instructorPacedButton.removeAttr('disabled');
                       paceToggleTip.text('');
                   }
                   else {
                       selfPacedButton.attr('disabled', true);
                       instructorPacedButton.attr('disabled', true);
                       paceToggleTip.text(gettext('Course pacing cannot be changed once a course has started.'));
                   }

                   this.licenseView.render();
                   this.learning_info_view.render();
                   this.instructor_info_view.render();

                   return this;
               },
               fieldToSelectorMap: {
                   'language': 'course-language',
                   'start_date': 'course-start',
                   'end_date': 'course-end',
                   'enrollment_start': 'enrollment-start',
                   'enrollment_end': 'enrollment-end',
                   'overview': 'course-overview',
                   'title': 'course-title',
                   'subtitle': 'course-subtitle',
                   'duration': 'course-duration',
                   'description': 'course-description',
                   'short_description': 'course-short-description',
                   'intro_video': 'course-introduction-video',
                   'effort': 'course-effort',
                   'course_image_asset_path': 'course-image-url',
                   'banner_image_asset_path': 'banner-image-url',
                   'video_thumbnail_image_asset_path': 'video-thumbnail-image-url',
                   'pre_requisite_courses': 'pre-requisite-course',
                   'entrance_exam_enabled': 'entrance-exam-enabled',
                   'entrance_exam_minimum_score_pct': 'entrance-exam-minimum-score-pct',
                   'course_settings_learning_fields': 'course-settings-learning-fields',
                   'add_course_learning_info': 'add-course-learning-info',
                   'add_course_instructor_info': 'add-course-instructor-info',
                   'course_learning_info': 'course-learning-info'
               },

               addLearningFields: function() {
        /*
        * Add new course learning fields.
        * */
                   var existingInfo = _.clone(this.model.get('learning_info'));
                   existingInfo.push('');
                   this.model.set('learning_info', existingInfo);
               },

               addInstructorFields: function() {
        /*
        * Add new course instructor fields.
        * */
                   var instructors = this.model.get('instructor_info').instructors.slice(0);
                   instructors.push({
                       name: '',
                       title: '',
                       organization: '',
                       image: '',
                       bio: ''
                   });
                   this.model.set('instructor_info', {instructors: instructors});
               },

               updateTime: function(e) {
                   var now = new Date(),
                       hours = now.getUTCHours(),
                       minutes = now.getUTCMinutes(),
                       currentTimeText = StringUtils.interpolate(
                gettext('{hours}:{minutes} (current UTC time)'),
                           {
                               'hours': hours,
                               'minutes': minutes
                           }
            );

                   $(e.currentTarget).attr('title', currentTimeText);
               },
               updateModel: function(event) {
                   var value;
                   var index = event.currentTarget.getAttribute('data-index');
                   switch (event.currentTarget.id) {
                   case 'course-learning-info-' + index:
                       value = $(event.currentTarget).val();
                       var learningInfo = this.model.get('learning_info');
                       learningInfo[index] = value;
                       this.showNotificationBar();
                       break;
                   case 'course-instructor-name-' + index:
                   case 'course-instructor-title-' + index:
                   case 'course-instructor-organization-' + index:
                   case 'course-instructor-bio-' + index:
                       value = $(event.currentTarget).val();
                       var field = event.currentTarget.getAttribute('data-field'),
                           instructors = this.model.get('instructor_info').instructors.slice(0);
                       instructors[index][field] = value;
                       this.model.set('instructor_info', {instructors: instructors});
                       this.showNotificationBar();
                       break;
                   case 'course-instructor-image-' + index:
                       instructors = this.model.get('instructor_info').instructors.slice(0);
                       instructors[index].image = $(event.currentTarget).val();
                       this.model.set('instructor_info', {instructors: instructors});
                       this.showNotificationBar();
                       this.updateImagePreview(event.currentTarget, '#course-instructor-image-preview-' + index);
                       break;
                   case 'course-image-url':
                       this.updateImageField(event, 'course_image_name', '#course-image');
                       break;
                   case 'banner-image-url':
                       this.updateImageField(event, 'banner_image_name', '#banner-image');
                       break;
                   case 'video-thumbnail-image-url':
                       this.updateImageField(event, 'video_thumbnail_image_name', '#video-thumbnail-image');
                       break;
                   case 'entrance-exam-enabled':
                       if ($(event.currentTarget).is(':checked')) {
                           this.$('.div-grade-requirements').show();
                       } else {
                           this.$('.div-grade-requirements').hide();
                       }
                       this.setField(event);
                       break;
                   case 'entrance-exam-minimum-score-pct':
>>>>>>> 90707afa
            // If the val is an empty string then update model with default value.
                       if ($(event.currentTarget).val() === '') {
                           this.model.set('entrance_exam_minimum_score_pct', this.model.defaults.entrance_exam_minimum_score_pct);
                       }
                       else {
                           this.setField(event);
                       }
                       break;
                   case 'pre-requisite-course':
                       var value = $(event.currentTarget).val();
                       value = value == '' ? [] : [value];
                       this.model.set('pre_requisite_courses', value);
                       break;
        // Don't make the user reload the page to check the Youtube ID.
        // Wait for a second to load the video, avoiding egregious AJAX calls.
                   case 'course-introduction-video':
                       this.clearValidationErrors();
                       var previewsource = this.model.set_videosource($(event.currentTarget).val());
                       clearTimeout(this.videoTimer);
                       this.videoTimer = setTimeout(_.bind(function() {
                           this.$el.find('.current-course-introduction-video iframe').attr('src', previewsource);
                           if (this.model.has('intro_video')) {
                               this.$el.find('.remove-course-introduction-video').show();
                           }
                           else {
                               this.$el.find('.remove-course-introduction-video').hide();
                           }
                       }, this), 1000);
                       break;
                   case 'course-pace-self-paced':
            // Fallthrough to handle both radio buttons
<<<<<<< HEAD
        case 'course-pace-instructor-paced':
            this.model.set('self_paced', JSON.parse(event.currentTarget.value));
            break;
        default: // Everything else is handled by datepickers and CodeMirror.
            break;
        }
    },

    removeVideo: function(event) {
        event.preventDefault();
        if (this.model.has('intro_video')) {
            this.model.set_videosource(null);
            this.$el.find(".current-course-introduction-video iframe").attr("src", "");
            this.$el.find('#' + this.fieldToSelectorMap['intro_video']).val("");
            this.$el.find('.remove-course-introduction-video').hide();
        }
    },

    toggleEnrollmentEmails: function(event) {
        var isChecked = this.enable_enrollment_email_box.prop('checked');

        /* enable & disable default will show the template */
        if(isChecked) {
            this.enrollment_email_settings.slideDown();
        } else {
            this.enrollment_email_settings.slideUp();
        }

        var field = this.selectorToField['enable-enrollment-email'];
        if (this.model.get(field) != isChecked) {
            this.setAndValidate(field, isChecked);
        }
    },

    codeMirrors : {},
    codeMirrorize: function (e, forcedTarget) {
        var thisTarget;
        if (forcedTarget) {
            thisTarget = forcedTarget;
            thisTarget.id = $(thisTarget).attr('id');
        } else if (e !== null) {
            thisTarget = e.currentTarget;
        } else
=======
                   case 'course-pace-instructor-paced':
                       this.model.set('self_paced', JSON.parse(event.currentTarget.value));
                       break;
                   case 'course-language':
                   case 'course-effort':
                   case 'course-title':
                   case 'course-subtitle':
                   case 'course-duration':
                   case 'course-description':
                   case 'course-short-description':
                       this.setField(event);
                       break;
                   default: // Everything else is handled by datepickers and CodeMirror.
                       break;
                   }
               },
               updateImageField: function(event, image_field, selector) {
                   this.setField(event);
                   var url = $(event.currentTarget).val();
                   var image_name = _.last(url.split('/'));
        // If image path is entered directly, we need to strip the asset prefix
                   image_name = _.last(image_name.split('block@'));
                   this.model.set(image_field, image_name);
                   this.updateImagePreview(event.currentTarget, selector);
               },
               updateImagePreview: function(imagePathInputElement, previewSelector) {
        // Wait to set the image src until the user stops typing
                   clearTimeout(this.imageTimer);
                   this.imageTimer = setTimeout(function() {
                       $(previewSelector).attr('src', $(imagePathInputElement).val());
                   }, 1000);
               },
               removeVideo: function(event) {
                   event.preventDefault();
                   if (this.model.has('intro_video')) {
                       this.model.set_videosource(null);
                       this.$el.find('.current-course-introduction-video iframe').attr('src', '');
                       this.$el.find('#' + this.fieldToSelectorMap['intro_video']).val('');
                       this.$el.find('.remove-course-introduction-video').hide();
                   }
               },
               codeMirrors: {},
               codeMirrorize: function(e, forcedTarget) {
                   var thisTarget, cachethis, field, cmTextArea;
                   if (forcedTarget) {
                       thisTarget = forcedTarget;
                       thisTarget.id = $(thisTarget).attr('id');
                   } else if (e !== null) {
                       thisTarget = e.currentTarget;
                   } else
>>>>>>> 90707afa
        {
            // e and forcedTarget can be null so don't deference it
            // This is because in cases where we have a marketing site
            // we don't display the codeMirrors for editing the marketing
            // materials, except we do need to show the 'set course image'
            // workflow. So in this case e = forcedTarget = null.
                       return;
                   }

                   if (!this.codeMirrors[thisTarget.id]) {
                       cachethis = this;
                       field = this.selectorToField[thisTarget.id];
                       this.codeMirrors[thisTarget.id] = CodeMirror.fromTextArea(thisTarget, {
                           mode: 'text/html', lineNumbers: true, lineWrapping: true});
                       this.codeMirrors[thisTarget.id].on('change', function(mirror) {
                           mirror.save();
                           cachethis.clearValidationErrors();
                           var newVal = mirror.getValue();
                           if (cachethis.model.get(field) != newVal) {
                               cachethis.setAndValidate(field, newVal);
                           }
                       });
                       cmTextArea = this.codeMirrors[thisTarget.id].getInputField();
                       cmTextArea.setAttribute('id', 'course-overview-cm-textarea');
                   }
               },

               revertView: function() {
        // Make sure that the CodeMirror instance has the correct
        // data from its corresponding textarea
                   var self = this;
                   this.model.fetch({
                       success: function() {
                           self.render();
                           _.each(self.codeMirrors, function(mirror) {
                               var ele = mirror.getTextArea();
                               var field = self.selectorToField[ele.id];
                               mirror.setValue(self.model.get(field));
                           });
                           self.licenseModel.setFromString(self.model.get('license'), {silent: true});
                           self.licenseView.render();
                       },
                       reset: true,
                       silent: true});
               },
               setAndValidate: function(attr, value) {
        // If we call model.set() with {validate: true}, model fields
        // will not be set if validation fails. This puts the UI and
        // the model in an inconsistent state, and causes us to not
        // see the right validation errors the next time validate() is
        // called on the model. So we set *without* validating, then
        // call validate ourselves.
                   this.model.set(attr, value);
                   this.model.isValid();
               },

               showNotificationBar: function() {
        // We always call showNotificationBar with the same args, just
        // delegate to superclass
                   ValidatingView.prototype.showNotificationBar.call(this,
                                                          this.save_message,
                                                          _.bind(this.saveView, this),
                                                          _.bind(this.revertView, this));
<<<<<<< HEAD
    },

    uploadImage: function(event) {
        event.preventDefault();
        var upload = new FileUploadModel({
            title: gettext("Upload your course image."),
            message: gettext("Files must be in JPEG or PNG format."),
            mimeTypes: ['image/jpeg', 'image/png']
        });
        var self = this;
        var modal = new FileUploadDialog({
            model: upload,
            onSuccess: function(response) {
                var options = {
                    'course_image_name': response.asset.display_name,
                    'course_image_asset_path': response.asset.url
                };
                self.model.set(options);
                self.render();
                $('#course-image').attr('src', self.model.get('course_image_asset_path'));
            }
        });
        modal.show();
    },

    sendTestEmail: function (event) {
        event.preventDefault();
        var email_type = event.target.id;
        var subject = "";
        var message = "";
        var validation;
        if (email_type === "test_email_pre") {
            subject = this.pre_enrollment_email_subject_elem.val();
            message = this.pre_enrollment_email_elem.val();
        } else {
            subject = this.post_enrollment_email_subject_elem.val();
            message = this.post_enrollment_email_elem.val();
        }

        validation = ViewUtils.keywordValidator.validateString(message);
        if (!validation.isValid) {
            message = gettext('There are invalid keywords in your email. Please check the following keywords and try again:');
            message += "\n" + validation.keywordsInvalid.join('\n');
            window.alert(message);
            return;
        }

        $.post($(event.target).data('endpoint'),
               {
                 subject: subject,
                 message:message
               },
               function (data) {
                   alert(gettext("Test email sent! Please check your inbox. Don't forget to save!"));
               }
        );
    },

    showDefaultTemplate: function (event) {
        event.preventDefault();

        var content = "";
        var codeMirrorItem;
        var oldContent = "";
        var target_id = event.target.id;

        if (target_id === "fill_default_email_pre") {
            content = $('#default_pre_enrollment_email_template').text();
            codeMirrorItem = this.codeMirrors[this.pre_enrollment_email_elem[0].id];
            oldContent = codeMirrorItem.getValue();
        } else {
            content = $('#default_post_enrollment_email_template').text();
            codeMirrorItem = this.codeMirrors[this.post_enrollment_email_elem[0].id];
            oldContent = codeMirrorItem.getValue();
        }

        if (oldContent.trim() !== "") {
            var confirmed = confirm(gettext("This will overwrite the current message with the default one. Do you wish to continue?"));
            if (!confirmed) return;
        }
        codeMirrorItem.setValue(content);
    },

    handleLicenseChange: function() {
        this.showNotificationBar()
        this.model.set("license", this.licenseModel.toString())
    }
});

return DetailsView;

}); // end define()
=======
               },

               uploadImage: function(event) {
                   event.preventDefault();
                   var title = '', selector = '', image_key = '', image_path_key = '';
                   switch (event.currentTarget.id) {
                   case 'upload-course-image':
                       title = gettext('Upload your course image.');
                       selector = '#course-image';
                       image_key = 'course_image_name';
                       image_path_key = 'course_image_asset_path';
                       break;
                   case 'upload-banner-image':
                       title = gettext('Upload your banner image.');
                       selector = '#banner-image';
                       image_key = 'banner_image_name';
                       image_path_key = 'banner_image_asset_path';
                       break;
                   case 'upload-video-thumbnail-image':
                       title = gettext('Upload your video thumbnail image.');
                       selector = '#video-thumbnail-image';
                       image_key = 'video_thumbnail_image_name';
                       image_path_key = 'video_thumbnail_image_asset_path';
                       break;
                   }

                   var upload = new FileUploadModel({
                       title: title,
                       message: gettext('Files must be in JPEG or PNG format.'),
                       mimeTypes: ['image/jpeg', 'image/png']
                   });
                   var self = this;
                   var modal = new FileUploadDialog({
                       model: upload,
                       onSuccess: function(response) {
                           var options = {};
                           options[image_key] = response.asset.display_name;
                           options[image_path_key] = response.asset.url;
                           self.model.set(options);
                           self.render();
                           $(selector).attr('src', self.model.get(image_path_key));
                       }
                   });
                   modal.show();
               },

               handleLicenseChange: function() {
                   this.showNotificationBar();
                   this.model.set('license', this.licenseModel.toString());
               }
           });

           return DetailsView;
       }); // end define()
>>>>>>> 90707afa
<|MERGE_RESOLUTION|>--- conflicted
+++ resolved
@@ -1,58 +1,35 @@
-<<<<<<< HEAD
-define(["js/views/validation", "codemirror", "underscore", "jquery", "jquery.ui", "js/utils/date_utils", "js/models/uploads",
-    "js/views/uploads", "js/utils/change_on_enter", "js/views/license", "js/models/license",
-    "common/js/components/utils/view_utils",
-    "common/js/components/views/feedback_notification", "jquery.timepicker", "date", "gettext"],
-       function(ValidatingView, CodeMirror, _, $, ui, DateUtils, FileUploadModel,
-                FileUploadDialog, TriggerChangeEventOnEnter, LicenseView, LicenseModel, ViewUtils, NotificationView,
-                timepicker, date, gettext) {
-
-var DetailsView = ValidatingView.extend({
-=======
 define(['js/views/validation', 'codemirror', 'underscore', 'jquery', 'jquery.ui', 'js/utils/date_utils',
     'js/models/uploads', 'js/views/uploads', 'js/views/license', 'js/models/license',
     'common/js/components/views/feedback_notification', 'jquery.timepicker', 'date', 'gettext',
-    'js/views/learning_info', 'js/views/instructor_info', 'edx-ui-toolkit/js/utils/string-utils'],
+    'js/views/learning_info', 'js/views/instructor_info', 'edx-ui-toolkit/js/utils/string-utils',
+    "js/utils/change_on_enter", "common/js/components/utils/view_utils"],
        function(ValidatingView, CodeMirror, _, $, ui, DateUtils, FileUploadModel,
                 FileUploadDialog, LicenseView, LicenseModel, NotificationView,
-                timepicker, date, gettext, LearningInfoView, InstructorInfoView, StringUtils) {
+                timepicker, date, gettext, LearningInfoView, InstructorInfoView, StringUtils,
+                TriggerChangeEventOnEnter, ViewUtils) {
            var DetailsView = ValidatingView.extend({
->>>>>>> 90707afa
     // Model class is CMS.Models.Settings.CourseDetails
                events: {
                    'input input': 'updateModel',
                    'input textarea': 'updateModel',
         // Leaving change in as fallback for older browsers
-<<<<<<< HEAD
-        "change input" : "updateModel",
-        "change textarea" : "updateModel",
-        "change select" : "updateModel",
-        'click .remove-course-introduction-video' : "removeVideo",
-        'focus #course-overview' : "codeMirrorize",
-        'focus #course-about-sidebar-html' : "codeMirrorize",
-        'click #enable-enrollment-email' : "toggleEnrollmentEmails",
-        'focus #pre-enrollment-email' : "codeMirrorize",
-        'focus #post-enrollment-email' : "codeMirrorize",
-        'click #test_email_pre': "sendTestEmail",
-        'click #test_email_post': "sendTestEmail",
-        'click #fill_default_email_pre': "showDefaultTemplate",
-        'click #fill_default_email_post': "showDefaultTemplate",
-        'mouseover .timezone' : "updateTime",
-        // would love to move to a general superclass, but event hashes don't inherit in backbone :-(
-        'focus :input' : "inputFocus",
-        'blur :input' : "inputUnfocus",
-        'click .action-upload-image': "uploadImage",
-    },
-
-    initialize : function(options) {
-        options = options || {};
-        this.fileAnchorTemplate = _.template('<a href="<%= fullpath %>"> <i class="icon fa fa-file"></i><%= filename %></a>');
-=======
                    'change input': 'updateModel',
                    'change textarea': 'updateModel',
                    'change select': 'updateModel',
                    'click .remove-course-introduction-video': 'removeVideo',
                    'focus #course-overview': 'codeMirrorize',
+
+                   // Stanford event definitions
+                   'focus #course-about-sidebar-html' : "codeMirrorize",
+                   'click #enable-enrollment-email' : "toggleEnrollmentEmails",
+                   'focus #pre-enrollment-email' : "codeMirrorize",
+                   'focus #post-enrollment-email' : "codeMirrorize",
+                   'click #test_email_pre': "sendTestEmail",
+                   'click #test_email_post': "sendTestEmail",
+                   'click #fill_default_email_pre': "showDefaultTemplate",
+                   'click #fill_default_email_post': "showDefaultTemplate",
+                   // / Stanford event definitions
+
                    'mouseover .timezone': 'updateTime',
         // would love to move to a general superclass, but event hashes don't inherit in backbone :-(
                    'focus :input': 'inputFocus',
@@ -64,7 +41,6 @@
 
                initialize: function(options) {
                    options = options || {};
->>>>>>> 90707afa
         // fill in fields
                    this.$el.find('#course-language').val(this.model.get('language'));
                    this.$el.find('#course-organization').val(this.model.get('org'));
@@ -73,247 +49,6 @@
                    this.$el.find('.set-date').datepicker({'dateFormat': 'm/d/yy'});
 
         // Avoid showing broken image on mistyped/nonexistent image
-<<<<<<< HEAD
-        this.$el.find('img.course-image').error(function() {
-            $(this).hide();
-        });
-        this.$el.find('img.course-image').load(function() {
-            $(this).show();
-        });
-
-        this.listenTo(this.model, 'invalid', this.handleValidationError);
-        this.listenTo(this.model, 'change', this.showNotificationBar);
-        this.selectorToField = _.invert(this.fieldToSelectorMap);
-
-        /* Memoize html elements for enrollment emails */
-        this.enrollment_email_settings = this.$el.find('#enrollment-email-settings');
-        this.custom_enrollment_email_settings = this.$el.find('#custom-enrollment-email-settings');
-
-        this.pre_enrollment_email_elem = this.$el.find('#' + this.fieldToSelectorMap['pre_enrollment_email']);
-        this.pre_enrollment_email_subject_elem = this.$el.find('#' + this.fieldToSelectorMap['pre_enrollment_email_subject']);
-        this.pre_enrollment_email_field = this.$el.find('#field-pre-enrollment-email');
-        this.pre_enrollment_email_subject_field = this.$el.find('#field-pre-enrollment-email-subject');
-
-        this.post_enrollment_email_elem = this.$el.find('#' + this.fieldToSelectorMap['post_enrollment_email']);
-        this.post_enrollment_email_subject_elem = this.$el.find('#' + this.fieldToSelectorMap['post_enrollment_email_subject']);
-        this.post_enrollment_email_field = this.$el.find('#field-post-enrollment-email');
-        this.post_enrollment_email_subject_field = this.$el.find('#field-post-enrollment-email-subject');
-
-        this.enable_enrollment_email_box = this.$el.find('#' + this.fieldToSelectorMap['enable_enrollment_email']);
-
-        this.default_pre_template = this.$el.find('#default_pre_enrollment_email_template');
-        this.default_post_template = this.$el.find('#default_post_enrollment_email_template');
-
-        // handle license separately, to avoid reimplementing view logic
-        this.licenseModel = new LicenseModel({"asString": this.model.get('license')});
-        this.licenseView = new LicenseView({
-            model: this.licenseModel,
-            el: this.$("#course-license-selector").get(),
-            showPreview: true
-        });
-        this.listenTo(this.licenseModel, 'change', this.handleLicenseChange);
-
-        if (options.showMinGradeWarning || false) {
-            new NotificationView.Warning({
-                title: gettext("Course Credit Requirements"),
-                message: gettext("The minimum grade for course credit is not set."),
-                closeIcon: true
-            }).show();
-        }
-    },
-
-    render: function() {
-        this.setupDatePicker('start_date');
-        this.setupDatePicker('end_date');
-        this.setupDatePicker('enrollment_start');
-        this.setupDatePicker('enrollment_end');
-
-        this.$el.find('#' + this.fieldToSelectorMap['overview']).val(this.model.get('overview'));
-        this.codeMirrorize(null, $('#course-overview')[0]);
-        
-        this.$el.find('#' + this.fieldToSelectorMap['about_sidebar_html']).val(this.model.get('about_sidebar_html'));
-        this.codeMirrorize(null, $('#course-about-sidebar-html')[0]);
-
-        this.pre_enrollment_email_subject_elem.val(this.model.get('pre_enrollment_email_subject'));
-        this.post_enrollment_email_subject_elem.val(this.model.get('post_enrollment_email_subject'));
-
-        this.pre_enrollment_email_elem.val(this.model.get('pre_enrollment_email'));
-        this.codeMirrorize(null, $('#pre-enrollment-email')[0]);
-
-        this.post_enrollment_email_elem.val(this.model.get('post_enrollment_email'));
-        this.codeMirrorize(null, $('#post-enrollment-email')[0]);
-
-        this.enable_enrollment_email_box.prop('checked', this.model.get('enable_enrollment_email'));
-
-        if (this.enable_enrollment_email_box.prop('checked')) {
-            this.enrollment_email_settings.show();
-        } else {
-            this.enrollment_email_settings.hide();
-        }
-
-        this.$el.find('#' + this.fieldToSelectorMap['short_description']).val(this.model.get('short_description'));
-
-        this.$el.find('.current-course-introduction-video iframe').attr('src', this.model.videosourceSample());
-        this.$el.find('#' + this.fieldToSelectorMap['intro_video']).val(this.model.get('intro_video') || '');
-        if (this.model.has('intro_video')) {
-            this.$el.find('.remove-course-introduction-video').show();
-        }
-        else this.$el.find('.remove-course-introduction-video').hide();
-
-        this.$el.find('#' + this.fieldToSelectorMap['effort']).val(this.model.get('effort'));
-
-        var imageURL = this.model.get('course_image_asset_path');
-        this.$el.find('#course-image-url').val(imageURL);
-        this.$el.find('#course-image').attr('src', imageURL);
-
-        var pre_requisite_courses = this.model.get('pre_requisite_courses');
-        pre_requisite_courses = pre_requisite_courses.length > 0 ? pre_requisite_courses : '';
-        this.$el.find('#' + this.fieldToSelectorMap['pre_requisite_courses']).val(pre_requisite_courses);
-
-        if (this.model.get('entrance_exam_enabled') == 'true') {
-            this.$('#' + this.fieldToSelectorMap['entrance_exam_enabled']).attr('checked', this.model.get('entrance_exam_enabled'));
-            this.$('.div-grade-requirements').show();
-        }
-        else {
-            this.$('#' + this.fieldToSelectorMap['entrance_exam_enabled']).removeAttr('checked');
-            this.$('.div-grade-requirements').hide();
-        }
-        this.$('#' + this.fieldToSelectorMap['entrance_exam_minimum_score_pct']).val(this.model.get('entrance_exam_minimum_score_pct'));
-
-        var selfPacedButton = this.$('#course-pace-self-paced'),
-            instructorPacedButton = this.$('#course-pace-instructor-paced'),
-            paceToggleTip = this.$('#course-pace-toggle-tip');
-        (this.model.get('self_paced') ? selfPacedButton : instructorPacedButton).attr('checked', true);
-        if (this.model.canTogglePace()) {
-            selfPacedButton.removeAttr('disabled');
-            instructorPacedButton.removeAttr('disabled');
-            paceToggleTip.text('');
-        }
-        else {
-            selfPacedButton.attr('disabled', true);
-            instructorPacedButton.attr('disabled', true);
-            paceToggleTip.text(gettext('Course pacing cannot be changed once a course has started.'));
-        }
-
-        this.licenseView.render()
-
-        return this;
-    },
-    fieldToSelectorMap : {
-        'language' : 'course-language',
-        'start_date' : "course-start",
-        'end_date' : 'course-end',
-        'enrollment_start' : 'enrollment-start',
-        'enrollment_end' : 'enrollment-end',
-        'overview' : 'course-overview',
-        'about_sidebar_html' : 'course-about-sidebar-html',
-        'pre_enrollment_email' : 'pre-enrollment-email',
-        'post_enrollment_email' : 'post-enrollment-email',
-        'short_description' : 'course-short-description',
-        'intro_video' : 'course-introduction-video',
-        'effort' : "course-effort",
-        'course_image_asset_path': 'course-image-url',
-        'enable_enrollment_email': 'enable-enrollment-email',
-        'pre_enrollment_email_subject' :'pre-enrollment-email-subject',
-        'post_enrollment_email_subject':'post-enrollment-email-subject',
-        'enable_default_enrollment_email':'enable-default-enrollment-email',
-        'pre_requisite_courses': 'pre-requisite-course',
-        'entrance_exam_enabled': 'entrance-exam-enabled',
-        'entrance_exam_minimum_score_pct': 'entrance-exam-minimum-score-pct'
-    },
-
-    updateTime : function(e) {
-        var now = new Date(),
-            hours = now.getUTCHours(),
-            minutes = now.getUTCMinutes(),
-            currentTimeText = gettext('%(hours)s:%(minutes)s (current UTC time)');
-
-        $(e.currentTarget).attr('title', interpolate(currentTimeText, {
-            'hours': hours,
-            'minutes': minutes
-        }, true));
-    },
-
-    setupDatePicker: function (fieldName) {
-        var cacheModel = this.model;
-        var div = this.$el.find('#' + this.fieldToSelectorMap[fieldName]);
-        var datefield = $(div).find("input.date");
-        var timefield = $(div).find("input.time");
-        var cachethis = this;
-        var setfield = function () {
-            var newVal = DateUtils.getDate(datefield, timefield),
-                oldTime = new Date(cacheModel.get(fieldName)).getTime();
-            if (newVal) {
-                if (!cacheModel.has(fieldName) || oldTime !== newVal.getTime()) {
-                    cachethis.clearValidationErrors();
-                    cachethis.setAndValidate(fieldName, newVal);
-                }
-            }
-            else {
-                // Clear date (note that this clears the time as well, as date and time are linked).
-                // Note also that the validation logic prevents us from clearing the start date
-                // (start date is required by the back end).
-                cachethis.clearValidationErrors();
-                cachethis.setAndValidate(fieldName, null);
-            }
-        };
-
-        // instrument as date and time pickers
-        timefield.timepicker({'timeFormat' : 'H:i'});
-        datefield.datepicker();
-
-        // Using the change event causes setfield to be triggered twice, but it is necessary
-        // to pick up when the date is typed directly in the field.
-        datefield.change(setfield).keyup(TriggerChangeEventOnEnter);
-        timefield.on('changeTime', setfield);
-        timefield.on('input', setfield);
-
-        date = this.model.get(fieldName)
-        // timepicker doesn't let us set null, so check that we have a time
-        if (date) {
-            DateUtils.setDate(datefield, timefield, date);
-        } // but reset fields either way
-        else {
-            timefield.val('');
-            datefield.val('');
-        }
-    },
-
-    updateModel: function(event) {
-        switch (event.currentTarget.id) {
-        case 'course-language':
-            this.setField(event);
-            break;
-        case 'course-image-url':
-            this.setField(event);
-            var url = $(event.currentTarget).val();
-            var image_name = _.last(url.split('/'));
-            this.model.set('course_image_name', image_name);
-            // Wait to set the image src until the user stops typing
-            clearTimeout(this.imageTimer);
-            this.imageTimer = setTimeout(function() {
-                $('#course-image').attr('src', $(event.currentTarget).val());
-            }, 1000);
-            break;
-        case 'course-effort':
-            this.setField(event);
-            break;
-        case 'pre-enrollment-email-subject':
-            this.setField(event);
-            break;
-        case 'post-enrollment-email-subject':
-            this.setField(event);
-            break;
-        case 'entrance-exam-enabled':
-            if($(event.currentTarget).is(":checked")){
-                this.$('.div-grade-requirements').show();
-            }else{
-                this.$('.div-grade-requirements').hide();
-            }
-            this.setField(event);
-            break;
-        case 'entrance-exam-minimum-score-pct':
-=======
                    this.$el.find('img').error(function() {
                        $(this).hide();
                    });
@@ -324,6 +59,28 @@
                    this.listenTo(this.model, 'invalid', this.handleValidationError);
                    this.listenTo(this.model, 'change', this.showNotificationBar);
                    this.selectorToField = _.invert(this.fieldToSelectorMap);
+
+                   // Stanford Enrollment Email elements
+                   /* Memoize html elements for enrollment emails */
+                   this.enrollment_email_settings = this.$el.find('#enrollment-email-settings');
+                   this.custom_enrollment_email_settings = this.$el.find('#custom-enrollment-email-settings');
+
+                   this.pre_enrollment_email_elem = this.$el.find('#' + this.fieldToSelectorMap['pre_enrollment_email']);
+                   this.pre_enrollment_email_subject_elem = this.$el.find('#' + this.fieldToSelectorMap['pre_enrollment_email_subject']);
+                   this.pre_enrollment_email_field = this.$el.find('#field-pre-enrollment-email');
+                   this.pre_enrollment_email_subject_field = this.$el.find('#field-pre-enrollment-email-subject');
+
+                   this.post_enrollment_email_elem = this.$el.find('#' + this.fieldToSelectorMap['post_enrollment_email']);
+                   this.post_enrollment_email_subject_elem = this.$el.find('#' + this.fieldToSelectorMap['post_enrollment_email_subject']);
+                   this.post_enrollment_email_field = this.$el.find('#field-post-enrollment-email');
+                   this.post_enrollment_email_subject_field = this.$el.find('#field-post-enrollment-email-subject');
+
+                   this.enable_enrollment_email_box = this.$el.find('#' + this.fieldToSelectorMap['enable_enrollment_email']);
+
+                   this.default_pre_template = this.$el.find('#default_pre_enrollment_email_template');
+                   this.default_post_template = this.$el.find('#default_post_enrollment_email_template');
+                   // / Stanford Enrollment Email elements
+
         // handle license separately, to avoid reimplementing view logic
                    this.licenseModel = new LicenseModel({'asString': this.model.get('license')});
                    this.licenseView = new LicenseView({
@@ -373,6 +130,28 @@
                    this.$el.find('#' + this.fieldToSelectorMap.subtitle).val(this.model.get('subtitle'));
                    this.$el.find('#' + this.fieldToSelectorMap.duration).val(this.model.get('duration'));
                    this.$el.find('#' + this.fieldToSelectorMap.description).val(this.model.get('description'));
+
+                   // Stanford set values
+                   this.$el.find('#' + this.fieldToSelectorMap['about_sidebar_html']).val(this.model.get('about_sidebar_html'));
+                   this.codeMirrorize(null, $('#course-about-sidebar-html')[0]);
+
+                   this.pre_enrollment_email_subject_elem.val(this.model.get('pre_enrollment_email_subject'));
+                   this.post_enrollment_email_subject_elem.val(this.model.get('post_enrollment_email_subject'));
+
+                   this.pre_enrollment_email_elem.val(this.model.get('pre_enrollment_email'));
+                   this.codeMirrorize(null, $('#pre-enrollment-email')[0]);
+
+                   this.post_enrollment_email_elem.val(this.model.get('post_enrollment_email'));
+                   this.codeMirrorize(null, $('#post-enrollment-email')[0]);
+
+                   this.enable_enrollment_email_box.prop('checked', this.model.get('enable_enrollment_email'));
+                   // / Stanford set values
+
+                    if (this.enable_enrollment_email_box.prop('checked')) {
+                        this.enrollment_email_settings.show();
+                    } else {
+                        this.enrollment_email_settings.hide();
+                    }
 
                    this.$el.find('#' + this.fieldToSelectorMap['short_description']).val(this.model.get('short_description'));
 
@@ -443,6 +222,15 @@
                    'subtitle': 'course-subtitle',
                    'duration': 'course-duration',
                    'description': 'course-description',
+                   // Stanford field selectors
+                   'about_sidebar_html' : 'course-about-sidebar-html',
+                   'pre_enrollment_email' : 'pre-enrollment-email',
+                   'post_enrollment_email' : 'post-enrollment-email',
+                   'enable_enrollment_email': 'enable-enrollment-email',
+                   'pre_enrollment_email_subject' :'pre-enrollment-email-subject',
+                   'post_enrollment_email_subject':'post-enrollment-email-subject',
+                   'enable_default_enrollment_email':'enable-default-enrollment-email',
+                    // / Stanford field selectors
                    'short_description': 'course-short-description',
                    'intro_video': 'course-introduction-video',
                    'effort': 'course-effort',
@@ -533,6 +321,14 @@
                    case 'video-thumbnail-image-url':
                        this.updateImageField(event, 'video_thumbnail_image_name', '#video-thumbnail-image');
                        break;
+                   // Stanford Cases
+                   case 'pre-enrollment-email-subject':
+                       this.setField(event);
+                       break;
+                   case 'post-enrollment-email-subject':
+                       this.setField(event);
+                       break;
+                   // / Stanford Cases
                    case 'entrance-exam-enabled':
                        if ($(event.currentTarget).is(':checked')) {
                            this.$('.div-grade-requirements').show();
@@ -542,7 +338,6 @@
                        this.setField(event);
                        break;
                    case 'entrance-exam-minimum-score-pct':
->>>>>>> 90707afa
             // If the val is an empty string then update model with default value.
                        if ($(event.currentTarget).val() === '') {
                            this.model.set('entrance_exam_minimum_score_pct', this.model.defaults.entrance_exam_minimum_score_pct);
@@ -574,51 +369,6 @@
                        break;
                    case 'course-pace-self-paced':
             // Fallthrough to handle both radio buttons
-<<<<<<< HEAD
-        case 'course-pace-instructor-paced':
-            this.model.set('self_paced', JSON.parse(event.currentTarget.value));
-            break;
-        default: // Everything else is handled by datepickers and CodeMirror.
-            break;
-        }
-    },
-
-    removeVideo: function(event) {
-        event.preventDefault();
-        if (this.model.has('intro_video')) {
-            this.model.set_videosource(null);
-            this.$el.find(".current-course-introduction-video iframe").attr("src", "");
-            this.$el.find('#' + this.fieldToSelectorMap['intro_video']).val("");
-            this.$el.find('.remove-course-introduction-video').hide();
-        }
-    },
-
-    toggleEnrollmentEmails: function(event) {
-        var isChecked = this.enable_enrollment_email_box.prop('checked');
-
-        /* enable & disable default will show the template */
-        if(isChecked) {
-            this.enrollment_email_settings.slideDown();
-        } else {
-            this.enrollment_email_settings.slideUp();
-        }
-
-        var field = this.selectorToField['enable-enrollment-email'];
-        if (this.model.get(field) != isChecked) {
-            this.setAndValidate(field, isChecked);
-        }
-    },
-
-    codeMirrors : {},
-    codeMirrorize: function (e, forcedTarget) {
-        var thisTarget;
-        if (forcedTarget) {
-            thisTarget = forcedTarget;
-            thisTarget.id = $(thisTarget).attr('id');
-        } else if (e !== null) {
-            thisTarget = e.currentTarget;
-        } else
-=======
                    case 'course-pace-instructor-paced':
                        this.model.set('self_paced', JSON.parse(event.currentTarget.value));
                        break;
@@ -660,6 +410,23 @@
                        this.$el.find('.remove-course-introduction-video').hide();
                    }
                },
+               // Stanford Functions
+               toggleEnrollmentEmails: function(event) {
+                   var isChecked = this.enable_enrollment_email_box.prop('checked');
+
+                   /* enable & disable default will show the template */
+                   if(isChecked) {
+                       this.enrollment_email_settings.slideDown();
+                   } else {
+                       this.enrollment_email_settings.slideUp();
+                   }
+
+                   var field = this.selectorToField['enable-enrollment-email'];
+                   if (this.model.get(field) != isChecked) {
+                       this.setAndValidate(field, isChecked);
+                   }
+               },
+               // / Stanford Functions
                codeMirrors: {},
                codeMirrorize: function(e, forcedTarget) {
                    var thisTarget, cachethis, field, cmTextArea;
@@ -669,7 +436,6 @@
                    } else if (e !== null) {
                        thisTarget = e.currentTarget;
                    } else
->>>>>>> 90707afa
         {
             // e and forcedTarget can be null so don't deference it
             // This is because in cases where we have a marketing site
@@ -733,100 +499,6 @@
                                                           this.save_message,
                                                           _.bind(this.saveView, this),
                                                           _.bind(this.revertView, this));
-<<<<<<< HEAD
-    },
-
-    uploadImage: function(event) {
-        event.preventDefault();
-        var upload = new FileUploadModel({
-            title: gettext("Upload your course image."),
-            message: gettext("Files must be in JPEG or PNG format."),
-            mimeTypes: ['image/jpeg', 'image/png']
-        });
-        var self = this;
-        var modal = new FileUploadDialog({
-            model: upload,
-            onSuccess: function(response) {
-                var options = {
-                    'course_image_name': response.asset.display_name,
-                    'course_image_asset_path': response.asset.url
-                };
-                self.model.set(options);
-                self.render();
-                $('#course-image').attr('src', self.model.get('course_image_asset_path'));
-            }
-        });
-        modal.show();
-    },
-
-    sendTestEmail: function (event) {
-        event.preventDefault();
-        var email_type = event.target.id;
-        var subject = "";
-        var message = "";
-        var validation;
-        if (email_type === "test_email_pre") {
-            subject = this.pre_enrollment_email_subject_elem.val();
-            message = this.pre_enrollment_email_elem.val();
-        } else {
-            subject = this.post_enrollment_email_subject_elem.val();
-            message = this.post_enrollment_email_elem.val();
-        }
-
-        validation = ViewUtils.keywordValidator.validateString(message);
-        if (!validation.isValid) {
-            message = gettext('There are invalid keywords in your email. Please check the following keywords and try again:');
-            message += "\n" + validation.keywordsInvalid.join('\n');
-            window.alert(message);
-            return;
-        }
-
-        $.post($(event.target).data('endpoint'),
-               {
-                 subject: subject,
-                 message:message
-               },
-               function (data) {
-                   alert(gettext("Test email sent! Please check your inbox. Don't forget to save!"));
-               }
-        );
-    },
-
-    showDefaultTemplate: function (event) {
-        event.preventDefault();
-
-        var content = "";
-        var codeMirrorItem;
-        var oldContent = "";
-        var target_id = event.target.id;
-
-        if (target_id === "fill_default_email_pre") {
-            content = $('#default_pre_enrollment_email_template').text();
-            codeMirrorItem = this.codeMirrors[this.pre_enrollment_email_elem[0].id];
-            oldContent = codeMirrorItem.getValue();
-        } else {
-            content = $('#default_post_enrollment_email_template').text();
-            codeMirrorItem = this.codeMirrors[this.post_enrollment_email_elem[0].id];
-            oldContent = codeMirrorItem.getValue();
-        }
-
-        if (oldContent.trim() !== "") {
-            var confirmed = confirm(gettext("This will overwrite the current message with the default one. Do you wish to continue?"));
-            if (!confirmed) return;
-        }
-        codeMirrorItem.setValue(content);
-    },
-
-    handleLicenseChange: function() {
-        this.showNotificationBar()
-        this.model.set("license", this.licenseModel.toString())
-    }
-});
-
-return DetailsView;
-
-}); // end define()
-=======
                },
 
                uploadImage: function(event) {
@@ -873,6 +545,66 @@
                    modal.show();
                },
 
+                // Stanford Functions
+                sendTestEmail: function (event) {
+                    event.preventDefault();
+                    var email_type = event.target.id;
+                    var subject = "";
+                    var message = "";
+                    var validation;
+                    if (email_type === "test_email_pre") {
+                        subject = this.pre_enrollment_email_subject_elem.val();
+                        message = this.pre_enrollment_email_elem.val();
+                    } else {
+                        subject = this.post_enrollment_email_subject_elem.val();
+                        message = this.post_enrollment_email_elem.val();
+                    }
+
+                    validation = ViewUtils.keywordValidator.validateString(message);
+                    if (!validation.isValid) {
+                        message = gettext('There are invalid keywords in your email. Please check the following keywords and try again:');
+                        message += "\n" + validation.keywordsInvalid.join('\n');
+                        window.alert(message);
+                        return;
+                    }
+
+                    $.post($(event.target).data('endpoint'),
+                           {
+                             subject: subject,
+                             message:message
+                           },
+                           function (data) {
+                               alert(gettext("Test email sent! Please check your inbox. Don't forget to save!"));
+                           }
+                    );
+                },
+
+                showDefaultTemplate: function (event) {
+                    event.preventDefault();
+
+                    var content = "";
+                    var codeMirrorItem;
+                    var oldContent = "";
+                    var target_id = event.target.id;
+
+                    if (target_id === "fill_default_email_pre") {
+                        content = $('#default_pre_enrollment_email_template').text();
+                        codeMirrorItem = this.codeMirrors[this.pre_enrollment_email_elem[0].id];
+                        oldContent = codeMirrorItem.getValue();
+                    } else {
+                        content = $('#default_post_enrollment_email_template').text();
+                        codeMirrorItem = this.codeMirrors[this.post_enrollment_email_elem[0].id];
+                        oldContent = codeMirrorItem.getValue();
+                    }
+
+                    if (oldContent.trim() !== "") {
+                        var confirmed = confirm(gettext("This will overwrite the current message with the default one. Do you wish to continue?"));
+                        if (!confirmed) return;
+                    }
+                    codeMirrorItem.setValue(content);
+                },
+                // / Stanford Functions
+
                handleLicenseChange: function() {
                    this.showNotificationBar();
                    this.model.set('license', this.licenseModel.toString());
@@ -880,5 +612,4 @@
            });
 
            return DetailsView;
-       }); // end define()
->>>>>>> 90707afa
+       }); // end define()