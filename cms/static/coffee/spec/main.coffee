--- conflicted
+++ resolved
@@ -51,11 +51,7 @@
         "URI": "xmodule_js/common_static/js/vendor/URI.min",
         "mock-ajax": "xmodule_js/common_static/js/vendor/mock-ajax",
 
-<<<<<<< HEAD
-        "mathjax": "//cdn.mathjax.org/mathjax/2.5-latest/MathJax.js?config=TeX-MML-AM_HTMLorMML-full&delayStartupUntil=configured",
-=======
         "mathjax": "//cdn.mathjax.org/mathjax/2.6-latest/MathJax.js?config=TeX-MML-AM_SVG&delayStartupUntil=configured",
->>>>>>> 8179167f
         "youtube": "//www.youtube.com/player_api?noext",
 
         "coffee/src/ajax_prefix": "xmodule_js/common_static/coffee/src/ajax_prefix",
