requirejs.config({
    paths: {
        "gettext": "xmodule_js/common_static/js/test/i18n",
        "mustache": "xmodule_js/common_static/js/vendor/mustache",
        "codemirror": "xmodule_js/common_static/js/vendor/CodeMirror/codemirror",
        "jquery": "xmodule_js/common_static/js/vendor/jquery.min",
        "jquery.ui": "xmodule_js/common_static/js/vendor/jquery-ui.min",
        "jquery.form": "xmodule_js/common_static/js/vendor/jquery.form",
        "jquery.markitup": "xmodule_js/common_static/js/vendor/markitup/jquery.markitup",
        "jquery.leanModal": "xmodule_js/common_static/js/vendor/jquery.leanModal.min",
        "jquery.smoothScroll": "xmodule_js/common_static/js/vendor/jquery.smooth-scroll.min",
        "jquery.scrollTo": "xmodule_js/common_static/js/vendor/jquery.scrollTo-1.4.2-min",
        "jquery.timepicker": "xmodule_js/common_static/js/vendor/timepicker/jquery.timepicker",
        "jquery.cookie": "xmodule_js/common_static/js/vendor/jquery.cookie",
        "jquery.qtip": "xmodule_js/common_static/js/vendor/jquery.qtip.min",
        "jquery.fileupload": "xmodule_js/common_static/js/vendor/jQuery-File-Upload/js/jquery.fileupload",
        "jquery.fileupload-process": "xmodule_js/common_static/js/vendor/jQuery-File-Upload/js/jquery.fileupload-process",
        "jquery.fileupload-validate": "xmodule_js/common_static/js/vendor/jQuery-File-Upload/js/jquery.fileupload-validate",
        "jquery.iframe-transport": "xmodule_js/common_static/js/vendor/jQuery-File-Upload/js/jquery.iframe-transport",
        "jquery.inputnumber": "xmodule_js/common_static/js/vendor/html5-input-polyfills/number-polyfill",
        "jquery.immediateDescendents": "xmodule_js/common_static/coffee/src/jquery.immediateDescendents",
        "datepair": "xmodule_js/common_static/js/vendor/timepicker/datepair",
        "date": "xmodule_js/common_static/js/vendor/date",
        "text": "xmodule_js/common_static/js/vendor/requirejs/text",
        "underscore": "xmodule_js/common_static/js/vendor/underscore-min",
        "underscore.string": "xmodule_js/common_static/js/vendor/underscore.string.min",
        "backbone": "xmodule_js/common_static/js/vendor/backbone-min",
        "backbone.associations": "xmodule_js/common_static/js/vendor/backbone-associations-min",
        "backbone.paginator": "xmodule_js/common_static/js/vendor/backbone.paginator.min",
        "tinymce": "xmodule_js/common_static/js/vendor/tinymce/js/tinymce/tinymce.full.min",
        "jquery.tinymce": "xmodule_js/common_static/js/vendor/tinymce/js/tinymce/jquery.tinymce",
        "xmodule": "xmodule_js/src/xmodule",
        "xblock/cms.runtime.v1": "coffee/src/xblock/cms.runtime.v1",
        "xblock/core": "xmodule_js/common_static/js/xblock/core",
        "xblock": "xmodule_js/common_static/coffee/src/xblock",
        "utility": "xmodule_js/common_static/js/src/utility",
        "sinon": "xmodule_js/common_static/js/vendor/sinon-1.17.0",
        "squire": "xmodule_js/common_static/js/vendor/Squire",
        "jasmine-stealth": "xmodule_js/common_static/js/vendor/jasmine-stealth",
        "jasmine.async": "xmodule_js/common_static/js/vendor/jasmine.async",
        "draggabilly": "xmodule_js/common_static/js/vendor/draggabilly.pkgd",
        "domReady": "xmodule_js/common_static/js/vendor/domReady",
        "URI": "xmodule_js/common_static/js/vendor/URI.min",

<<<<<<< HEAD
        "mathjax": "//cdn.mathjax.org/mathjax/2.6-latest/MathJax.js?config=TeX-MML-AM_SVG&delayStartupUntil=configured",
=======
        "mathjax": "//cdn.mathjax.org/mathjax/2.5-latest/MathJax.js?config=TeX-MML-AM_HTMLorMML-full&delayStartupUntil=configured",
>>>>>>> 3bd9f95a
        "youtube": "//www.youtube.com/player_api?noext",

        "coffee/src/ajax_prefix": "xmodule_js/common_static/coffee/src/ajax_prefix"
    }
    shim: {
        "gettext": {
            exports: "gettext"
        },
        "date": {
            exports: "Date"
        },
        "jquery.ui": {
            deps: ["jquery"],
            exports: "jQuery.ui"
        },
        "jquery.form": {
            deps: ["jquery"],
            exports: "jQuery.fn.ajaxForm"
        },
        "jquery.markitup": {
            deps: ["jquery"],
            exports: "jQuery.fn.markitup"
        },
        "jquery.leanModal": {
            deps: ["jquery"],
            exports: "jQuery.fn.leanModal"
        },
        "jquery.smoothScroll": {
            deps: ["jquery"],
            exports: "jQuery.fn.smoothScroll"
        },
        "jquery.scrollTo": {
            deps: ["jquery"],
            exports: "jQuery.fn.scrollTo"
        },
        "jquery.cookie": {
            deps: ["jquery"],
            exports: "jQuery.fn.cookie"
        },
        "jquery.qtip": {
            deps: ["jquery"],
            exports: "jQuery.fn.qtip"
        },
        "jquery.fileupload": {
            deps: ["jquery.ui", "jquery.iframe-transport"],
            exports: "jQuery.fn.fileupload"
        },
        "jquery.fileupload-process": {
            deps: ["jquery.fileupload"]
        },
        "jquery.fileupload-validate": {
            deps: ["jquery.fileupload"]
        },
        "jquery.inputnumber": {
            deps: ["jquery"],
            exports: "jQuery.fn.inputNumber"
        },
        "jquery.tinymce": {
            deps: ["jquery", "tinymce"],
            exports: "jQuery.fn.tinymce"
        },
        "datepair": {
            deps: ["jquery.ui", "jquery.timepicker"]
        },
        "underscore": {
            exports: "_"
        },
        "backbone": {
            deps: ["underscore", "jquery"],
            exports: "Backbone"
        },
        "backbone.associations": {
            deps: ["backbone"],
            exports: "Backbone.Associations"
        },
        "backbone.paginator": {
            deps: ["backbone"],
            exports: "Backbone.Paginator"
        },
        "youtube": {
            exports: "YT"
        },
        "codemirror": {
            exports: "CodeMirror"
        },
        "tinymce": {
            exports: "tinymce"
        },
        "mathjax": {
            exports: "MathJax",
            init: ->
              MathJax.Hub.Config
                tex2jax:
                  inlineMath: [
                    ["\\(","\\)"],
                    ['[mathjaxinline]','[/mathjaxinline]']
                  ]
                  displayMath: [
                    ["\\[","\\]"],
                    ['[mathjax]','[/mathjax]']
                  ]
              MathJax.Hub.Configured();
        },
        "URI": {
            exports: "URI"
        },
        "xmodule": {
            exports: "XModule"
        },
        "sinon": {
            exports: "sinon"
        },
        "jasmine-stealth": {
            deps: ["jasmine"]
        },
        "jasmine.async": {
            deps: ["jasmine"],
            exports: "AsyncSpec"
        },
        "xblock/core": {
            exports: "XBlock",
            deps: ["jquery", "jquery.immediateDescendents"]
        },
        "xblock/runtime.v1": {
            exports: "XBlock",
            deps: ["xblock/core"]
        },

        "coffee/src/main": {
            deps: ["coffee/src/ajax_prefix"]
        },
        "coffee/src/ajax_prefix": {
            deps: ["jquery"]
        }
    }
});

jasmine.getFixtures().fixturesPath += 'coffee/fixtures'

define([
    "coffee/spec/views/assets_spec",
    "js/spec/video/translations_editor_spec",
    "js/spec/video/file_uploader_editor_spec",
    "js/spec/models/group_configuration_spec"
    ])<|MERGE_RESOLUTION|>--- conflicted
+++ resolved
@@ -42,11 +42,7 @@
         "domReady": "xmodule_js/common_static/js/vendor/domReady",
         "URI": "xmodule_js/common_static/js/vendor/URI.min",
 
-<<<<<<< HEAD
         "mathjax": "//cdn.mathjax.org/mathjax/2.6-latest/MathJax.js?config=TeX-MML-AM_SVG&delayStartupUntil=configured",
-=======
-        "mathjax": "//cdn.mathjax.org/mathjax/2.5-latest/MathJax.js?config=TeX-MML-AM_HTMLorMML-full&delayStartupUntil=configured",
->>>>>>> 3bd9f95a
         "youtube": "//www.youtube.com/player_api?noext",
 
         "coffee/src/ajax_prefix": "xmodule_js/common_static/coffee/src/ajax_prefix"
