# -*- coding: utf-8 -*-
"""
This is the common settings file, intended to set sane defaults. If you have a
piece of configuration that's dependent on a set of feature flags being set,
then create a function that returns the calculated value based on the value of
FEATURES[...]. Modules that extend this one can change the feature
configuration in an environment specific config file and re-calculate those
values.

We should make a method that calls all these config methods so that you just
make one call at the end of your site-specific dev file to reset all the
dependent variables (like INSTALLED_APPS) for you.

Longer TODO:
1. Right now our treatment of static content in general and in particular
   course-specific static content is haphazard.
2. We should have a more disciplined approach to feature flagging, even if it
   just means that we stick them in a dict called FEATURES.
3. We need to handle configuration for multiple courses. This could be as
   multiple sites, but we do need a way to map their data assets.
"""

# We intentionally define lots of variables that aren't used, and
# want to import all variables from base settings files
# pylint: disable=wildcard-import, unused-import, unused-wildcard-import

# Pylint gets confused by path.py instances, which report themselves as class
# objects. As a result, pylint applies the wrong regex in validating names,
# and throws spurious errors. Therefore, we disable invalid-name checking.
# pylint: disable=invalid-name

import imp
import os
import sys
import lms.envs.common
# Although this module itself may not use these imported variables, other dependent modules may.
from lms.envs.common import (
    ACCOUNT_NAME,
    DATA_DIR,
    PARENTAL_CONSENT_AGE_LIMIT,
    # The following PROFILE_IMAGE_* settings are included as they are
    # indirectly accessed through the email opt-in API, which is
    # technically accessible through the CMS via legacy URLs.
    PROFILE_IMAGE_BACKEND, PROFILE_IMAGE_DEFAULT_FILENAME, PROFILE_IMAGE_DEFAULT_FILE_EXTENSION,
    PROFILE_IMAGE_SECRET_KEY, PROFILE_IMAGE_MIN_BYTES, PROFILE_IMAGE_MAX_BYTES,
<<<<<<< HEAD
    USE_TZ, TECH_SUPPORT_EMAIL, PLATFORM_NAME, BUGS_EMAIL, DOC_STORE_CONFIG, ALL_LANGUAGES, WIKI_ENABLED, MODULESTORE,
    update_module_store_settings, ASSET_IGNORE_REGEX, COPYRIGHT_YEAR,
    YOUTUBE_API_KEY,
=======
    # The following setting is included as it is used to check whether to
    # display credit eligibility table on the CMS or not.
    ENABLE_CREDIT_ELIGIBILITY, YOUTUBE_API_KEY
>>>>>>> c8090659
)
from path import path
from warnings import simplefilter

from lms.djangoapps.lms_xblock.mixin import LmsBlockMixin
from cms.lib.xblock.authoring_mixin import AuthoringMixin
import dealer.git
from xmodule.modulestore.edit_info import EditInfoMixin
from xmodule.mixin import LicenseMixin

############################ FEATURE CONFIGURATION #############################
STUDIO_NAME = "Studio"
STUDIO_SHORT_NAME = "Studio"
FEATURES = {
    'USE_DJANGO_PIPELINE': True,

    'GITHUB_PUSH': False,

    # for consistency in user-experience, keep the value of the following 3 settings
    # in sync with the ones in lms/envs/common.py
    'ENABLE_DISCUSSION_SERVICE': True,
    'ENABLE_TEXTBOOK': True,
    'ENABLE_STUDENT_NOTES': True,

    'AUTH_USE_CERTIFICATES': False,

    # email address for studio staff (eg to request course creation)
    'STUDIO_REQUEST_EMAIL': '',

    # Segment.io - must explicitly turn it on for production
    'SEGMENT_IO': False,

    # Enable URL that shows information about the status of various services
    'ENABLE_SERVICE_STATUS': False,

    # Don't autoplay videos for course authors
    'AUTOPLAY_VIDEOS': False,

    # If set to True, new Studio users won't be able to author courses unless
    # edX has explicitly added them to the course creator group.
    'ENABLE_CREATOR_GROUP': False,

    # whether to use password policy enforcement or not
    'ENFORCE_PASSWORD_POLICY': False,

    # If set to True, Studio won't restrict the set of advanced components
    # to just those pre-approved by edX
    'ALLOW_ALL_ADVANCED_COMPONENTS': False,

    # Turn off account locking if failed login attempts exceeds a limit
    'ENABLE_MAX_FAILED_LOGIN_ATTEMPTS': False,

    # Allow editing of short description in course settings in cms
    'EDITABLE_SHORT_DESCRIPTION': True,

    # Hide any Personally Identifiable Information from application logs
    'SQUELCH_PII_IN_LOGS': False,

    # Toggles the embargo functionality, which blocks users
    # based on their location.
    'EMBARGO': False,

    # Turn on/off Microsites feature
    'USE_MICROSITES': False,

    # Allow creating courses with non-ascii characters in the course id
    'ALLOW_UNICODE_COURSE_ID': False,

    # Prevent concurrent logins per user
    'PREVENT_CONCURRENT_LOGINS': False,

    # Turn off Advanced Security by default
    'ADVANCED_SECURITY': False,

    # Modulestore to use for new courses
    'DEFAULT_STORE_FOR_NEW_COURSE': None,

    # Display option to send email confirmation of course enrollment
    'ENABLE_ENROLLMENT_EMAIL': False,

    # Turn off Video Upload Pipeline through Studio, by default
    'ENABLE_VIDEO_UPLOAD_PIPELINE': False,


    # Is this an edX-owned domain? (edx.org)
    # for consistency in user-experience, keep the value of this feature flag
    # in sync with the one in lms/envs/common.py
    'IS_EDX_DOMAIN': False,

    # let students save and manage their annotations
    # for consistency in user-experience, keep the value of this feature flag
    # in sync with the one in lms/envs/common.py
    'ENABLE_EDXNOTES': False,

    # Enable support for content libraries. Note that content libraries are
    # only supported in courses using split mongo.
    'ENABLE_CONTENT_LIBRARIES': True,

    # Milestones application flag
    'MILESTONES_APP': False,

    # Prerequisite courses feature flag
    'ENABLE_PREREQUISITE_COURSES': False,

    # Toggle course entrance exams feature
    'ENTRANCE_EXAMS': False,

    # Toggle platform-wide course licensing
    'LICENSING': False,

    # Enable the courseware search functionality
    'ENABLE_COURSEWARE_INDEX': False,

    # Enable content libraries search functionality
    'ENABLE_LIBRARY_INDEX': False,

    # Enable course reruns, which will always use the split modulestore
    'ALLOW_COURSE_RERUNS': False,

    # Certificates Web/HTML Views
    'CERTIFICATES_HTML_VIEW': False,

    # Social Media Sharing on Student Dashboard
    'SOCIAL_SHARING_SETTINGS': {
        # Note: Ensure 'CUSTOM_COURSE_URLS' has a matching value in lms/envs/common.py
        'CUSTOM_COURSE_URLS': False
    },

    # Teams feature
    'ENABLE_TEAMS': True,

    # Show video bumper in Studio
    'ENABLE_VIDEO_BUMPER': False,

    # Timed Proctored Exams
    'ENABLE_PROCTORED_EXAMS': False,

    # How many seconds to show the bumper again, default is 7 days:
    'SHOW_BUMPER_PERIODICITY': 7 * 24 * 3600,

    # Enable credit eligibility feature
    'ENABLE_CREDIT_ELIGIBILITY': ENABLE_CREDIT_ELIGIBILITY,

    # Can the visibility of the discussion tab be configured on a per-course basis?
    'ALLOW_HIDING_DISCUSSION_TAB': False,

    # Timed or Proctored Exams
    'ENABLE_PROCTORED_EXAMS': False,
}

ENABLE_JASMINE = False


############################# SET PATH INFORMATION #############################
PROJECT_ROOT = path(__file__).abspath().dirname().dirname()  # /edx-platform/cms
REPO_ROOT = PROJECT_ROOT.dirname()
COMMON_ROOT = REPO_ROOT / "common"
LMS_ROOT = REPO_ROOT / "lms"
ENV_ROOT = REPO_ROOT.dirname()  # virtualenv dir /edx-platform is in

GITHUB_REPO_ROOT = ENV_ROOT / "data"

sys.path.append(REPO_ROOT)
sys.path.append(PROJECT_ROOT / 'djangoapps')
sys.path.append(COMMON_ROOT / 'djangoapps')

# For geolocation ip database
GEOIP_PATH = REPO_ROOT / "common/static/data/geoip/GeoIP.dat"
GEOIPV6_PATH = REPO_ROOT / "common/static/data/geoip/GeoIPv6.dat"

############################# WEB CONFIGURATION #############################
# This is where we stick our compiled template files.
import tempfile
MAKO_MODULE_DIR = os.path.join(tempfile.gettempdir(), 'mako_cms')
MAKO_TEMPLATES = {}
MAKO_TEMPLATES['main'] = [
    PROJECT_ROOT / 'templates',
    COMMON_ROOT / 'templates',
    COMMON_ROOT / 'djangoapps' / 'pipeline_mako' / 'templates',
    COMMON_ROOT / 'djangoapps' / 'pipeline_js' / 'templates',
    COMMON_ROOT / 'static',  # required to statically include common Underscore templates
]

for namespace, template_dirs in lms.envs.common.MAKO_TEMPLATES.iteritems():
    MAKO_TEMPLATES['lms.' + namespace] = template_dirs

TEMPLATE_DIRS = MAKO_TEMPLATES['main']

EDX_ROOT_URL = ''

LOGIN_REDIRECT_URL = EDX_ROOT_URL + '/signin'
LOGIN_URL = EDX_ROOT_URL + '/signin'


TEMPLATE_CONTEXT_PROCESSORS = (
    'django.core.context_processors.request',
    'django.core.context_processors.static',
    'django.contrib.messages.context_processors.messages',
    'django.core.context_processors.i18n',
    'django.contrib.auth.context_processors.auth',  # this is required for admin
    'django.core.context_processors.csrf',
    'dealer.contrib.django.staff.context_processor',  # access git revision
    'contentstore.context_processors.doc_url',
)

# use the ratelimit backend to prevent brute force attacks
AUTHENTICATION_BACKENDS = (
    'ratelimitbackend.backends.RateLimitModelBackend',
)

LMS_BASE = None

# These are standard regexes for pulling out info like course_ids, usage_ids, etc.
# They are used so that URLs with deprecated-format strings still work.
from lms.envs.common import (
    COURSE_KEY_PATTERN, COURSE_ID_PATTERN, USAGE_KEY_PATTERN, ASSET_KEY_PATTERN
)

######################### CSRF #########################################

# Forwards-compatibility with Django 1.7
CSRF_COOKIE_AGE = 60 * 60 * 24 * 7 * 52


#################### CAPA External Code Evaluation #############################
XQUEUE_INTERFACE = {
    'url': 'http://localhost:8888',
    'django_auth': {'username': 'local',
                    'password': 'local'},
    'basic_auth': None,
}

################################# Deprecation warnings #####################

# Ignore deprecation warnings (so we don't clutter Jenkins builds/production)
simplefilter('ignore')

################################# Middleware ###################################
# List of finder classes that know how to find static files in
# various locations.
STATICFILES_FINDERS = (
    'staticfiles.finders.FileSystemFinder',
    'staticfiles.finders.AppDirectoriesFinder',
    'pipeline.finders.PipelineFinder',
)

# List of callables that know how to import templates from various sources.
TEMPLATE_LOADERS = (
    'django.template.loaders.filesystem.Loader',
    'django.template.loaders.app_directories.Loader',
)

MIDDLEWARE_CLASSES = (
    'request_cache.middleware.RequestCache',
    'django.middleware.cache.UpdateCacheMiddleware',
    'django.middleware.common.CommonMiddleware',
    'django.middleware.csrf.CsrfViewMiddleware',
    'django.contrib.sessions.middleware.SessionMiddleware',
    'method_override.middleware.MethodOverrideMiddleware',

    # Instead of AuthenticationMiddleware, we use a cache-backed version
    'cache_toolbox.middleware.CacheBackedAuthenticationMiddleware',
    'student.middleware.UserStandingMiddleware',
    'contentserver.middleware.StaticContentServer',
    'crum.CurrentRequestUserMiddleware',

    'django.contrib.messages.middleware.MessageMiddleware',
    'track.middleware.TrackMiddleware',

    # Allows us to dark-launch particular languages
    'dark_lang.middleware.DarkLangMiddleware',

    'embargo.middleware.EmbargoMiddleware',

    # Detects user-requested locale from 'accept-language' header in http request
    # TODO: Re-import the Django version once we upgrade to Django 1.8 [PLAT-671]
    # 'django.middleware.locale.LocaleMiddleware',
    'django_locale.middleware.LocaleMiddleware',

    'django.middleware.transaction.TransactionMiddleware',
    # needs to run after locale middleware (or anything that modifies the request context)
    'edxmako.middleware.MakoMiddleware',

    # catches any uncaught RateLimitExceptions and returns a 403 instead of a 500
    'ratelimitbackend.middleware.RateLimitMiddleware',

    # for expiring inactive sessions
    'session_inactivity_timeout.middleware.SessionInactivityTimeout',

    # use Django built in clickjacking protection
    'django.middleware.clickjacking.XFrameOptionsMiddleware',

    # Log out sneakpeek users
    'sneakpeek.middleware.SneakPeekLogoutMiddleware',
)

# Clickjacking protection can be enabled by setting this to 'DENY'
X_FRAME_OPTIONS = 'ALLOW'

############# XBlock Configuration ##########

# Import after sys.path fixup
from xmodule.modulestore.inheritance import InheritanceMixin
from xmodule.modulestore import prefer_xmodules
from xmodule.x_module import XModuleMixin

# These are the Mixins that should be added to every XBlock.
# This should be moved into an XBlock Runtime/Application object
# once the responsibility of XBlock creation is moved out of modulestore - cpennington
XBLOCK_MIXINS = (
    LmsBlockMixin,
    InheritanceMixin,
    XModuleMixin,
    EditInfoMixin,
    AuthoringMixin,
)

# Allow any XBlock in Studio
# You should also enable the ALLOW_ALL_ADVANCED_COMPONENTS feature flag, so that
# xblocks can be added via advanced settings
XBLOCK_SELECT_FUNCTION = prefer_xmodules

############################ Modulestore Configuration ################################
MODULESTORE_BRANCH = 'draft-preferred'

MODULESTORE = {
    'default': {
        'ENGINE': 'xmodule.modulestore.mixed.MixedModuleStore',
        'OPTIONS': {
            'mappings': {},
            'stores': [
                {
                    'NAME': 'split',
                    'ENGINE': 'xmodule.modulestore.split_mongo.split_draft.DraftVersioningModuleStore',
                    'DOC_STORE_CONFIG': DOC_STORE_CONFIG,
                    'OPTIONS': {
                        'default_class': 'xmodule.hidden_module.HiddenDescriptor',
                        'fs_root': DATA_DIR,
                        'render_template': 'edxmako.shortcuts.render_to_string',
                    }
                },
                {
                    'NAME': 'draft',
                    'ENGINE': 'xmodule.modulestore.mongo.DraftMongoModuleStore',
                    'DOC_STORE_CONFIG': DOC_STORE_CONFIG,
                    'OPTIONS': {
                        'default_class': 'xmodule.hidden_module.HiddenDescriptor',
                        'fs_root': DATA_DIR,
                        'render_template': 'edxmako.shortcuts.render_to_string',
                    }
                }
            ]
        }
    }
}

############################ DJANGO_BUILTINS ################################
# Change DEBUG/TEMPLATE_DEBUG in your environment settings files, not here
DEBUG = False
TEMPLATE_DEBUG = False
SESSION_COOKIE_SECURE = False

# Site info
SITE_ID = 1
SITE_NAME = "localhost:8001"
HTTPS = 'on'
ROOT_URLCONF = 'cms.urls'

# Email
EMAIL_BACKEND = 'django.core.mail.backends.console.EmailBackend'
EMAIL_HOST = 'localhost'
EMAIL_PORT = 25
EMAIL_USE_TLS = False
EMAIL_HOST_USER = ''
EMAIL_HOST_PASSWORD = ''
DEFAULT_FROM_EMAIL = 'registration@example.com'
DEFAULT_FEEDBACK_EMAIL = 'feedback@example.com'
SERVER_EMAIL = 'devops@example.com'
ADMINS = ()
MANAGERS = ADMINS

EDX_PLATFORM_REVISION = os.environ.get('EDX_PLATFORM_REVISION')

if not EDX_PLATFORM_REVISION:
    try:
        # Get git revision of the current file
        EDX_PLATFORM_REVISION = dealer.git.Backend(path=REPO_ROOT).revision
    except TypeError:
        # Not a git repository
        EDX_PLATFORM_REVISION = 'unknown'

# Static content
STATIC_URL = '/static/' + EDX_PLATFORM_REVISION + "/"
STATIC_ROOT = ENV_ROOT / "staticfiles" / EDX_PLATFORM_REVISION

STATICFILES_DIRS = [
    COMMON_ROOT / "static",
    PROJECT_ROOT / "static",
    LMS_ROOT / "static",

    # This is how you would use the textbook images locally
    # ("book", ENV_ROOT / "book_images"),
]

# Locale/Internationalization
TIME_ZONE = 'America/New_York'  # http://en.wikipedia.org/wiki/List_of_tz_zones_by_name
LANGUAGE_CODE = 'en'  # http://www.i18nguy.com/unicode/language-identifiers.html
LANGUAGES_BIDI = lms.envs.common.LANGUAGES_BIDI

LANGUAGES = lms.envs.common.LANGUAGES
LANGUAGE_DICT = dict(LANGUAGES)

USE_I18N = True
USE_L10N = True

# Localization strings (e.g. django.po) are under this directory
LOCALE_PATHS = (REPO_ROOT + '/conf/locale',)  # edx-platform/conf/locale/

# Messages
MESSAGE_STORAGE = 'django.contrib.messages.storage.session.SessionStorage'

##### EMBARGO #####
EMBARGO_SITE_REDIRECT_URL = None

############################### Pipeline #######################################
STATICFILES_STORAGE = 'openedx.core.lib.django_require.staticstorage.OptimizedCachedRequireJsStorage'

from openedx.core.lib.rooted_paths import rooted_glob

PIPELINE_CSS = {
    'style-vendor': {
        'source_filenames': [
            'css/vendor/normalize.css',
            'css/vendor/font-awesome.css',
            'css/vendor/html5-input-polyfills/number-polyfill.css',
            'js/vendor/CodeMirror/codemirror.css',
            'css/vendor/ui-lightness/jquery-ui-1.8.22.custom.css',
            'css/vendor/jquery.qtip.min.css',
            'js/vendor/markitup/skins/simple/style.css',
            'js/vendor/markitup/sets/wiki/style.css',
        ],
        'output_filename': 'css/cms-style-vendor.css',
    },
    'style-vendor-tinymce-content': {
        'source_filenames': [
            'css/tinymce-studio-content-fonts.css',
            'js/vendor/tinymce/js/tinymce/skins/studio-tmce4/content.min.css',
            'css/tinymce-studio-content.css'
        ],
        'output_filename': 'css/cms-style-vendor-tinymce-content.css',
    },
    'style-vendor-tinymce-skin': {
        'source_filenames': [
            'js/vendor/tinymce/js/tinymce/skins/studio-tmce4/skin.min.css'
        ],
        'output_filename': 'css/cms-style-vendor-tinymce-skin.css',
    },
    'style-main': {
        # this is unnecessary and can be removed
        'source_filenames': [
            'css/studio-main.css',
        ],
        'output_filename': 'css/studio-main.css',
    },
    'style-main-rtl': {
        # this is unnecessary and can be removed
        'source_filenames': [
            'css/studio-main-rtl.css',
        ],
        'output_filename': 'css/studio-main-rtl.css',
    },
    'style-xmodule-annotations': {
        'source_filenames': [
            'css/vendor/ova/annotator.css',
            'css/vendor/ova/edx-annotator.css',
            'css/vendor/ova/video-js.min.css',
            'css/vendor/ova/rangeslider.css',
            'css/vendor/ova/share-annotator.css',
            'css/vendor/ova/richText-annotator.css',
            'css/vendor/ova/tags-annotator.css',
            'css/vendor/ova/flagging-annotator.css',
            'css/vendor/ova/diacritic-annotator.css',
            'css/vendor/ova/grouping-annotator.css',
            'css/vendor/ova/ova.css',
            'js/vendor/ova/catch/css/main.css'
        ],
        'output_filename': 'css/cms-style-xmodule-annotations.css',
    },
}

# test_order: Determines the position of this chunk of javascript on
# the jasmine test page
PIPELINE_JS = {
    'module-js': {
        'source_filenames': (
            rooted_glob(COMMON_ROOT / 'static/', 'xmodule/descriptors/js/*.js') +
            rooted_glob(COMMON_ROOT / 'static/', 'xmodule/modules/js/*.js') +
            rooted_glob(COMMON_ROOT / 'static/', 'coffee/src/discussion/*.js')
        ),
        'output_filename': 'js/cms-modules.js',
        'test_order': 1
    },
}

PIPELINE_COMPILERS = (
    'pipeline.compilers.coffee.CoffeeScriptCompiler',
)

PIPELINE_CSS_COMPRESSOR = None
PIPELINE_JS_COMPRESSOR = None

STATICFILES_IGNORE_PATTERNS = (
    "*.py",
    "*.pyc",
    # it would be nice if we could do, for example, "**/*.scss",
    # but these strings get passed down to the `fnmatch` module,
    # which doesn't support that. :(
    # http://docs.python.org/2/library/fnmatch.html
    "sass/*.scss",
    "sass/*/*.scss",
    "sass/*/*/*.scss",
    "sass/*/*/*/*.scss",
    "coffee/*.coffee",
    "coffee/*/*.coffee",
    "coffee/*/*/*.coffee",
    "coffee/*/*/*/*.coffee",

    # Symlinks used by js-test-tool
    "xmodule_js",
    "common_static",
)

PIPELINE_YUI_BINARY = 'yui-compressor'

################################# DJANGO-REQUIRE ###############################

# The baseUrl to pass to the r.js optimizer, relative to STATIC_ROOT.
REQUIRE_BASE_URL = "./"

# The name of a build profile to use for your project, relative to REQUIRE_BASE_URL.
# A sensible value would be 'app.build.js'. Leave blank to use the built-in default build profile.
# Set to False to disable running the default profile (e.g. if only using it to build Standalone
# Modules)
REQUIRE_BUILD_PROFILE = "cms/js/build.js"

# The name of the require.js script used by your project, relative to REQUIRE_BASE_URL.
REQUIRE_JS = "js/vendor/require.js"

# A dictionary of standalone modules to build with almond.js.
REQUIRE_STANDALONE_MODULES = {}

# Whether to run django-require in debug mode.
REQUIRE_DEBUG = False

# A tuple of files to exclude from the compilation result of r.js.
REQUIRE_EXCLUDE = ("build.txt",)

# The execution environment in which to run r.js: auto, node or rhino.
# auto will autodetect the environment and make use of node if available and rhino if not.
# It can also be a path to a custom class that subclasses require.environments.Environment and defines some "args" function that returns a list with the command arguments to execute.
REQUIRE_ENVIRONMENT = "node"


########################## DJANGO DEBUG TOOLBAR ###############################

# We don't enable Django Debug Toolbar universally, but whenever we do, we want
# to avoid patching settings.  Patched settings can cause circular import
# problems: http://django-debug-toolbar.readthedocs.org/en/1.0/installation.html#explicit-setup

DEBUG_TOOLBAR_PATCH_SETTINGS = False

################################# TENDER ######################################

# If you want to enable Tender integration (http://tenderapp.com/),
# put in the subdomain where Tender hosts tender_widget.js. For example,
# if you want to use the URL https://example.tenderapp.com/tender_widget.js,
# you should use "example".
TENDER_SUBDOMAIN = None
# If you want to have a vanity domain that points to Tender, put that here.
# For example, "help.myapp.com". Otherwise, should should be your full
# tenderapp domain name: for example, "example.tenderapp.com".
TENDER_DOMAIN = None

################################# CELERY ######################################

# Message configuration

CELERY_TASK_SERIALIZER = 'json'
CELERY_RESULT_SERIALIZER = 'json'

CELERY_MESSAGE_COMPRESSION = 'gzip'

# Results configuration

CELERY_IGNORE_RESULT = False
CELERY_STORE_ERRORS_EVEN_IF_IGNORED = True

# Events configuration

CELERY_TRACK_STARTED = True

CELERY_SEND_EVENTS = True
CELERY_SEND_TASK_SENT_EVENT = True

# Exchange configuration

CELERY_DEFAULT_EXCHANGE = 'edx.core'
CELERY_DEFAULT_EXCHANGE_TYPE = 'direct'

# Queues configuration

HIGH_PRIORITY_QUEUE = 'edx.core.high'
DEFAULT_PRIORITY_QUEUE = 'edx.core.default'
LOW_PRIORITY_QUEUE = 'edx.core.low'

CELERY_QUEUE_HA_POLICY = 'all'

CELERY_CREATE_MISSING_QUEUES = True

CELERY_DEFAULT_QUEUE = DEFAULT_PRIORITY_QUEUE
CELERY_DEFAULT_ROUTING_KEY = DEFAULT_PRIORITY_QUEUE

CELERY_QUEUES = {
    HIGH_PRIORITY_QUEUE: {},
    LOW_PRIORITY_QUEUE: {},
    DEFAULT_PRIORITY_QUEUE: {}
}


############################## Video ##########################################

YOUTUBE = {
    # YouTube JavaScript API
    'API': 'https://www.youtube.com/iframe_api',

    # URL to get YouTube metadata
    'METADATA_URL': 'https://www.googleapis.com/youtube/v3/videos',

    # Current youtube api for requesting transcripts.
    # For example: http://video.google.com/timedtext?lang=en&v=j_jEn79vS3g.
    'TEXT_API': {
        'url': 'video.google.com/timedtext',
        'params': {
            'lang': 'en',
            'v': 'set_youtube_id_of_11_symbols_here',
        },
    },

    'IMAGE_API': 'http://img.youtube.com/vi/{youtube_id}/0.jpg',  # /maxresdefault.jpg for 1920*1080
}

############################## Utilities ##########################################

# Todo: add aws entries for this
COURSE_UTILITIES = [
    {
        'short_description': 'Bulk Operations',
        'items': [
            {
                'short_description': 'Get all captions from YouTube',
                'long_description': (
                    'This utility will attempt to get or update captions for all videos '
                    'in the course from YouTube. Please allow it a couple of minutes to run.'
                ),
                'action_url': 'utility_captions_handler',
                'action_text': 'Check Captions',
                'action_external': False,
            },
            {
                'short_description': 'Bulk view problem settings',
                'long_description': (
                    'This utility will allow you to view all section, subsection '
                    'and problem settings in one page.'
                ),
                'action_url': 'utility_bulksettings_handler',
                'action_text': 'View Problem Settings',
                'action_external': False,
            },
        ],
    }
]
############################# VIDEO UPLOAD PIPELINE #############################

VIDEO_UPLOAD_PIPELINE = {
    'BUCKET': '',
    'ROOT_PATH': '',
    'CONCURRENT_UPLOAD_LIMIT': 4,
}

############################ APPS #####################################

INSTALLED_APPS = (
    # Standard apps
    'django.contrib.auth',
    'django.contrib.contenttypes',
    'django.contrib.sessions',
    'django.contrib.sites',
    'django.contrib.messages',
    'djcelery',
    'south',
    'method_override',

    # History tables
    'simple_history',

    # Database-backed configuration
    'config_models',

    # Monitor the status of services
    'service_status',

    # Testing
    'django_nose',

    # For CMS
    'contentstore',
    'course_creators',
    'student',  # misleading name due to sharing with lms
    'openedx.core.djangoapps.course_groups',  # not used in cms (yet), but tests run
    'xblock_config',

    # Tracking
    'track',
    'eventtracking.django',

    # Monitoring
    'datadog',

    # For asset pipelining
    'edxmako',
    'pipeline',
    'staticfiles',
    'static_replace',
    'require',

    # comment common
    'django_comment_common',

    # for course creator table
    'django.contrib.admin',

    # for managing course modes
    'course_modes',

    # Dark-launching languages
    'dark_lang',

    # Student identity reverification
    'reverification',

    # User preferences
    'openedx.core.djangoapps.user_api',
    'django_openid_auth',

    'embargo',

    # Monitoring signals
    'monitoring',

    # Course action state
    'course_action_state',

    # Additional problem types
    'edx_jsme',    # Molecular Structure

    'openedx.core.djangoapps.content.course_overviews',
    'openedx.core.djangoapps.content.course_structures',

    # Credit courses
    'openedx.core.djangoapps.credit',

    'xblock_django',

    # edX Proctoring
    'edx_proctoring',
)


################# EDX MARKETING SITE ##################################

EDXMKTG_LOGGED_IN_COOKIE_NAME = 'edxloggedin'
EDXMKTG_USER_INFO_COOKIE_NAME = 'edx-user-info'
EDXMKTG_USER_INFO_COOKIE_VERSION = 1

MKTG_URLS = {}
MKTG_URL_LINK_MAP = {

}

COURSES_WITH_UNSAFE_CODE = []

############################## EVENT TRACKING #################################

TRACK_MAX_EVENT = 50000

TRACKING_BACKENDS = {
    'logger': {
        'ENGINE': 'track.backends.logger.LoggerBackend',
        'OPTIONS': {
            'name': 'tracking'
        }
    }
}

# We're already logging events, and we don't want to capture user
# names/passwords.  Heartbeat events are likely not interesting.
TRACKING_IGNORE_URL_PATTERNS = [r'^/event', r'^/login', r'^/heartbeat']

EVENT_TRACKING_ENABLED = True
EVENT_TRACKING_BACKENDS = {
    'tracking_logs': {
        'ENGINE': 'eventtracking.backends.routing.RoutingBackend',
        'OPTIONS': {
            'backends': {
                'logger': {
                    'ENGINE': 'eventtracking.backends.logger.LoggerBackend',
                    'OPTIONS': {
                        'name': 'tracking',
                        'max_event_size': TRACK_MAX_EVENT,
                    }
                }
            },
            'processors': [
                {'ENGINE': 'track.shim.LegacyFieldMappingProcessor'},
                {'ENGINE': 'track.shim.VideoEventProcessor'}
            ]
        }
    },
    'segmentio': {
        'ENGINE': 'eventtracking.backends.routing.RoutingBackend',
        'OPTIONS': {
            'backends': {
                'segment': {'ENGINE': 'eventtracking.backends.segment.SegmentBackend'}
            },
            'processors': [
                {
                    'ENGINE': 'eventtracking.processors.whitelist.NameWhitelistProcessor',
                    'OPTIONS': {
                        'whitelist': []
                    }
                },
                {
                    'ENGINE': 'track.shim.GoogleAnalyticsProcessor'
                }
            ]
        }
    }
}
EVENT_TRACKING_PROCESSORS = []

#### PASSWORD POLICY SETTINGS #####

PASSWORD_MIN_LENGTH = None
PASSWORD_MAX_LENGTH = None
PASSWORD_COMPLEXITY = {}
PASSWORD_DICTIONARY_EDIT_DISTANCE_THRESHOLD = None
PASSWORD_DICTIONARY = []

##### ACCOUNT LOCKOUT DEFAULT PARAMETERS #####
MAX_FAILED_LOGIN_ATTEMPTS_ALLOWED = 5
MAX_FAILED_LOGIN_ATTEMPTS_LOCKOUT_PERIOD_SECS = 15 * 60


### Apps only installed in some instances

OPTIONAL_APPS = (
    'mentoring',
    'problem_builder',
    'edx_sga',

    # edx-ora2
    'submissions',
    'openassessment',
    'openassessment.assessment',
    'openassessment.fileupload',
    'openassessment.workflow',
    'openassessment.xblock',

    # edxval
    'edxval',

    # milestones
    'milestones',

    # edX Proctoring
    'edx_proctoring',
)


for app_name in OPTIONAL_APPS:
    # First attempt to only find the module rather than actually importing it,
    # to avoid circular references - only try to import if it can't be found
    # by find_module, which doesn't work with import hooks
    try:
        imp.find_module(app_name)
    except ImportError:
        try:
            __import__(app_name)
        except ImportError:
            continue
    INSTALLED_APPS += (app_name,)

### ADVANCED_SECURITY_CONFIG
# Empty by default
ADVANCED_SECURITY_CONFIG = {}

### External auth usage -- prefixes for ENROLLMENT_DOMAIN
SHIBBOLETH_DOMAIN_PREFIX = 'shib:'
OPENID_DOMAIN_PREFIX = 'openid:'

### SHIB
# For SHIB backup register and login URLs
SHIB_ONLY_SITE = False
SHIB_REDIRECT_DOMAIN_WHITELIST = {}

### Size of chunks into which asset uploads will be divided
UPLOAD_CHUNK_SIZE_IN_MB = 10

### Max size of asset uploads to GridFS
MAX_ASSET_UPLOAD_FILE_SIZE_IN_MB = 10

# FAQ url to direct users to if they upload
# a file that exceeds the above size
MAX_ASSET_UPLOAD_FILE_SIZE_URL = ""

### Default value for entrance exam minimum score
ENTRANCE_EXAM_MIN_SCORE_PCT = 50

### Default language for a new course
DEFAULT_COURSE_LANGUAGE = "en"


################ ADVANCED_COMPONENT_TYPES ###############

ADVANCED_COMPONENT_TYPES = [
    'annotatable',
    'textannotation',  # module for annotating text (with annotation table)
    'videoannotation',  # module for annotating video (with annotation table)
    'imageannotation',  # module for annotating image (with annotation table)
    'word_cloud',
    'graphical_slider_tool',
    'lti',
    'library_content',
    'edx_sga',
    'problem-builder',
    'pb-dashboard',
    'poll',
    'survey',
    # XBlocks from pmitros repos are prototypes. They should not be used
    # except for edX Learning Sciences experiments on edge.edx.org without
    # further work to make them robust, maintainable, finalize data formats,
    # etc.
    'concept',  # Concept mapper. See https://github.com/pmitros/ConceptXBlock
    'done',  # Lets students mark things as done. See https://github.com/pmitros/DoneXBlock
    'audio',  # Embed an audio file. See https://github.com/pmitros/AudioXBlock
    'recommender',  # Crowdsourced recommender. Prototype by dli&pmitros. Intended for roll-out in one place in one course.
    'profile',  # Prototype user profile XBlock. Used to test XBlock parameter passing. See https://github.com/pmitros/ProfileXBlock

    'split_test',
    'combinedopenended',
    'peergrading',
    'notes',
    'schoolyourself_review',
    'schoolyourself_lesson',

    # Google Drive embedded components. These XBlocks allow one to
    # embed public google drive documents and calendars within edX units
    'google-document',
    'google-calendar',

    # In-course reverification checkpoint
    'edx-reverification-block',
]

# XBlock types listed here will _always_ be selectable as Studio components
XBLOCKS_ALWAYS_IN_STUDIO = [
]
# Adding components in this list will disable the creation of new problem for those
# compoenents in studio. Existing problems will work fine and one can edit them in studio
DEPRECATED_ADVANCED_COMPONENT_TYPES = []

# Specify xblocks that should be treated as advanced problems. Each entry is a tuple
# specifying the xblock name and an optional YAML template to be used.
ADVANCED_PROBLEM_TYPES = [
    {
        'component': 'openassessment',
        'boilerplate_name': None,
    }
]


# Files and Uploads type filter values

FILES_AND_UPLOAD_TYPE_FILTERS = {
    "Images": ['image/png', 'image/jpeg', 'image/jpg', 'image/gif', 'image/tiff', 'image/tif', 'image/x-icon'],
    "Documents": [
        'application/pdf',
        'text/plain',
        'application/vnd.openxmlformats-officedocument.wordprocessingml.document',
        'application/vnd.openxmlformats-officedocument.wordprocessingml.template',
        'application/vnd.openxmlformats-officedocument.presentationml.presentation',
        'application/vnd.openxmlformats-officedocument.presentationml.slideshow',
        'application/vnd.openxmlformats-officedocument.presentationml.template',
        'application/vnd.openxmlformats-officedocument.spreadsheetml.sheet',
        'application/vnd.openxmlformats-officedocument.spreadsheetml.template',
        'application/msword',
        'application/vnd.ms-excel',
        'application/vnd.ms-powerpoint',
    ],
}

# Default to no Search Engine
SEARCH_ENGINE = None
ELASTIC_FIELD_MAPPINGS = {
    "start_date": {
        "type": "date"
    }
}

XBLOCK_SETTINGS = {
<<<<<<< HEAD
    'VideoModule': {
        'YOUTUBE_API_KEY': YOUTUBE_API_KEY
    }
}
=======
    "VideoDescriptor": {
        "licensing_enabled": FEATURES.get("LICENSING", False)
    },
    'VideoModule': {
        'YOUTUBE_API_KEY': YOUTUBE_API_KEY
    }
}

################################ Settings for Credit Course Requirements ################################
# Initial delay used for retrying tasks.
# Additional retries use longer delays.
# Value is in seconds.
CREDIT_TASK_DEFAULT_RETRY_DELAY = 30

# Maximum number of retries per task for errors that are not related
# to throttling.
CREDIT_TASK_MAX_RETRIES = 5

# Maximum age in seconds of timestamps we will accept
# when a credit provider notifies us that a student has been approved
# or denied for credit.
CREDIT_PROVIDER_TIMESTAMP_EXPIRATION = 15 * 60


################################ Deprecated Blocks Info ################################

DEPRECATED_BLOCK_TYPES = ['peergrading', 'combinedopenended']

#### PROCTORING CONFIGURATION DEFAULTS

PROCTORING_BACKEND_PROVIDER = {
    'class': 'edx_proctoring.backends.null.NullBackendProvider',
    'options': {},
}
PROCTORING_SETTINGS = {}
>>>>>>> c8090659
<|MERGE_RESOLUTION|>--- conflicted
+++ resolved
@@ -43,15 +43,11 @@
     # technically accessible through the CMS via legacy URLs.
     PROFILE_IMAGE_BACKEND, PROFILE_IMAGE_DEFAULT_FILENAME, PROFILE_IMAGE_DEFAULT_FILE_EXTENSION,
     PROFILE_IMAGE_SECRET_KEY, PROFILE_IMAGE_MIN_BYTES, PROFILE_IMAGE_MAX_BYTES,
-<<<<<<< HEAD
     USE_TZ, TECH_SUPPORT_EMAIL, PLATFORM_NAME, BUGS_EMAIL, DOC_STORE_CONFIG, ALL_LANGUAGES, WIKI_ENABLED, MODULESTORE,
     update_module_store_settings, ASSET_IGNORE_REGEX, COPYRIGHT_YEAR,
-    YOUTUBE_API_KEY,
-=======
     # The following setting is included as it is used to check whether to
     # display credit eligibility table on the CMS or not.
     ENABLE_CREDIT_ELIGIBILITY, YOUTUBE_API_KEY
->>>>>>> c8090659
 )
 from path import path
 from warnings import simplefilter
@@ -1072,12 +1068,6 @@
 }
 
 XBLOCK_SETTINGS = {
-<<<<<<< HEAD
-    'VideoModule': {
-        'YOUTUBE_API_KEY': YOUTUBE_API_KEY
-    }
-}
-=======
     "VideoDescriptor": {
         "licensing_enabled": FEATURES.get("LICENSING", False)
     },
@@ -1112,5 +1102,4 @@
     'class': 'edx_proctoring.backends.null.NullBackendProvider',
     'options': {},
 }
-PROCTORING_SETTINGS = {}
->>>>>>> c8090659
+PROCTORING_SETTINGS = {}